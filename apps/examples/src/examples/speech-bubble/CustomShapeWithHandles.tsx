--- conflicted
+++ resolved
@@ -1,15 +1,10 @@
-<<<<<<< HEAD
-import { Tldraw } from '@tldraw/tldraw'
-import '@tldraw/tldraw/tldraw.css'
+import { Tldraw } from 'tldraw'
+import 'tldraw/tldraw.css'
 import {
 	DraggingSpeechBubble,
 	PointingSpeechBubble,
 	speechBubbleControl,
 } from './SpeechBubble/SpeechBubbleHandle'
-=======
-import { Tldraw } from 'tldraw'
-import 'tldraw/tldraw.css'
->>>>>>> 40aeebab
 import { SpeechBubbleTool } from './SpeechBubble/SpeechBubbleTool'
 import { SpeechBubbleUtil } from './SpeechBubble/SpeechBubbleUtil'
 import { components, customAssetUrls, uiOverrides } from './SpeechBubble/ui-overrides'
