--- conflicted
+++ resolved
@@ -1,9 +1,11 @@
-<<<<<<< HEAD
-import { LABEL_FONT_SIZES, TEXT_PROPS, TLDefaultSizeStyle, getDefaultColorTheme } from 'tldraw'
+import {
+	FONT_FAMILIES,
+	LABEL_FONT_SIZES,
+	TEXT_PROPS,
+	TLDefaultSizeStyle,
+	getDefaultColorTheme,
+} from 'tldraw'
 import Tiptap from '../../shared/TipTap'
-=======
-import { FONT_FAMILIES, LABEL_FONT_SIZES, TEXT_PROPS, getDefaultColorTheme } from 'tldraw'
->>>>>>> 79373c32
 import type {
 	SpeechBubbleShape,
 	SpeechBubbleShapeProps,
