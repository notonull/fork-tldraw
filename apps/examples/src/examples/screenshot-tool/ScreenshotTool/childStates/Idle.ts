import { StateNode } from 'tldraw'

// There's a guide at the bottom of this file!

export class ScreenshotIdle extends StateNode {
	static override id = 'idle'

	// [1]
<<<<<<< HEAD
	override onPointerDown: TLEventHandlers['onPointerDown'] = () => {
=======
	override onPointerDown() {
>>>>>>> c6e07a06
		this.parent.transition('pointing')
	}
}

/*
[1]
When we the user makes a pointer down event, we transition to the pointing state.
*/<|MERGE_RESOLUTION|>--- conflicted
+++ resolved
@@ -6,11 +6,7 @@
 	static override id = 'idle'
 
 	// [1]
-<<<<<<< HEAD
-	override onPointerDown: TLEventHandlers['onPointerDown'] = () => {
-=======
 	override onPointerDown() {
->>>>>>> c6e07a06
 		this.parent.transition('pointing')
 	}
 }
