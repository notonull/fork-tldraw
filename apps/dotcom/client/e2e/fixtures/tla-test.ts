import { test as base } from '@playwright/test'
<<<<<<< HEAD
import { DeleteFileDialog } from './DeleteFileDialog'
=======
import { Database } from './Database'
>>>>>>> c459445c
import { Editor } from './Editor'
import { HomePage } from './HomePage'
import { Sidebar } from './Sidebar'

interface TlaFixtures {
	homePage: HomePage
	editor: Editor
	sidebar: Sidebar
<<<<<<< HEAD
	deleteFileDialog: DeleteFileDialog
=======
	database: Database
>>>>>>> c459445c
}

export const test = base.extend<TlaFixtures>({
	sidebar: async ({ page }, testUse) => {
		testUse(new Sidebar(page))
	},
	editor: async ({ page, sidebar }, testUse) => {
		testUse(new Editor(page, sidebar))
	},
	homePage: async ({ page, sidebar, editor }, testUse) => {
		testUse(new HomePage(page, sidebar, editor))
	},
<<<<<<< HEAD
	deleteFileDialog: async ({ page }, testUse) => {
		testUse(new DeleteFileDialog(page))
=======
	database: async ({ page }, testUse) => {
		testUse(new Database(page))
>>>>>>> c459445c
	},
})
export { expect } from '@playwright/test'<|MERGE_RESOLUTION|>--- conflicted
+++ resolved
@@ -1,9 +1,6 @@
 import { test as base } from '@playwright/test'
-<<<<<<< HEAD
+import { Database } from './Database'
 import { DeleteFileDialog } from './DeleteFileDialog'
-=======
-import { Database } from './Database'
->>>>>>> c459445c
 import { Editor } from './Editor'
 import { HomePage } from './HomePage'
 import { Sidebar } from './Sidebar'
@@ -12,11 +9,8 @@
 	homePage: HomePage
 	editor: Editor
 	sidebar: Sidebar
-<<<<<<< HEAD
 	deleteFileDialog: DeleteFileDialog
-=======
 	database: Database
->>>>>>> c459445c
 }
 
 export const test = base.extend<TlaFixtures>({
@@ -29,13 +23,11 @@
 	homePage: async ({ page, sidebar, editor }, testUse) => {
 		testUse(new HomePage(page, sidebar, editor))
 	},
-<<<<<<< HEAD
 	deleteFileDialog: async ({ page }, testUse) => {
 		testUse(new DeleteFileDialog(page))
-=======
+	},
 	database: async ({ page }, testUse) => {
 		testUse(new Database(page))
->>>>>>> c459445c
 	},
 })
 export { expect } from '@playwright/test'