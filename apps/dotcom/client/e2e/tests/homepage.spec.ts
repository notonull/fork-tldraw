import { sleep } from 'tldraw'
import { expect, test } from '../fixtures/tla-test'

test.beforeEach(async ({ homePage }) => {
	await homePage.goto()
	await homePage.isLoaded()
})

test.afterEach(async ({ database }) => {
	await database.reset()
})

test('can toggle sidebar', async ({ editor, sidebar }) => {
	await editor.ensureSidebarClosed()
	await expect(sidebar.sidebarLogo).not.toBeVisible()
	await editor.toggleSidebar()
	await expect(sidebar.sidebarLogo).toBeVisible()
})

<<<<<<< HEAD
test('sidebar file operations', async ({ page, editor, sidebar, deleteFileDialog }) => {
	const randomString = Math.random().toString(36).substring(7)

	await test.step('Create a new document', async () => {
		await editor.ensureSidebarOpen()
		const currentCount = await sidebar.getFileCount()
		await sidebar.createNewDocument()
		const newCount = await sidebar.getFileCount()
		expect(newCount).toBe(currentCount + 1)
	})

	await test.step('rename the document via double click', async () => {
		const fileLink = await sidebar.getFileLink()
		await fileLink?.dblclick()
		const input = page.getByRole('textbox')
		await input?.fill(randomString)
		await page.keyboard.press('Enter')
		const newFileLink = await sidebar.getFileLink()
		const newName = await newFileLink?.innerText()
		expect(newName).toBe(randomString)
	})

	await test.step('duplicate the document', async () => {
		const fileName = await sidebar.getFileLink()
		await sidebar.openFileMenu(fileName)
		await page.getByRole('menuitem', { name: 'Duplicate' }).click()
		const copiedFileLink = page.getByRole('link').getByText(`${fileName} Copy`)
		expect(copiedFileLink).toBeVisible()
	})

	await test.step('delete the document', async () => {
		const fileLink = await sidebar.getFileLink()
		const fileName = await fileLink?.innerText()
		await sidebar.openFileMenu(fileLink)
		await sidebar.deleteFromFileMenu()
		await deleteFileDialog.expectIsVisible()
		await deleteFileDialog.confirmDeletion()
		await deleteFileDialog.expectIsNotVisible()
		const deletedFileLink = page.getByRole('link').getByText(`${fileName}`)
		expect(deletedFileLink).toBeNull()
	})

	await test.step('change files', async () => {
		const fileLink = await sidebar.getFileLink()
		await fileLink?.click()
	})
})

test('delete file', async ({ page, sidebar, deleteFileDialog }) => {
	const numberOfFiles = await sidebar.getFileCount()
	for (let i = 0; i < numberOfFiles - 1; i++) {
		const fileLink = await sidebar.getFileLink()
		await sidebar.openFileMenu(fileLink)
		await sidebar.deleteFromFileMenu()
		await deleteFileDialog.expectIsVisible()
		await deleteFileDialog.confirmDeletion()
		await deleteFileDialog.expectIsNotVisible()
		await sleep(1000)
	}
=======
test('can create new document', async ({ editor, sidebar }) => {
	await editor.ensureSidebarOpen()
	const currentCount = await sidebar.getNumberOfFiles()
	await sidebar.createNewDocument()
	const newCount = await sidebar.getNumberOfFiles()
	expect(newCount).toBe(currentCount + 1)
>>>>>>> c459445c
})<|MERGE_RESOLUTION|>--- conflicted
+++ resolved
@@ -1,4 +1,3 @@
-import { sleep } from 'tldraw'
 import { expect, test } from '../fixtures/tla-test'
 
 test.beforeEach(async ({ homePage }) => {
@@ -17,15 +16,14 @@
 	await expect(sidebar.sidebarLogo).toBeVisible()
 })
 
-<<<<<<< HEAD
 test('sidebar file operations', async ({ page, editor, sidebar, deleteFileDialog }) => {
 	const randomString = Math.random().toString(36).substring(7)
 
 	await test.step('Create a new document', async () => {
 		await editor.ensureSidebarOpen()
-		const currentCount = await sidebar.getFileCount()
+		const currentCount = await sidebar.getNumberOfFiles()
 		await sidebar.createNewDocument()
-		const newCount = await sidebar.getFileCount()
+		const newCount = await sidebar.getNumberOfFiles()
 		expect(newCount).toBe(currentCount + 1)
 	})
 
@@ -66,23 +64,15 @@
 	})
 })
 
-test('delete file', async ({ page, sidebar, deleteFileDialog }) => {
-	const numberOfFiles = await sidebar.getFileCount()
-	for (let i = 0; i < numberOfFiles - 1; i++) {
-		const fileLink = await sidebar.getFileLink()
-		await sidebar.openFileMenu(fileLink)
-		await sidebar.deleteFromFileMenu()
-		await deleteFileDialog.expectIsVisible()
-		await deleteFileDialog.confirmDeletion()
-		await deleteFileDialog.expectIsNotVisible()
-		await sleep(1000)
-	}
-=======
-test('can create new document', async ({ editor, sidebar }) => {
-	await editor.ensureSidebarOpen()
-	const currentCount = await sidebar.getNumberOfFiles()
-	await sidebar.createNewDocument()
-	const newCount = await sidebar.getNumberOfFiles()
-	expect(newCount).toBe(currentCount + 1)
->>>>>>> c459445c
-})+// test('delete file', async ({ page, sidebar, deleteFileDialog }) => {
+// 	const numberOfFiles = await sidebar.getNumberOfFiles()
+// 	for (let i = 0; i < numberOfFiles - 1; i++) {
+// 		const fileLink = await sidebar.getFileLink()
+// 		await sidebar.openFileMenu(fileLink)
+// 		await sidebar.deleteFromFileMenu()
+// 		await deleteFileDialog.expectIsVisible()
+// 		await deleteFileDialog.confirmDeletion()
+// 		await deleteFileDialog.expectIsNotVisible()
+// 		await sleep(1000)
+// 	}
+// })