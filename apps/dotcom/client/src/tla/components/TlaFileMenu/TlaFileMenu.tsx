--- conflicted
+++ resolved
@@ -116,15 +116,11 @@
 		const newFileId = uniqueId()
 		const file = app.getFile(fileId)
 		if (!file) return
-<<<<<<< HEAD
-		const res = app.createFile({ id: newFileId, name: getDuplicateName(file, app) })
-=======
 		const res = app.createFile({
 			id: newFileId,
 			name: getDuplicateName(file, app),
 			createSource: `${FILE_PREFIX}/${fileId}`,
 		})
->>>>>>> 59c5a9d7
 		// copy the state too
 		const prevState = app.getFileState(fileId)
 		app.getOrCreateFileState(newFileId)
