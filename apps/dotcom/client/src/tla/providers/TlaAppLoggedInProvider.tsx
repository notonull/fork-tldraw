import { useAuth } from '@clerk/clerk-react'
import { Navigate, Outlet } from 'react-router-dom'
import { AppStateProvider } from '../hooks/useAppState'
import { UserProvider } from '../hooks/useUser'
import '../styles/tla.css'

export function Component() {
	const auth = useAuth()

	if (!auth.isLoaded) return null

	if (!auth.isSignedIn) {
		// todo: different routes should implement redirects; for example, shared files need to be accessible by from anon users
		return <Navigate to="/q/local" replace />
	}

	return (
		<AppStateProvider>
			<UserProvider>
				<Outlet />
			</UserProvider>
		</AppStateProvider>
	)
<<<<<<< HEAD
}

function Inner() {
	const app = useApp()
	const theme = useValue('theme', () => app.getSessionState().theme, [app])
	const [container, setContainer] = useState<HTMLElement | null>(null)

	return (
		<div
			ref={setContainer}
			className={`tla tl-container ${theme === 'light' ? 'tla-theme__light tl-theme__light' : 'tla-theme__dark tl-theme__dark'}`}
		>
			{container && (
				<ContainerProvider container={container}>
					<InnerInner />
				</ContainerProvider>
			)}
		</div>
	)
}

function InnerInner() {
	const handleAppLevelUiEvent = useCallback<TLUiEventHandler>(() => {
		// todo, implement handling ui events at the application layer
	}, [])
	const app = useApp()
	const user = useValue(
		'user',
		() => (app.getSessionState().isEditorReady ? app.getCurrentEditor()?.user : null),
		[app]
	)

	return (
		<AssetUrlsProvider assetUrls={assetUrls}>
			<TldrawUiEventsProvider onEvent={handleAppLevelUiEvent}>
				<TldrawUiTranslationProvider locale={user?.getLocale() || 'en'}>
					<TldrawUiDialogsProvider>
						<TldrawUiToastsProvider>
							<Outlet />
							<TldrawUiDialogs />
							<TldrawUiToasts />
						</TldrawUiToastsProvider>
					</TldrawUiDialogsProvider>
				</TldrawUiTranslationProvider>
			</TldrawUiEventsProvider>
		</AssetUrlsProvider>
	)
=======
>>>>>>> 1879c3a4
}<|MERGE_RESOLUTION|>--- conflicted
+++ resolved
@@ -21,54 +21,4 @@
 			</UserProvider>
 		</AppStateProvider>
 	)
-<<<<<<< HEAD
-}
-
-function Inner() {
-	const app = useApp()
-	const theme = useValue('theme', () => app.getSessionState().theme, [app])
-	const [container, setContainer] = useState<HTMLElement | null>(null)
-
-	return (
-		<div
-			ref={setContainer}
-			className={`tla tl-container ${theme === 'light' ? 'tla-theme__light tl-theme__light' : 'tla-theme__dark tl-theme__dark'}`}
-		>
-			{container && (
-				<ContainerProvider container={container}>
-					<InnerInner />
-				</ContainerProvider>
-			)}
-		</div>
-	)
-}
-
-function InnerInner() {
-	const handleAppLevelUiEvent = useCallback<TLUiEventHandler>(() => {
-		// todo, implement handling ui events at the application layer
-	}, [])
-	const app = useApp()
-	const user = useValue(
-		'user',
-		() => (app.getSessionState().isEditorReady ? app.getCurrentEditor()?.user : null),
-		[app]
-	)
-
-	return (
-		<AssetUrlsProvider assetUrls={assetUrls}>
-			<TldrawUiEventsProvider onEvent={handleAppLevelUiEvent}>
-				<TldrawUiTranslationProvider locale={user?.getLocale() || 'en'}>
-					<TldrawUiDialogsProvider>
-						<TldrawUiToastsProvider>
-							<Outlet />
-							<TldrawUiDialogs />
-							<TldrawUiToasts />
-						</TldrawUiToastsProvider>
-					</TldrawUiDialogsProvider>
-				</TldrawUiTranslationProvider>
-			</TldrawUiEventsProvider>
-		</AssetUrlsProvider>
-	)
-=======
->>>>>>> 1879c3a4
 }