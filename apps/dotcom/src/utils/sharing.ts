--- conflicted
+++ resolved
@@ -101,15 +101,10 @@
 
 export function useSharing(): TLUiOverrides {
 	const navigate = useNavigate()
-<<<<<<< HEAD
-	const id = useSearchParams()[0].get('id') ?? undefined
+	const params = useParams()
+	const roomId = params.roomId
 	const uploadVideoFileToAsset = useMultiplayerVideoAsset(ASSET_UPLOADER_URL)
 	const uploadImageFilesToAsset = useMultiplayerImageAsset(ASSET_UPLOADER_URL)
-=======
-	const params = useParams()
-	const roomId = params.roomId
-	const uploadFileToAsset = useMultiplayerAssets(ASSET_UPLOADER_URL)
->>>>>>> da35f2bd
 	const handleUiEvent = useHandleUiEvents()
 	const runningInIFrame = isInIframe()
 
@@ -181,22 +176,10 @@
 					label: 'share-menu.create-snapshot-link',
 					readonlyOk: true,
 					onSelect: async (source) => {
-<<<<<<< HEAD
-						const result = getSnapshotLink(source, editor, handleUiEvent, addToast, msg, id, {
+						const result = getSnapshotLink(source, editor, handleUiEvent, addToast, msg, roomId, {
 							video: uploadVideoFileToAsset,
 							image: uploadImageFilesToAsset,
 						})
-=======
-						const result = getSnapshotLink(
-							source,
-							editor,
-							handleUiEvent,
-							addToast,
-							msg,
-							uploadFileToAsset,
-							roomId
-						)
->>>>>>> da35f2bd
 						if (navigator?.clipboard?.write) {
 							await navigator.clipboard.write([
 								new ClipboardItem({
@@ -218,11 +201,14 @@
 				return actions
 			},
 		}),
-<<<<<<< HEAD
-		[handleUiEvent, navigate, id, runningInIFrame, uploadImageFilesToAsset, uploadVideoFileToAsset]
-=======
-		[handleUiEvent, navigate, uploadFileToAsset, roomId, runningInIFrame]
->>>>>>> da35f2bd
+		[
+			handleUiEvent,
+			navigate,
+			roomId,
+			runningInIFrame,
+			uploadImageFilesToAsset,
+			uploadVideoFileToAsset,
+		]
 	)
 }
 
