--- conflicted
+++ resolved
@@ -41,81 +41,11 @@
 export const DocumentNameInner = track(function DocumentNameInner() {
 	const [state, setState] = useState<NameState>({ name: null, isEditing: false })
 	const editor = useEditor()
-<<<<<<< HEAD
-=======
-	const msg = useTranslation()
-	const toasts = useToasts()
-	const trackEvent = useUiEvents()
->>>>>>> ca29488a
 	const isReadonly = editor.getInstanceState().isReadonly
 
 	return (
 		<div className="tlui-document-name__inner">
 			<DocumentNameEditor isReadonly={isReadonly} state={state} setState={setState} />
-<<<<<<< HEAD
-=======
-			<TldrawUiDropdownMenuRoot id="document-name">
-				<TldrawUiDropdownMenuTrigger>
-					<TldrawUiButton
-						type="icon"
-						className="tlui-document-name__menu tlui-menu__trigger flex-none"
-					>
-						<TldrawUiButtonIcon icon="chevron-down" />
-					</TldrawUiButton>
-				</TldrawUiDropdownMenuTrigger>
-				<TldrawUiDropdownMenuContent align="end" alignOffset={4} sideOffset={6}>
-					<TldrawUiDropdownMenuGroup>
-						{!isReadonly && (
-							<TldrawUiDropdownMenuItem>
-								<TldrawUiButton
-									type="menu"
-									onClick={() => setState((prev) => ({ ...prev, isEditing: true }))}
-								>
-									{' '}
-									<span className={'tlui-button__label' as any}>{msg('action.rename')}</span>
-								</TldrawUiButton>
-							</TldrawUiDropdownMenuItem>
-						)}
-						<TldrawUiDropdownMenuItem>
-							<TldrawUiButton
-								type="menu"
-								onClick={async () => {
-									trackEvent('copy-link', { source: 'document-name' })
-									const shareLink = await getShareUrl(
-										window.location.href,
-										editor.getInstanceState().isReadonly
-									)
-									shareLink && navigator.clipboard.writeText(shareLink)
-									toasts.addToast({
-										title: msg('share-menu.copied'),
-										severity: 'success',
-									})
-								}}
-							>
-								<span className={'tlui-button__label' as any}>
-									{msg('document-name-menu.copy-link')}
-								</span>
-							</TldrawUiButton>
-						</TldrawUiDropdownMenuItem>
-						<TldrawUiDropdownMenuItem>
-							<TldrawUiButton type="menu" onClick={() => saveFileAction.onSelect('document-name')}>
-								<span className={'tlui-button__label' as any}>
-									{msg(saveFileAction.label! as TLUiTranslationKey)}
-								</span>
-								{saveFileAction.kbd && <TldrawUiKbd>{saveFileAction.kbd}</TldrawUiKbd>}
-							</TldrawUiButton>
-						</TldrawUiDropdownMenuItem>
-						<TldrawUiDropdownMenuItem>
-							<TldrawUiButton type="menu" onClick={() => forkAction.onSelect('document-name')}>
-								<span className={'tlui-button__label' as any}>
-									{msg(forkAction.label! as TLUiTranslationKey)}
-								</span>
-							</TldrawUiButton>
-						</TldrawUiDropdownMenuItem>
-					</TldrawUiDropdownMenuGroup>
-				</TldrawUiDropdownMenuContent>
-			</TldrawUiDropdownMenuRoot>
->>>>>>> ca29488a
 		</div>
 	)
 })
