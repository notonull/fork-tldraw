<<<<<<< HEAD
import React, { useCallback } from 'react'
=======
import { getLicenseKey } from '@tldraw/dotcom-shared'
import { useCallback } from 'react'
>>>>>>> 84cbdb59
import {
	DefaultDebugMenu,
	DefaultDebugMenuContent,
	DefaultKeyboardShortcutsDialog,
	DefaultKeyboardShortcutsDialogContent,
	DefaultMainMenu,
	EditSubmenu,
	Editor,
	ExportFileContentSubMenu,
	ExtrasGroup,
	PreferencesGroup,
	TLComponents,
	Tldraw,
<<<<<<< HEAD
	TldrawTextLabel,
=======
	TldrawUiMenuActionItem,
>>>>>>> 84cbdb59
	TldrawUiMenuGroup,
	ViewSubmenu,
} from 'tldraw'
import { assetUrls } from '../utils/assetUrls'
import { createAssetFromUrl } from '../utils/createAssetFromUrl'
import { DebugMenuItems } from '../utils/migration/DebugMenuItems'
import { LocalMigration } from '../utils/migration/LocalMigration'
import { SCRATCH_PERSISTENCE_KEY } from '../utils/scratch-persistence-key'
import { useSharing } from '../utils/sharing'
import { OPEN_FILE_ACTION, SAVE_FILE_COPY_ACTION, useFileSystem } from '../utils/useFileSystem'
import { useHandleUiEvents } from '../utils/useHandleUiEvent'
import { useTextTriggerCharacter } from '../utils/useTextTriggerCharacter'
import { LocalFileMenu } from './FileMenu'
import { Links } from './Links'
import { ShareMenu } from './ShareMenu'
import { SneakyOnDropOverride } from './SneakyOnDropOverride'
import { ThemeUpdater } from './ThemeUpdater/ThemeUpdater'

const components: TLComponents = {
	ErrorFallback: ({ error }) => {
		throw error
	},
	MainMenu: () => (
		<DefaultMainMenu>
			<LocalFileMenu />
			<EditSubmenu />
			<ViewSubmenu />
			<ExportFileContentSubMenu />
			<ExtrasGroup />
			<PreferencesGroup />
			<Links />
		</DefaultMainMenu>
	),
	KeyboardShortcutsDialog: (props) => {
		return (
			<DefaultKeyboardShortcutsDialog {...props}>
				<TldrawUiMenuGroup label="shortcuts-dialog.file" id="file">
					<TldrawUiMenuActionItem actionId={SAVE_FILE_COPY_ACTION} />
					<TldrawUiMenuActionItem actionId={OPEN_FILE_ACTION} />
				</TldrawUiMenuGroup>
				<DefaultKeyboardShortcutsDialogContent />
			</DefaultKeyboardShortcutsDialog>
		)
	},
	DebugMenu: () => {
		return (
			<DefaultDebugMenu>
				<DefaultDebugMenuContent />
				<DebugMenuItems />
			</DefaultDebugMenu>
		)
	},
	SharePanel: () => {
		return (
			<div className="tlui-share-zone" draggable={false}>
				<ShareMenu />
			</div>
		)
	},
	TextLabel: React.memo((props) => {
		return <TldrawTextLabel {...props} useTextTriggerCharacter={useTextTriggerCharacter} />
	}),
}

export function LocalEditor() {
	const handleUiEvent = useHandleUiEvents()
	const sharingUiOverrides = useSharing()
	const fileSystemUiOverrides = useFileSystem({ isMultiplayer: false })

	const handleMount = useCallback((editor: Editor) => {
		;(window as any).app = editor
		;(window as any).editor = editor
		editor.registerExternalAssetHandler('url', createAssetFromUrl)
	}, [])

	return (
		<div className="tldraw__editor">
			<Tldraw
				licenseKey={getLicenseKey()}
				assetUrls={assetUrls}
				persistenceKey={SCRATCH_PERSISTENCE_KEY}
				onMount={handleMount}
				overrides={[sharingUiOverrides, fileSystemUiOverrides]}
				onUiEvent={handleUiEvent}
				components={components}
				inferDarkMode
			>
				<LocalMigration />
				<SneakyOnDropOverride isMultiplayer={false} />
				<ThemeUpdater />
			</Tldraw>
		</div>
	)
}<|MERGE_RESOLUTION|>--- conflicted
+++ resolved
@@ -1,9 +1,5 @@
-<<<<<<< HEAD
-import React, { useCallback } from 'react'
-=======
 import { getLicenseKey } from '@tldraw/dotcom-shared'
-import { useCallback } from 'react'
->>>>>>> 84cbdb59
+import { memo, useCallback } from 'react'
 import {
 	DefaultDebugMenu,
 	DefaultDebugMenuContent,
@@ -17,11 +13,8 @@
 	PreferencesGroup,
 	TLComponents,
 	Tldraw,
-<<<<<<< HEAD
 	TldrawTextLabel,
-=======
 	TldrawUiMenuActionItem,
->>>>>>> 84cbdb59
 	TldrawUiMenuGroup,
 	ViewSubmenu,
 } from 'tldraw'
@@ -81,7 +74,7 @@
 			</div>
 		)
 	},
-	TextLabel: React.memo((props) => {
+	TextLabel: memo((props) => {
 		return <TldrawTextLabel {...props} useTextTriggerCharacter={useTextTriggerCharacter} />
 	}),
 }
