--- conflicted
+++ resolved
@@ -537,31 +537,6 @@
 			if (roomFromBucket) {
 				return { type: 'room_found', snapshot: await roomFromBucket.json() }
 			}
-<<<<<<< HEAD
-
-			if (
-				this.documentInfo.appMode === 'create' ||
-				this.documentInfo.appMode === 'slurp-legacy-file'
-			) {
-				return {
-					type: 'room_found',
-					snapshot: new TLSyncRoom({
-						schema: createTLSchema(),
-					}).getSnapshot(),
-				}
-			}
-
-			if (this.documentInfo.appMode === 'duplicate') {
-				assert(this.documentInfo.duplicateId, 'duplicateId must be present')
-				// load the duplicate id
-				await getRoomDurableObject(this.env, this.documentInfo.duplicateId).awaitPersist()
-				const data = await this.r2.rooms
-					.get(getR2KeyForRoom({ slug: this.documentInfo.duplicateId, isApp: true }))
-					.then((r) => r?.text())
-
-				if (!data) {
-					return { type: 'room_not_found' }
-=======
 			if (this._fileRecordCache?.createSource) {
 				const roomData = await this.handleFileCreateFromSource()
 				// Room found and created, so we can clean the create source field
@@ -571,7 +546,6 @@
 						.set({ createSource: null })
 						.where('id', '=', this._fileRecordCache.id)
 						.execute()
->>>>>>> 59c5a9d7
 				}
 				return roomData
 			}
