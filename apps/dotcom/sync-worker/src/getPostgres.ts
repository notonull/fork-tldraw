import postgres from 'postgres'
import { Environment } from './types'

/**
 * `pooled` should be almost always be true.
 */
export function getPostgres(
	env: Environment,
	{ pooled, name, idleTimeout = 30 }: { pooled: boolean; name: string; idleTimeout?: number }
) {
	return postgres(
		pooled ? env.BOTCOM_POSTGRES_POOLED_CONNECTION_STRING : env.BOTCOM_POSTGRES_CONNECTION_STRING,
		{
			types: {
				bigint: {
					from: [20], // PostgreSQL OID for BIGINT
					parse: (value: string) => Number(value), // Convert string to number
					to: 20,
					serialize: (value: number) => String(value), // Convert number to string
				},
			},
<<<<<<< HEAD
			max: 100,
=======
			idle_timeout: idleTimeout,
			connection: {
				application_name: name,
			},
>>>>>>> de9694fb
		}
	)
}<|MERGE_RESOLUTION|>--- conflicted
+++ resolved
@@ -19,14 +19,11 @@
 					serialize: (value: number) => String(value), // Convert number to string
 				},
 			},
-<<<<<<< HEAD
 			max: 100,
-=======
 			idle_timeout: idleTimeout,
 			connection: {
 				application_name: name,
 			},
->>>>>>> de9694fb
 		}
 	)
 }