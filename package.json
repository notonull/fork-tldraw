{
	"name": "@tldraw/monorepo",
	"description": "A tiny little drawing app (monorepo).",
	"version": "0.0.0",
	"private": true,
	"author": {
		"name": "tldraw Inc.",
		"email": "hello@tldraw.com"
	},
	"homepage": "https://tldraw.dev",
	"repository": {
		"type": "git",
		"url": "https://github.com/tldraw/tldraw"
	},
	"bugs": {
		"url": "https://github.com/tldraw/tldraw/issues"
	},
	"keywords": [
		"tldraw",
		"drawing",
		"app",
		"development",
		"whiteboard",
		"canvas",
		"infinite"
	],
	"workspaces": [
		"packages/*",
		"apps/*",
		"apps/vscode/*",
		"apps/dotcom/*",
		"internal/*"
	],
	"scripts": {
		"clean": "internal/scripts/clean.sh",
		"postinstall": "husky install && yarn refresh-assets",
		"refresh-assets": "lazy refresh-assets",
		"dev": "LAZYREPO_PRETTY_OUTPUT=0 lazy run dev --filter='apps/examples' --filter='packages/tldraw' --filter='apps/bemo-worker' --filter='apps/dotcom/image-resize-worker'",
		"dev-vscode": "code ./apps/vscode/extension && lazy run dev --filter='apps/vscode/{extension,editor}'",
		"dev-app": "LAZYREPO_PRETTY_OUTPUT=0 lazy run dev --filter='apps/dotcom/*' --filter='packages/tldraw'",
		"dev-docs": "LAZYREPO_PRETTY_OUTPUT=0 lazy run dev --filter='apps/docs'",
		"dev-huppy": "LAZYREPO_PRETTY_OUTPUT=0 lazy run dev --filter 'internal/huppy'",
		"dev-tools": "yarn tsx internal/scripts/get-pr-numbers.ts && lazy run dev --filter='internal/dev-tools'",
		"build": "lazy build",
		"build-app": "lazy run build --filter 'apps/dotcom/client'",
		"build-docs": "lazy run build --filter 'apps/docs'",
		"build-types": "lazy inherit",
		"build-api": "lazy build-api",
		"build-i18n": "lazy build-i18n",
		"build-package": "lazy build-package",
		"preview-app": "VITE_PREVIEW=1 yarn dev-app",
		"lint": "lazy lint",
		"format": "prettier --write --cache '**/*.{yml,yaml,json,md,mdx,html,css,js,jsx,ts,tsx,cjs,mjs}'",
		"typecheck": "yarn refresh-assets && tsx internal/scripts/typecheck.ts",
		"check-packages": "tsx internal/scripts/check-packages.ts",
		"update-pr-template": "tsx internal/scripts/update-pr-template.ts",
		"api-check": "lazy api-check",
		"test-ci": "lazy test-ci",
		"test": "lazy test",
		"test-coverage": "lazy test-coverage && node internal/scripts/offer-coverage.mjs",
		"e2e": "lazy e2e --filter='apps/examples'",
		"e2e-dotcom": "lazy e2e --filter='apps/dotcom/*'",
		"e2e-dotcom-x10": "lazy e2e-x10 --filter='apps/dotcom/*'",
		"i18n-upload-strings": "tsx internal/scripts/i18n-upload-strings.ts",
		"i18n-download-strings": "tsx internal/scripts/i18n-download-strings.ts"
	},
	"engines": {
		"npm": ">=7.0.0",
		"node": ">=20.0.0"
	},
	"packageManager": "yarn@4.0.2",
	"lint-staged": {
		"*.{js,jsx,ts,tsx,json}": [
<<<<<<< HEAD
			"prettier --write --cache --log-level=debug"
=======
			"prettier --write --cache --log-level=warn"
>>>>>>> ae1857b3
		]
	},
	"devDependencies": {
		"@eslint/compat": "^1.2.5",
		"@eslint/eslintrc": "^3.2.0",
		"@eslint/js": "^9.19.0",
		"@microsoft/api-extractor": "^7.49.1",
		"@next/eslint-plugin-next": "^15.1.6",
		"@swc/core": "^1.10.11",
		"@swc/jest": "^0.2.37",
		"@types/glob": "^8.1.0",
		"@types/jest": "^29.5.14",
		"@types/node": "~20.11.30",
		"@types/react": "^18.3.18",
		"@types/react-dom": "^18.3.5",
		"@types/semver": "^7.5.8",
		"@typescript-eslint/eslint-plugin": "^8.21.0",
		"@typescript-eslint/parser": "^8.21.0",
		"auto": "^11.3.0",
		"eslint": "^9.19.0",
		"eslint-config-prettier": "^9.1.0",
		"eslint-plugin-import": "^2.31.0",
		"eslint-plugin-no-only-tests": "^3.3.0",
		"eslint-plugin-react": "^7.37.4",
		"eslint-plugin-react-hooks": "^5.1.0",
		"fs-extra": "^11.3.0",
		"husky": "^8.0.3",
		"jest": "30.0.0-alpha.2",
		"json5": "^2.2.3",
		"lazyrepo": "0.0.0-alpha.27",
		"license-report": "^6.7.1",
		"lint-staged": "^15.4.3",
		"prettier": "^3.4.2",
		"prettier-plugin-organize-imports": "^3.2.4",
		"rimraf": "^4.4.1",
		"tsutils": "^3.21.0",
		"tsx": "^4.19.2",
		"typescript": "~5.4.5",
		"vercel": "^34.4.0"
	},
	"// resolutions.canvas": [
		"our examples app depenends on pdf.js which pulls in canvas as an optional dependency.",
		"it slows down installs quite a bit though, so we replace it with an empty package."
	],
	"resolutions": {
		"@microsoft/api-extractor@^7.35.4": "patch:@microsoft/api-extractor@npm%3A7.35.4#./.yarn/patches/@microsoft-api-extractor-npm-7.35.4-5f4f0357b4.patch",
		"vectra@^0.4.4": "patch:vectra@npm%3A0.4.4#./.yarn/patches/vectra-npm-0.4.4-6aac3f6c29.patch",
		"domino@^2.1.6": "patch:domino@npm%3A2.1.6#./.yarn/patches/domino-npm-2.1.6-b0dc3de857.patch",
		"canvas": "npm:empty-npm-package@1.0.0",
		"postgres@npm:^3.4.4": "patch:postgres@npm%3A3.4.5#~/.yarn/patches/postgres-npm-3.4.5-8a680ccbcd.patch",
		"canvas-size": "patch:canvas-size@npm%3A2.0.0#~/.yarn/patches/canvas-size-npm-2.0.0-822398a242.patch",
		"@microsoft/tsdoc@npm:~0.15.1": "patch:@microsoft/tsdoc@npm%3A0.15.1#~/.yarn/patches/@microsoft-tsdoc-npm-0.15.1-e24295d9bd.patch",
		"@microsoft/tsdoc@npm:0.15.1": "patch:@microsoft/tsdoc@npm%3A0.15.1#~/.yarn/patches/@microsoft-tsdoc-npm-0.15.1-e24295d9bd.patch"
	},
	"dependencies": {
		"@sentry/cli": "^2.41.1",
		"@yarnpkg/types": "^4.0.0",
		"cross-env": "^7.0.3",
		"esbuild": "^0.24.2",
		"mime": "^4.0.6",
		"purgecss": "^5.0.0",
		"svgo": "^3.3.2"
	}
}<|MERGE_RESOLUTION|>--- conflicted
+++ resolved
@@ -71,11 +71,7 @@
 	"packageManager": "yarn@4.0.2",
 	"lint-staged": {
 		"*.{js,jsx,ts,tsx,json}": [
-<<<<<<< HEAD
-			"prettier --write --cache --log-level=debug"
-=======
 			"prettier --write --cache --log-level=warn"
->>>>>>> ae1857b3
 		]
 	},
 	"devDependencies": {
