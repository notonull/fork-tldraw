--- conflicted
+++ resolved
@@ -275,16 +275,5 @@
 }
 
 function areShortcutsDisabled(editor: Editor) {
-<<<<<<< HEAD
-	const { activeElement } = document
-
-	return (
-		editor.menus.hasOpenMenus() ||
-		(activeElement &&
-			((activeElement as HTMLElement).isContentEditable ||
-				INPUTS.indexOf(activeElement.tagName.toLowerCase()) > -1))
-	)
-=======
 	return editor.menus.hasOpenMenus() || activeElementShouldCaptureKeys()
->>>>>>> 3f23e0d4
 }