import { Box2d, toDomPrecision, Vec2d } from '@tldraw/primitives'
<<<<<<< HEAD
import { TLNoteShape } from '@tldraw/tlschema'
=======
import { noteShapeTypeMigrations, noteShapeTypeValidator, TLNoteShape } from '@tldraw/tlschema'
import { defineShape } from '../../../config/TLShapeDefinition'
>>>>>>> 53be9239
import { FONT_FAMILIES, LABEL_FONT_SIZES, TEXT_PROPS } from '../../../constants'
import { App } from '../../App'
import { createTextSvgElementFromSpans } from '../shared/createTextSvgElementFromSpans'
import { HyperlinkButton } from '../shared/HyperlinkButton'
import { TextLabel } from '../shared/TextLabel'
import { TLExportColors } from '../shared/TLExportColors'
import { OnEditEndHandler, TLShapeUtil } from '../TLShapeUtil'

const NOTE_SIZE = 200

/** @public */
export class TLNoteUtil extends TLShapeUtil<TLNoteShape> {
	static type = 'note'

	canEdit = () => true
	hideResizeHandles = () => true
	hideSelectionBoundsBg = () => true
	hideSelectionBoundsFg = () => true

	defaultProps(): TLNoteShape['props'] {
		return {
			opacity: '1',
			color: 'black',
			size: 'm',
			text: '',
			font: 'draw',
			align: 'middle',
			growY: 0,
			url: '',
		}
	}

	getHeight(shape: TLNoteShape) {
		return NOTE_SIZE + shape.props.growY
	}

	getBounds(shape: TLNoteShape) {
		const height = this.getHeight(shape)
		return new Box2d(0, 0, NOTE_SIZE, height)
	}

	getOutline(shape: TLNoteShape) {
		return this.bounds(shape).corners
	}

	getCenter(_shape: TLNoteShape) {
		return new Vec2d(NOTE_SIZE / 2, this.getHeight(_shape) / 2)
	}

	render(shape: TLNoteShape) {
		const {
			id,
			type,
			props: { color, font, size, align, text },
		} = shape

		const adjustedColor = color === 'black' ? 'yellow' : color

		return (
			<>
				<div
					style={{
						position: 'absolute',
						width: NOTE_SIZE,
						height: this.getHeight(shape),
					}}
				>
					<div
						className="tl-note__container tl-hitarea-fill"
						style={{
							color: `var(--palette-${adjustedColor})`,
							backgroundColor: `var(--palette-${adjustedColor})`,
						}}
					>
						<div className="tl-note__scrim" />
						<TextLabel
							id={id}
							type={type}
							font={font}
							size={size}
							align={align}
							verticalAlign="middle"
							text={text}
							labelColor="inherit"
							wrap
						/>
					</div>
				</div>
				{'url' in shape.props && shape.props.url && (
					<HyperlinkButton url={shape.props.url} zoomLevel={this.app.zoomLevel} />
				)}
			</>
		)
	}

	indicator(shape: TLNoteShape) {
		return (
			<rect
				rx="7"
				width={toDomPrecision(NOTE_SIZE)}
				height={toDomPrecision(this.getHeight(shape))}
			/>
		)
	}

	toSvg(shape: TLNoteShape, font: string, colors: TLExportColors) {
		const bounds = this.bounds(shape)

		const g = document.createElementNS('http://www.w3.org/2000/svg', 'g')

		const adjustedColor = shape.props.color === 'black' ? 'yellow' : shape.props.color

		const rect1 = document.createElementNS('http://www.w3.org/2000/svg', 'rect')
		rect1.setAttribute('rx', '10')
		rect1.setAttribute('width', NOTE_SIZE.toString())
		rect1.setAttribute('height', bounds.height.toString())
		rect1.setAttribute('fill', colors.fill[adjustedColor])
		rect1.setAttribute('stroke', colors.fill[adjustedColor])
		rect1.setAttribute('stroke-width', '1')
		g.appendChild(rect1)

		const rect2 = document.createElementNS('http://www.w3.org/2000/svg', 'rect')
		rect2.setAttribute('rx', '10')
		rect2.setAttribute('width', NOTE_SIZE.toString())
		rect2.setAttribute('height', bounds.height.toString())
		rect2.setAttribute('fill', colors.background)
		rect2.setAttribute('opacity', '.28')
		g.appendChild(rect2)

		const PADDING = 17

		const opts = {
			fontSize: LABEL_FONT_SIZES[shape.props.size],
			fontFamily: font,
			textAlign: shape.props.align,
			verticalTextAlign: 'middle' as const,
			width: bounds.width - PADDING * 2,
			height: bounds.height - PADDING * 2,
			padding: 0,
			lineHeight: TEXT_PROPS.lineHeight,
			fontStyle: 'normal',
			fontWeight: 'normal',
			overflow: 'wrap' as const,
			offsetX: 0,
		}

		const spans = this.app.textMeasure.measureTextSpans(shape.props.text, opts)

		opts.width = bounds.width
		opts.padding = PADDING

		const textElm = createTextSvgElementFromSpans(this.app, spans, opts)
		textElm.setAttribute('fill', colors.text)
		textElm.setAttribute('transform', `translate(0 ${PADDING})`)
		g.appendChild(textElm)

		return g
	}

	onBeforeCreate = (next: TLNoteShape) => {
		return getGrowY(this.app, next, next.props.growY)
	}

	onBeforeUpdate = (prev: TLNoteShape, next: TLNoteShape) => {
		if (
			prev.props.text === next.props.text &&
			prev.props.font === next.props.font &&
			prev.props.size === next.props.size
		) {
			return
		}

		return getGrowY(this.app, next, prev.props.growY)
	}

	onEditEnd: OnEditEndHandler<TLNoteShape> = (shape) => {
		const {
			id,
			type,
			props: { text },
		} = shape

		if (text.trimEnd() !== shape.props.text) {
			this.app.updateShapes([
				{
					id,
					type,
					props: {
						text: text.trimEnd(),
					},
				},
			])
		}
	}
}

<<<<<<< HEAD
=======
/** @public */
export const TLNoteShapeDef = defineShape<TLNoteShape, TLNoteUtil>({
	getShapeUtil: () => TLNoteUtil,
	type: 'note',
	validator: noteShapeTypeValidator,
	migrations: noteShapeTypeMigrations,
})

>>>>>>> 53be9239
function getGrowY(app: App, shape: TLNoteShape, prevGrowY = 0) {
	const PADDING = 17

	const nextTextSize = app.textMeasure.measureText(shape.props.text, {
		...TEXT_PROPS,
		fontFamily: FONT_FAMILIES[shape.props.font],
		fontSize: LABEL_FONT_SIZES[shape.props.size],
		width: NOTE_SIZE - PADDING * 2 + 'px',
	})

	const nextHeight = nextTextSize.h + PADDING * 2

	let growY: number | null = null

	if (nextHeight > NOTE_SIZE) {
		growY = nextHeight - NOTE_SIZE
	} else {
		if (prevGrowY) {
			growY = 0
		}
	}

	if (growY !== null) {
		return {
			...shape,
			props: {
				...shape.props,
				growY,
			},
		}
	}
}<|MERGE_RESOLUTION|>--- conflicted
+++ resolved
@@ -1,10 +1,5 @@
 import { Box2d, toDomPrecision, Vec2d } from '@tldraw/primitives'
-<<<<<<< HEAD
 import { TLNoteShape } from '@tldraw/tlschema'
-=======
-import { noteShapeTypeMigrations, noteShapeTypeValidator, TLNoteShape } from '@tldraw/tlschema'
-import { defineShape } from '../../../config/TLShapeDefinition'
->>>>>>> 53be9239
 import { FONT_FAMILIES, LABEL_FONT_SIZES, TEXT_PROPS } from '../../../constants'
 import { App } from '../../App'
 import { createTextSvgElementFromSpans } from '../shared/createTextSvgElementFromSpans'
@@ -201,17 +196,6 @@
 	}
 }
 
-<<<<<<< HEAD
-=======
-/** @public */
-export const TLNoteShapeDef = defineShape<TLNoteShape, TLNoteUtil>({
-	getShapeUtil: () => TLNoteUtil,
-	type: 'note',
-	validator: noteShapeTypeValidator,
-	migrations: noteShapeTypeMigrations,
-})
-
->>>>>>> 53be9239
 function getGrowY(app: App, shape: TLNoteShape, prevGrowY = 0) {
 	const PADDING = 17
 
