import { useQuickReactor, useStateTracking } from '@tldraw/state'
import { TLShape, TLShapeId } from '@tldraw/tlschema'
import { memo, useCallback, useLayoutEffect, useRef } from 'react'
import { ShapeUtil } from '../editor/shapes/ShapeUtil'
import { useEditor } from '../hooks/useEditor'
import { useEditorComponents } from '../hooks/useEditorComponents'
import { Mat } from '../primitives/Mat'
import { setStyleProperty } from '../utils/dom'
import { OptionalErrorBoundary } from './ErrorBoundary'

/*
This component renders shapes on the canvas. There are two stages: positioning
and styling the shape's container using CSS, and then rendering the shape's 
JSX using its shape util's render method. Rendering the "inside" of a shape is
more expensive than positioning it or changing its color, so we use memo
to wrap the inner shape and only re-render it when the shape's props change. 

The shape also receives props for its index and opacity. The index is used to
determine the z-index of the shape, and the opacity is used to set the shape's
opacity based on its own opacity and that of its parent's.
*/
export const Shape = memo(function Shape({
	id,
	shape,
	util,
	index,
	backgroundIndex,
	opacity,
	isCulled,
	dprMultiple,
}: {
	id: TLShapeId
	shape: TLShape
	util: ShapeUtil
	index: number
	backgroundIndex: number
	opacity: number
	isCulled: boolean
	dprMultiple: number
}) {
	const editor = useEditor()

	const { ShapeErrorFallback } = useEditorComponents()

	const containerRef = useRef<HTMLDivElement>(null)
	const bgContainerRef = useRef<HTMLDivElement>(null)

	const memoizedStuffRef = useRef({
		transform: '',
		clipPath: 'none',
		width: 0,
		height: 0,
		x: 0,
		y: 0,
	})

	useQuickReactor(
		'set shape stuff',
		() => {
			const shape = editor.getShape(id)
			if (!shape) return // probably the shape was just deleted

			const prev = memoizedStuffRef.current

			// Clip path
			const clipPath = editor.getShapeClipPath(id) ?? 'none'
			if (clipPath !== prev.clipPath) {
				setStyleProperty(containerRef.current, 'clip-path', clipPath)
				setStyleProperty(bgContainerRef.current, 'clip-path', clipPath)
				prev.clipPath = clipPath
			}

			// Page transform
			const pageTransform = editor.getShapePageTransform(id)
			const transform = Mat.toCssString(pageTransform)
			const bounds = editor.getShapeGeometry(shape).bounds

			// Update if the tranform has changed
			if (transform !== prev.transform) {
				setStyleProperty(containerRef.current, 'transform', transform)
				setStyleProperty(bgContainerRef.current, 'transform', transform)
				prev.transform = transform
			}

			// Width / Height
			// We round the shape width and height up to the nearest multiple of dprMultiple
			// to avoid the browser making miscalculations when applying the transform.
			const widthRemainder = bounds.w % dprMultiple
			const heightRemainder = bounds.h % dprMultiple
			const width = widthRemainder === 0 ? bounds.w : bounds.w + (dprMultiple - widthRemainder)
			const height = heightRemainder === 0 ? bounds.h : bounds.h + (dprMultiple - heightRemainder)

			if (width !== prev.width || height !== prev.height) {
				setStyleProperty(containerRef.current, 'width', Math.max(width, dprMultiple) + 'px')
				setStyleProperty(containerRef.current, 'height', Math.max(height, dprMultiple) + 'px')
				setStyleProperty(bgContainerRef.current, 'width', Math.max(width, dprMultiple) + 'px')
				setStyleProperty(bgContainerRef.current, 'height', Math.max(height, dprMultiple) + 'px')
				prev.width = width
				prev.height = height
			}
		},
		[editor]
	)

	// This stuff changes pretty infrequently, so we can change them together
	useQuickReactor(
		'set opacity and z-index',
		() => {
			const container = containerRef.current
			const bgContainer = bgContainerRef.current

			// Opacity
			setStyleProperty(container, 'opacity', opacity)
			setStyleProperty(bgContainer, 'opacity', opacity)

			// Z-Index
			setStyleProperty(container, 'z-index', index)
			setStyleProperty(bgContainer, 'z-index', backgroundIndex)
		},
		[opacity, index, backgroundIndex]
	)

	useLayoutEffect(() => {
		const container = containerRef.current
		const bgContainer = bgContainerRef.current
		setStyleProperty(container, 'display', isCulled ? 'none' : 'block')
		setStyleProperty(bgContainer, 'display', isCulled ? 'none' : 'block')
	}, [isCulled])

	const annotateError = useCallback(
		(error: any) => editor.annotateError(error, { origin: 'shape', willCrashApp: false }),
		[editor]
	)

	if (!shape) return null

	return (
		<>
			{util.backgroundComponent && (
				<div
					ref={bgContainerRef}
					className="tl-shape tl-shape-background"
					data-shape-type={shape.type}
					draggable={false}
				>
					<OptionalErrorBoundary fallback={ShapeErrorFallback} onError={annotateError}>
						<InnerShapeBackground shape={shape} util={util} />
					</OptionalErrorBoundary>
				</div>
			)}
			<div ref={containerRef} className="tl-shape" data-shape-type={shape.type} draggable={false}>
				<OptionalErrorBoundary fallback={ShapeErrorFallback as any} onError={annotateError}>
					<InnerShape shape={shape} util={util} />
				</OptionalErrorBoundary>
			</div>
		</>
	)
})

const InnerShape = memo(
	function InnerShape<T extends TLShape>({ shape, util }: { shape: T; util: ShapeUtil<T> }) {
		return useStateTracking('InnerShape:' + shape.type, () => util.component(shape))
	},
	(prev, next) => prev.shape.props === next.shape.props && prev.shape.meta === next.shape.meta
)

const InnerShapeBackground = memo(
	function InnerShapeBackground<T extends TLShape>({
		shape,
		util,
	}: {
		shape: T
		util: ShapeUtil<T>
	}) {
		return useStateTracking('InnerShape:' + shape.type, () => util.backgroundComponent?.(shape))
	},
	(prev, next) => prev.shape.props === next.shape.props && prev.shape.meta === next.shape.meta
<<<<<<< HEAD
)

const CulledShape = function CulledShape<T extends TLShape>({ shapeId }: { shapeId: IdOf<T> }) {
	const editor = useEditor()
	const culledRef = useRef<HTMLDivElement>(null)

	useQuickReactor(
		'set shape stuff',
		() => {
			const bounds = editor.getShapeGeometry(shapeId)?.bounds
			if (!bounds) return
			setStyleProperty(
				culledRef.current,
				'transform',
				`translate(${toDomPrecision(bounds.minX)}px, ${toDomPrecision(bounds.minY)}px)`
			)
		},
		[editor]
	)

	return <div ref={culledRef} className="tl-shape__culled" />
}
=======
)
>>>>>>> d01a2223
<|MERGE_RESOLUTION|>--- conflicted
+++ resolved
@@ -175,29 +175,4 @@
 		return useStateTracking('InnerShape:' + shape.type, () => util.backgroundComponent?.(shape))
 	},
 	(prev, next) => prev.shape.props === next.shape.props && prev.shape.meta === next.shape.meta
-<<<<<<< HEAD
-)
-
-const CulledShape = function CulledShape<T extends TLShape>({ shapeId }: { shapeId: IdOf<T> }) {
-	const editor = useEditor()
-	const culledRef = useRef<HTMLDivElement>(null)
-
-	useQuickReactor(
-		'set shape stuff',
-		() => {
-			const bounds = editor.getShapeGeometry(shapeId)?.bounds
-			if (!bounds) return
-			setStyleProperty(
-				culledRef.current,
-				'transform',
-				`translate(${toDomPrecision(bounds.minX)}px, ${toDomPrecision(bounds.minY)}px)`
-			)
-		},
-		[editor]
-	)
-
-	return <div ref={culledRef} className="tl-shape__culled" />
-}
-=======
-)
->>>>>>> d01a2223
+)