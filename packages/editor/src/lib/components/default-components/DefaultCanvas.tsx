import { react, useQuickReactor, useValue } from '@tldraw/state'
import { TLHandle, TLShapeId } from '@tldraw/tlschema'
import { dedupe, modulate, objectMapValues } from '@tldraw/utils'
import classNames from 'classnames'
import { Fragment, JSX, useEffect, useRef, useState } from 'react'
import { COARSE_HANDLE_RADIUS, HANDLE_RADIUS } from '../../constants'
import { useCanvasEvents } from '../../hooks/useCanvasEvents'
import { useCoarsePointer } from '../../hooks/useCoarsePointer'
import { useDocumentEvents } from '../../hooks/useDocumentEvents'
import { useEditor } from '../../hooks/useEditor'
import { useEditorComponents } from '../../hooks/useEditorComponents'
import { useFixSafariDoubleTapZoomPencilEvents } from '../../hooks/useFixSafariDoubleTapZoomPencilEvents'
import { useGestureEvents } from '../../hooks/useGestureEvents'
import { useHandleEvents } from '../../hooks/useHandleEvents'
import { useScreenBounds } from '../../hooks/useScreenBounds'
import { Box } from '../../primitives/Box'
import { Mat } from '../../primitives/Mat'
import { Vec } from '../../primitives/Vec'
import { toDomPrecision } from '../../primitives/utils'
import { debugFlags } from '../../utils/debug-flags'
import { setStyleProperty } from '../../utils/dom'
import { nearestMultiple } from '../../utils/nearestMultiple'
import { CulledShapes } from '../CulledShapes'
import { GeometryDebuggingView } from '../GeometryDebuggingView'
import { LiveCollaborators } from '../LiveCollaborators'
import { Shape } from '../Shape'

/** @public */
export type TLCanvasComponentProps = { className?: string }

/** @public */
export function DefaultCanvas({ className }: TLCanvasComponentProps) {
	const editor = useEditor()

	const { Background, SvgDefs } = useEditorComponents()

	const rCanvas = useRef<HTMLDivElement>(null)
	const rHtmlLayer = useRef<HTMLDivElement>(null)
	const rHtmlLayer2 = useRef<HTMLDivElement>(null)

	useScreenBounds(rCanvas)
	useDocumentEvents()
	useCoarsePointer()

	useGestureEvents(rCanvas)
	useFixSafariDoubleTapZoomPencilEvents(rCanvas)

	useQuickReactor(
		'position layers',
		function positionLayersWhenCameraMoves() {
			const { x, y, z } = editor.getCamera()

			// Because the html container has a width/height of 1px, we
			// need to create a small offset when zoomed to ensure that
			// the html container and svg container are lined up exactly.
			const offset =
				z >= 1 ? modulate(z, [1, 8], [0.125, 0.5], true) : modulate(z, [0.1, 1], [-2, 0.125], true)

			const transform = `scale(${toDomPrecision(z)}) translate(${toDomPrecision(
				x + offset
			)}px,${toDomPrecision(y + offset)}px)`
			setStyleProperty(rHtmlLayer.current, 'transform', transform)
			setStyleProperty(rHtmlLayer2.current, 'transform', transform)
		},
		[editor]
	)

	const events = useCanvasEvents()

	const shapeSvgDefs = useValue(
		'shapeSvgDefs',
		() => {
			const shapeSvgDefsByKey = new Map<string, JSX.Element>()
			for (const util of objectMapValues(editor.shapeUtils)) {
				if (!util) return
				const defs = util.getCanvasSvgDefs()
				for (const { key, component: Component } of defs) {
					if (shapeSvgDefsByKey.has(key)) continue
					shapeSvgDefsByKey.set(key, <Component key={key} />)
				}
			}
			return [...shapeSvgDefsByKey.values()]
		},
		[editor]
	)

	const hideShapes = useValue('debug_shapes', () => debugFlags.hideShapes.get(), [debugFlags])
	const debugSvg = useValue('debug_svg', () => debugFlags.debugSvg.get(), [debugFlags])
	const debugGeometry = useValue('debug_geometry', () => debugFlags.debugGeometry.get(), [
		debugFlags,
	])
	const isEditingAnything = useValue(
		'isEditingAnything',
		() => editor.getEditingShapeId() !== null,
		[editor]
	)

	return (
<<<<<<< HEAD
		<div
			ref={rCanvas}
			draggable={false}
			className={classNames('tl-canvas', className)}
			data-testid="canvas"
			data-iseditinganything={isEditingAnything}
			{...events}
		>
			<svg className="tl-svg-context">
				<defs>
					{shapeSvgDefs}
					<CursorDef />
					<CollaboratorHintDef />
					{SvgDefs && <SvgDefs />}
				</defs>
			</svg>
			{Background && <Background />}
			<GridWrapper />

			<div ref={rHtmlLayer} className="tl-html-layer tl-shapes" draggable={false}>
				<OnTheCanvasWrapper />
				<SelectionBackgroundWrapper />
				{hideShapes ? null : debugSvg ? <ShapesWithSVGs /> : <ShapesToDisplay />}
=======
		<>
			{Background && (
				<div className="tl-background__wrapper">
					<Background />
				</div>
			)}
			<div className="tl-culled-shapes">
				<CulledShapes />
>>>>>>> d01a2223
			</div>
			<div
				ref={rCanvas}
				draggable={false}
				className={classNames('tl-canvas', className)}
				data-testid="canvas"
				{...events}
			>
				<svg className="tl-svg-context">
					<defs>
						{shapeSvgDefs}
						<CursorDef />
						<CollaboratorHintDef />
						{SvgDefs && <SvgDefs />}
					</defs>
				</svg>
				<GridWrapper />
				<div ref={rHtmlLayer} className="tl-html-layer tl-shapes" draggable={false}>
					<OnTheCanvasWrapper />
					<SelectionBackgroundWrapper />
					{hideShapes ? null : debugSvg ? <ShapesWithSVGs /> : <ShapesToDisplay />}
				</div>
				<div className="tl-overlays">
					<div ref={rHtmlLayer2} className="tl-html-layer">
						{debugGeometry ? <GeometryDebuggingView /> : null}
						<HandlesWrapper />
						<BrushWrapper />
						<ScribbleWrapper />
						<ZoomBrushWrapper />
						<SelectedIdIndicators />
						<HoveredShapeIndicator />
						<HintedShapeIndicator />
						<SnapIndicatorWrapper />
						<SelectionForegroundWrapper />
						<LiveCollaborators />
					</div>
					<InFrontOfTheCanvasWrapper />
				</div>
			</div>
		</>
	)
}

function GridWrapper() {
	const editor = useEditor()
	const gridSize = useValue('gridSize', () => editor.getDocumentSettings().gridSize, [editor])
	const { x, y, z } = useValue('camera', () => editor.getCamera(), [editor])
	const isGridMode = useValue('isGridMode', () => editor.getInstanceState().isGridMode, [editor])
	const { Grid } = useEditorComponents()

	if (!(Grid && isGridMode)) return null

	return <Grid x={x} y={y} z={z} size={gridSize} />
}

function ScribbleWrapper() {
	const editor = useEditor()
	const scribbles = useValue('scribbles', () => editor.getInstanceState().scribbles, [editor])
	const zoomLevel = useValue('zoomLevel', () => editor.getZoomLevel(), [editor])
	const { Scribble } = useEditorComponents()

	if (!(Scribble && scribbles.length)) return null

	return (
		<>
			{scribbles.map((scribble) => (
				<Scribble
					key={scribble.id}
					className="tl-user-scribble"
					scribble={scribble}
					zoom={zoomLevel}
				/>
			))}
		</>
	)
}

function BrushWrapper() {
	const editor = useEditor()
	const brush = useValue('brush', () => editor.getInstanceState().brush, [editor])
	const { Brush } = useEditorComponents()

	if (!(Brush && brush)) return null

	return <Brush className="tl-user-brush" brush={brush} />
}

function ZoomBrushWrapper() {
	const editor = useEditor()
	const zoomBrush = useValue('zoomBrush', () => editor.getInstanceState().zoomBrush, [editor])
	const { ZoomBrush } = useEditorComponents()

	if (!(ZoomBrush && zoomBrush)) return null

	return <ZoomBrush className="tl-user-brush tl-zoom-brush" brush={zoomBrush} />
}

function SnapIndicatorWrapper() {
	const editor = useEditor()
	const lines = useValue('snapLines', () => editor.snaps.getIndicators(), [editor])
	const zoomLevel = useValue('zoomLevel', () => editor.getZoomLevel(), [editor])
	const { SnapIndicator } = useEditorComponents()

	if (!(SnapIndicator && lines.length > 0)) return null

	return (
		<>
			{lines.map((line) => (
				<SnapIndicator key={line.id} className="tl-user-snapline" line={line} zoom={zoomLevel} />
			))}
		</>
	)
}

function HandlesWrapper() {
	const editor = useEditor()

	// We don't want this to update every time the shape changes
	const shapeIdWithHandles = useValue(
		'handles shapeIdWithHandles',
		() => {
			const { isReadonly, isChangingStyle } = editor.getInstanceState()
			if (isReadonly || isChangingStyle) return false

			const onlySelectedShape = editor.getOnlySelectedShape()
			if (!onlySelectedShape) return false

			// slightly redundant but saves us from updating the handles every time the shape changes
			const handles = editor.getShapeHandles(onlySelectedShape)
			if (!handles) return false

			return onlySelectedShape.id
		},
		[editor]
	)

	if (!shapeIdWithHandles) return null

	return <HandlesWrapperInner shapeId={shapeIdWithHandles} />
}

function HandlesWrapperInner({ shapeId }: { shapeId: TLShapeId }) {
	const editor = useEditor()
	const { Handles } = useEditorComponents()

	const zoomLevel = useValue('zoomLevel', () => editor.getZoomLevel(), [editor])

	const isCoarse = useValue('coarse pointer', () => editor.getInstanceState().isCoarsePointer, [
		editor,
	])

	const transform = useValue('handles transform', () => editor.getShapePageTransform(shapeId), [
		editor,
		shapeId,
	])

	const handles = useValue(
		'handles',
		() => {
			const handles = editor.getShapeHandles(shapeId)
			if (!handles) return null

			const minDistBetweenVirtualHandlesAndRegularHandles =
				((isCoarse ? COARSE_HANDLE_RADIUS : HANDLE_RADIUS) / zoomLevel) * 2

			return (
				handles
					.filter(
						(handle) =>
							// if the handle isn't a virtual handle, we'll display it
							handle.type !== 'virtual' ||
							// but for virtual handles, we'll only display them if they're far enough away from vertex handles
							!handles.some(
								(h) =>
									// skip the handle we're checking against
									h !== handle &&
									// only check against vertex handles
									h.type === 'vertex' &&
									// and check that their distance isn't below the minimum distance
									Vec.Dist(handle, h) < minDistBetweenVirtualHandlesAndRegularHandles
							)
					)
					// We want vertex handles in front of all other handles
					.sort((a) => (a.type === 'vertex' ? 1 : -1))
			)
		},
		[editor, zoomLevel, isCoarse, shapeId]
	)

	if (!Handles || !handles || !transform) {
		return null
	}

	return (
		<Handles>
			<g transform={Mat.toCssString(transform)}>
				{handles.map((handle) => {
					return (
						<HandleWrapper
							key={handle.id}
							shapeId={shapeId}
							handle={handle}
							zoom={zoomLevel}
							isCoarse={isCoarse}
						/>
					)
				})}
			</g>
		</Handles>
	)
}

function HandleWrapper({
	shapeId,
	handle,
	zoom,
	isCoarse,
}: {
	shapeId: TLShapeId
	handle: TLHandle
	zoom: number
	isCoarse: boolean
}) {
	const events = useHandleEvents(shapeId, handle.id)
	const { Handle } = useEditorComponents()

	if (!Handle) return null

	return (
		<g aria-label="handle" transform={`translate(${handle.x}, ${handle.y})`} {...events}>
			<Handle shapeId={shapeId} handle={handle} zoom={zoom} isCoarse={isCoarse} />
		</g>
	)
}

function ShapesWithSVGs() {
	const editor = useEditor()

	const renderingShapes = useValue('rendering shapes', () => editor.getRenderingShapes(), [editor])

	const dprMultiple = useValue(
		'dpr multiple',
		() =>
			// dprMultiple is the smallest number we can multiply dpr by to get an integer
			// it's usually 1, 2, or 4 (for e.g. dpr of 2, 2.5 and 2.25 respectively)
			nearestMultiple(Math.floor(editor.getInstanceState().devicePixelRatio * 100) / 100),
		[editor]
	)

	return (
		<>
			{renderingShapes.map((result) => (
				<Fragment key={result.id + '_fragment'}>
					<Shape {...result} dprMultiple={dprMultiple} />
					<DebugSvgCopy id={result.id} />
				</Fragment>
			))}
		</>
	)
}

function ShapesToDisplay() {
	const editor = useEditor()

	const renderingShapes = useValue('rendering shapes', () => editor.getRenderingShapes(), [editor])

	const dprMultiple = useValue(
		'dpr multiple',
		() =>
			// dprMultiple is the smallest number we can multiply dpr by to get an integer
			// it's usually 1, 2, or 4 (for e.g. dpr of 2, 2.5 and 2.25 respectively)
			nearestMultiple(Math.floor(editor.getInstanceState().devicePixelRatio * 100) / 100),
		[editor]
	)

	return (
		<>
			{renderingShapes.map((result) => (
				<Shape key={result.id + '_shape'} {...result} dprMultiple={dprMultiple} />
			))}
		</>
	)
}

function SelectedIdIndicators() {
	const editor = useEditor()
	const selectedShapeIds = useValue('selectedShapeIds', () => editor.getSelectedShapeIds(), [
		editor,
	])
	const shouldDisplay = useValue(
		'should display selected ids',
		() => {
			// todo: move to tldraw selected ids wrapper
			return (
				editor.isInAny(
					'select.idle',
					'select.brushing',
					'select.scribble_brushing',
					'select.pointing_shape',
					'select.pointing_selection',
					'select.pointing_handle'
				) && !editor.getInstanceState().isChangingStyle
			)
		},
		[editor]
	)

	const { ShapeIndicator } = useEditorComponents()

	if (!ShapeIndicator) return null
	if (!shouldDisplay) return null

	return (
		<>
			{selectedShapeIds.map((id) => (
				<ShapeIndicator
					key={id + '_indicator'}
					className="tl-user-indicator__selected"
					shapeId={id}
				/>
			))}
		</>
	)
}

const HoveredShapeIndicator = function HoveredShapeIndicator() {
	const editor = useEditor()
	const { HoveredShapeIndicator } = useEditorComponents()
	const isCoarsePointer = useValue(
		'coarse pointer',
		() => editor.getInstanceState().isCoarsePointer,
		[editor]
	)
	const isHoveringCanvas = useValue(
		'hovering canvas',
		() => editor.getInstanceState().isHoveringCanvas,
		[editor]
	)
	const hoveredShapeId = useValue('hovered id', () => editor.getCurrentPageState().hoveredShapeId, [
		editor,
	])

	if (isCoarsePointer || !isHoveringCanvas || !hoveredShapeId || !HoveredShapeIndicator) return null

	return <HoveredShapeIndicator shapeId={hoveredShapeId} />
}

function HintedShapeIndicator() {
	const editor = useEditor()
	const { ShapeIndicator } = useEditorComponents()

	const ids = useValue('hinting shape ids', () => dedupe(editor.getHintingShapeIds()), [editor])

	if (!ids.length) return null
	if (!ShapeIndicator) return null

	return (
		<>
			{ids.map((id) => (
				<ShapeIndicator className="tl-user-indicator__hint" shapeId={id} key={id + '_hinting'} />
			))}
		</>
	)
}

function CursorDef() {
	return (
		<g id="cursor">
			<g fill="rgba(0,0,0,.2)" transform="translate(-11,-11)">
				<path d="m12 24.4219v-16.015l11.591 11.619h-6.781l-.411.124z" />
				<path d="m21.0845 25.0962-3.605 1.535-4.682-11.089 3.686-1.553z" />
			</g>
			<g fill="white" transform="translate(-12,-12)">
				<path d="m12 24.4219v-16.015l11.591 11.619h-6.781l-.411.124z" />
				<path d="m21.0845 25.0962-3.605 1.535-4.682-11.089 3.686-1.553z" />
			</g>
			<g fill="currentColor" transform="translate(-12,-12)">
				<path d="m19.751 24.4155-1.844.774-3.1-7.374 1.841-.775z" />
				<path d="m13 10.814v11.188l2.969-2.866.428-.139h4.768z" />
			</g>
		</g>
	)
}

function CollaboratorHintDef() {
	return <path id="cursor_hint" fill="currentColor" d="M -2,-5 2,0 -2,5 Z" />
}

function DebugSvgCopy({ id }: { id: TLShapeId }) {
	const editor = useEditor()

	const [image, setImage] = useState<{ src: string; bounds: Box } | null>(null)

	const isInRoot = useValue(
		'is in root',
		() => {
			const shape = editor.getShape(id)
			return shape?.parentId === editor.getCurrentPageId()
		},
		[editor, id]
	)

	useEffect(() => {
		if (!isInRoot) return

		let latest = null
		const unsubscribe = react('shape to svg', async () => {
			const renderId = Math.random()
			latest = renderId

			const isSingleFrame = editor.isShapeOfType(id, 'frame')
			const padding = isSingleFrame ? 0 : 10
			const bounds = editor.getShapePageBounds(id)!.clone().expandBy(padding)
			const result = await editor.getSvgString([id], {
				padding,
				background: editor.getInstanceState().exportBackground,
			})

			if (latest !== renderId || !result) return

			const svgDataUrl = `data:image/svg+xml;utf8,${encodeURIComponent(result.svg)}`
			setImage({ src: svgDataUrl, bounds })
		})

		return () => {
			latest = null
			unsubscribe()
		}
	}, [editor, id, isInRoot])

	if (!isInRoot || !image) return null

	return (
		<img
			src={image.src}
			width={image.bounds.width}
			height={image.bounds.height}
			style={{
				position: 'absolute',
				top: 0,
				left: 0,
				transform: `translate(${image.bounds.x}px, ${image.bounds.maxY + 12}px)`,
				outline: '1px solid black',
				maxWidth: 'none',
			}}
		/>
	)
}

function SelectionForegroundWrapper() {
	const editor = useEditor()
	const selectionRotation = useValue('selection rotation', () => editor.getSelectionRotation(), [
		editor,
	])
	const selectionBounds = useValue(
		'selection bounds',
		() => editor.getSelectionRotatedPageBounds(),
		[editor]
	)
	const { SelectionForeground } = useEditorComponents()
	if (!selectionBounds || !SelectionForeground) return null
	return <SelectionForeground bounds={selectionBounds} rotation={selectionRotation} />
}

function SelectionBackgroundWrapper() {
	const editor = useEditor()
	const selectionRotation = useValue('selection rotation', () => editor.getSelectionRotation(), [
		editor,
	])
	const selectionBounds = useValue(
		'selection bounds',
		() => editor.getSelectionRotatedPageBounds(),
		[editor]
	)
	const { SelectionBackground } = useEditorComponents()
	if (!selectionBounds || !SelectionBackground) return null
	return <SelectionBackground bounds={selectionBounds} rotation={selectionRotation} />
}

function OnTheCanvasWrapper() {
	const { OnTheCanvas } = useEditorComponents()
	if (!OnTheCanvas) return null
	return <OnTheCanvas />
}

function InFrontOfTheCanvasWrapper() {
	const { InFrontOfTheCanvas } = useEditorComponents()
	if (!InFrontOfTheCanvas) return null
	return <InFrontOfTheCanvas />
}<|MERGE_RESOLUTION|>--- conflicted
+++ resolved
@@ -96,31 +96,6 @@
 	)
 
 	return (
-<<<<<<< HEAD
-		<div
-			ref={rCanvas}
-			draggable={false}
-			className={classNames('tl-canvas', className)}
-			data-testid="canvas"
-			data-iseditinganything={isEditingAnything}
-			{...events}
-		>
-			<svg className="tl-svg-context">
-				<defs>
-					{shapeSvgDefs}
-					<CursorDef />
-					<CollaboratorHintDef />
-					{SvgDefs && <SvgDefs />}
-				</defs>
-			</svg>
-			{Background && <Background />}
-			<GridWrapper />
-
-			<div ref={rHtmlLayer} className="tl-html-layer tl-shapes" draggable={false}>
-				<OnTheCanvasWrapper />
-				<SelectionBackgroundWrapper />
-				{hideShapes ? null : debugSvg ? <ShapesWithSVGs /> : <ShapesToDisplay />}
-=======
 		<>
 			{Background && (
 				<div className="tl-background__wrapper">
@@ -129,11 +104,11 @@
 			)}
 			<div className="tl-culled-shapes">
 				<CulledShapes />
->>>>>>> d01a2223
 			</div>
 			<div
 				ref={rCanvas}
 				draggable={false}
+				data-iseditinganything={isEditingAnything}
 				className={classNames('tl-canvas', className)}
 				data-testid="canvas"
 				{...events}
