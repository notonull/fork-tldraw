import { BoxModel, TLDefaultHorizontalAlignStyle } from '@tldraw/tlschema'
import { ReactNode } from 'react'
import { flushSync } from 'react-dom'
import { Root, createRoot } from 'react-dom/client'
import { Editor } from '../Editor'

const fixNewLines = /\r?\n|\r/g

function normalizeTextForDom(text: string) {
	return text
		.replace(fixNewLines, '\n')
		.split('\n')
		.map((x) => x || ' ')
		.join('\n')
}

const textAlignmentsForLtr = {
	start: 'left',
	'start-legacy': 'left',
	middle: 'center',
	'middle-legacy': 'center',
	end: 'right',
	'end-legacy': 'right',
}

type TLOverflowMode = 'wrap' | 'truncate-ellipsis' | 'truncate-clip'
type TLMeasureTextSpanOpts = {
	overflow: TLOverflowMode
	width: number
	height: number
	padding: number
	fontSize: number
	fontWeight: string
	fontFamily: string
	fontStyle: string
	lineHeight: number
	textAlign: TLDefaultHorizontalAlignStyle
}

const spaceCharacterRegex = /\s/

/**
 * @public
 * This is an _experimental_ component that we are still exploring.
 */
export type MeasureMethod = 'text' | ((content: string) => ReactNode)

export class TextManager {
	baseElm: HTMLDivElement

<<<<<<< HEAD
	reactComponentElm: HTMLDivElement
	reactRoot?: Root
	reactComponentInitialized = false
	measureMethod: MeasureMethod

	constructor(
		public editor: Editor,
		measureMethod: MeasureMethod = 'text'
	) {
=======
	constructor(public editor: Editor) {
		const container = this.editor.getContainer()

		// Remove any existing text measure element that
		// is a descendant of this editor's container
		container.querySelector('#tldraw_text_measure')?.remove()

>>>>>>> 03e4c857
		const elm = document.createElement('div')
		elm.id = `tldraw_text_measure`
		elm.classList.add('tl-text')
		elm.classList.add('tl-text-measure')
		elm.tabIndex = -1
		container.appendChild(elm)

		this.baseElm = elm

		const reactComponentElm = document.createElement('div')
		reactComponentElm.id = `tldraw_text_measure_component`
		reactComponentElm.classList.add('tl-text')
		reactComponentElm.classList.add('tl-text-measure')
		reactComponentElm.tabIndex = -1
		this.editor.getContainer().appendChild(reactComponentElm)
		this.reactComponentElm = reactComponentElm

		this.measureMethod = measureMethod
		this.reactRoot = createRoot(this.reactComponentElm)
	}

	measure = (
		content: string,
		opts: {
			fontStyle: string
			fontWeight: string
			fontFamily: string
			fontSize: number
			lineHeight: number
			/**
			 * When maxWidth is a number, the text will be wrapped to that maxWidth. When maxWidth
			 * is null, the text will be measured without wrapping, but explicit line breaks and
			 * space are preserved.
			 */
			maxWidth: null | number
			minWidth?: string
			padding: string
		}
	): BoxModel => {
		if (this.measureMethod === 'text') {
			return this.measureText(content, opts)
		} else {
			return this.measureComponent(content, opts, this.measureMethod)
		}
	}

	measureText = (
		textToMeasure: string,
		opts: {
			fontStyle: string
			fontWeight: string
			fontFamily: string
			fontSize: number
			lineHeight: number
			/**
			 * When maxWidth is a number, the text will be wrapped to that maxWidth. When maxWidth
			 * is null, the text will be measured without wrapping, but explicit line breaks and
			 * space are preserved.
			 */
			maxWidth: null | number
			minWidth?: string
			padding: string
		}
	): BoxModel => {
		// Duplicate our base element; we don't need to clone deep
		const elm = this.baseElm?.cloneNode() as HTMLDivElement
		this.baseElm.insertAdjacentElement('afterend', elm)

		elm.setAttribute('dir', 'ltr')
		elm.style.setProperty('font-family', opts.fontFamily)
		elm.style.setProperty('font-style', opts.fontStyle)
		elm.style.setProperty('font-weight', opts.fontWeight)
		elm.style.setProperty('font-size', opts.fontSize + 'px')
		elm.style.setProperty('line-height', opts.lineHeight * opts.fontSize + 'px')
		elm.style.setProperty('max-width', opts.maxWidth === null ? null : opts.maxWidth + 'px')
		elm.style.setProperty('min-width', opts.minWidth ?? null)
		elm.style.setProperty('padding', opts.padding)

		elm.textContent = normalizeTextForDom(textToMeasure)
		const rect = elm.getBoundingClientRect()
		elm.remove()

		return {
			x: 0,
			y: 0,
			w: rect.width,
			h: rect.height,
		}
	}

	measureComponent = (
		content: string,
		opts: {
			fontStyle: string
			fontWeight: string
			fontFamily: string
			fontSize: number
			lineHeight: number
			/**
			 * When maxWidth is a number, the text will be wrapped to that maxWidth. When maxWidth
			 * is null, the text will be measured without wrapping, but explicit line breaks and
			 * space are preserved.
			 */
			maxWidth: null | number
			minWidth?: string
			padding: string
		},
		renderFn: (content: string) => ReactNode
	): BoxModel => {
		const elm = this.reactComponentElm
		elm.setAttribute('dir', 'ltr')
		elm.style.setProperty('max-width', opts.maxWidth === null ? null : opts.maxWidth + 'px')
		elm.style.setProperty('font-family', opts.fontFamily)
		elm.style.setProperty('font-style', opts.fontStyle)
		elm.style.setProperty('font-weight', opts.fontWeight)
		elm.style.setProperty('font-size', opts.fontSize + 'px')
		elm.style.setProperty('line-height', opts.lineHeight * opts.fontSize + 'px')
		elm.style.setProperty('max-width', opts.maxWidth === null ? null : opts.maxWidth + 'px')
		elm.style.setProperty('min-width', opts.minWidth ?? null)
		elm.style.setProperty('padding', opts.padding)

		flushSync(() => {
			this.reactRoot!.render(renderFn(content))
		})

		const rect = elm.getBoundingClientRect()
		return {
			x: 0,
			y: 0,
			w: rect.width,
			h: rect.height,
		}
	}

	/**
	 * Given an html element, measure the position of each span of unbroken
	 * word/white-space characters within any text nodes it contains.
	 */
	measureElementTextNodeSpans(
		element: HTMLElement,
		{ shouldTruncateToFirstLine = false }: { shouldTruncateToFirstLine?: boolean } = {}
	): { spans: { box: BoxModel; text: string }[]; didTruncate: boolean } {
		const spans = []

		// Measurements of individual spans are relative to the containing element
		const elmBounds = element.getBoundingClientRect()
		const offsetX = -elmBounds.left
		const offsetY = -elmBounds.top

		// we measure by creating a range that spans each character in the elements text node
		const range = new Range()
		const textNode = element.childNodes[0]
		let idx = 0

		let currentSpan = null
		let prevCharWasSpaceCharacter = null
		let prevCharTop = 0
		let didTruncate = false
		for (const childNode of element.childNodes) {
			if (childNode.nodeType !== Node.TEXT_NODE) continue

			for (const char of childNode.textContent ?? '') {
				// place the range around the characters we're interested in
				range.setStart(textNode, idx)
				range.setEnd(textNode, idx + char.length)
				// measure the range. some browsers return multiple rects for the
				// first char in a new line - one for the line break, and one for
				// the character itself. we're only interested in the character.
				const rects = range.getClientRects()
				const rect = rects[rects.length - 1]!

				// calculate the position of the character relative to the element
				const top = rect.top + offsetY
				const left = rect.left + offsetX
				const right = rect.right + offsetX

				const isSpaceCharacter = spaceCharacterRegex.test(char)
				if (
					// If we're at a word boundary...
					isSpaceCharacter !== prevCharWasSpaceCharacter ||
					// ...or we're on a different line...
					top !== prevCharTop ||
					// ...or we're at the start of the text and haven't created a span yet...
					!currentSpan
				) {
					// ...then we're at a span boundary!

					if (currentSpan) {
						// if we're truncating to a single line & we just finished the first line, stop there
						if (shouldTruncateToFirstLine && top !== prevCharTop) {
							didTruncate = true
							break
						}
						// otherwise add the span to the list ready to start a new one
						spans.push(currentSpan)
					}

					// start a new span
					currentSpan = {
						box: { x: left, y: top, w: rect.width, h: rect.height },
						text: char,
					}
				} else {
					// otherwise we just need to extend the current span with the next character
					currentSpan.box.w = right - currentSpan.box.x
					currentSpan.text += char
				}

				prevCharWasSpaceCharacter = isSpaceCharacter
				prevCharTop = top
				idx += char.length
			}
		}

		// Add the last span
		if (currentSpan) {
			spans.push(currentSpan)
		}

		return { spans, didTruncate }
	}

	/**
	 * Measure text into individual spans. Spans are created by rendering the
	 * text, then dividing it up according to line breaks and word boundaries.
	 *
	 * It works by having the browser render the text, then measuring the
	 * position of each character. You can use this to replicate the text-layout
	 * algorithm of the current browser in e.g. an SVG export.
	 */
	measureTextSpans(
		textToMeasure: string,
		opts: TLMeasureTextSpanOpts
	): { text: string; box: BoxModel }[] {
		if (textToMeasure === '') return []

		const elm = this.baseElm?.cloneNode() as HTMLDivElement
		this.baseElm.insertAdjacentElement('afterend', elm)

		const elementWidth = Math.ceil(opts.width - opts.padding * 2)
		elm.style.setProperty('width', `${elementWidth}px`)
		elm.style.setProperty('height', 'min-content')
		elm.style.setProperty('dir', 'ltr')
		elm.style.setProperty('font-size', `${opts.fontSize}px`)
		elm.style.setProperty('font-family', opts.fontFamily)
		elm.style.setProperty('font-weight', opts.fontWeight)
		elm.style.setProperty('line-height', `${opts.lineHeight * opts.fontSize}px`)
		elm.style.setProperty('text-align', textAlignmentsForLtr[opts.textAlign])

		const shouldTruncateToFirstLine =
			opts.overflow === 'truncate-ellipsis' || opts.overflow === 'truncate-clip'

		if (shouldTruncateToFirstLine) {
			elm.style.setProperty('overflow-wrap', 'anywhere')
			elm.style.setProperty('word-break', 'break-all')
		}

		const normalizedText = normalizeTextForDom(textToMeasure)

		// Render the text into the measurement element:
		elm.textContent = normalizedText

		// actually measure the text:
		const { spans, didTruncate } = this.measureElementTextNodeSpans(elm, {
			shouldTruncateToFirstLine,
		})

		if (opts.overflow === 'truncate-ellipsis' && didTruncate) {
			// we need to measure the ellipsis to know how much space it takes up
			elm.textContent = '…'
			const ellipsisWidth = Math.ceil(this.measureElementTextNodeSpans(elm).spans[0].box.w)

			// then, we need to subtract that space from the width we have and measure again:
			elm.style.setProperty('width', `${elementWidth - ellipsisWidth}px`)
			elm.textContent = normalizedText
			const truncatedSpans = this.measureElementTextNodeSpans(elm, {
				shouldTruncateToFirstLine: true,
			}).spans

			// Finally, we add in our ellipsis at the end of the last span. We
			// have to do this after measuring, not before, because adding the
			// ellipsis changes how whitespace might be getting collapsed by the
			// browser.
			const lastSpan = truncatedSpans[truncatedSpans.length - 1]!
			truncatedSpans.push({
				text: '…',
				box: {
					x: Math.min(lastSpan.box.x + lastSpan.box.w, opts.width - opts.padding - ellipsisWidth),
					y: lastSpan.box.y,
					w: ellipsisWidth,
					h: lastSpan.box.h,
				},
			})
			return truncatedSpans
		}

		elm.remove()

		return spans
	}
}<|MERGE_RESOLUTION|>--- conflicted
+++ resolved
@@ -48,7 +48,6 @@
 export class TextManager {
 	baseElm: HTMLDivElement
 
-<<<<<<< HEAD
 	reactComponentElm: HTMLDivElement
 	reactRoot?: Root
 	reactComponentInitialized = false
@@ -58,15 +57,12 @@
 		public editor: Editor,
 		measureMethod: MeasureMethod = 'text'
 	) {
-=======
-	constructor(public editor: Editor) {
 		const container = this.editor.getContainer()
 
 		// Remove any existing text measure element that
 		// is a descendant of this editor's container
 		container.querySelector('#tldraw_text_measure')?.remove()
 
->>>>>>> 03e4c857
 		const elm = document.createElement('div')
 		elm.id = `tldraw_text_measure`
 		elm.classList.add('tl-text')
@@ -81,7 +77,7 @@
 		reactComponentElm.classList.add('tl-text')
 		reactComponentElm.classList.add('tl-text-measure')
 		reactComponentElm.tabIndex = -1
-		this.editor.getContainer().appendChild(reactComponentElm)
+		container.appendChild(reactComponentElm)
 		this.reactComponentElm = reactComponentElm
 
 		this.measureMethod = measureMethod
