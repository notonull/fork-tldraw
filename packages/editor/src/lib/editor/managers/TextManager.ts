import { BoxModel, TLDefaultHorizontalAlignStyle } from '@tldraw/tlschema'
import { Editor } from '../Editor'

const fixNewLines = /\r?\n|\r/g

function normalizeTextForDom(text: string) {
	return text
		.replace(fixNewLines, '\n')
		.split('\n')
		.map((x) => x || ' ')
		.join('\n')
}

const textAlignmentsForLtr = {
	start: 'left',
	'start-legacy': 'left',
	middle: 'center',
	'middle-legacy': 'center',
	end: 'right',
	'end-legacy': 'right',
}

/** @public */
export interface TLMeasureTextSpanOpts {
	overflow: 'wrap' | 'truncate-ellipsis' | 'truncate-clip'
	width: number
	height: number
	padding: number
	fontSize: number
	fontWeight: string
	fontFamily: string
	fontStyle: string
	lineHeight: number
	textAlign: TLDefaultHorizontalAlignStyle
}

const spaceCharacterRegex = /\s/

/** @public */
export class TextManager {
	private baseElem: HTMLDivElement

	constructor(public editor: Editor) {
		this.baseElem = document.createElement('div')
		this.baseElem.classList.add('tl-text')
		this.baseElem.classList.add('tl-text-measure')
		this.baseElem.tabIndex = -1
	}

	measureText(
		textToMeasure: string,
		opts: {
			fontStyle: string
			fontWeight: string
			fontFamily: string
			fontSize: number
			lineHeight: number
			/**
			 * When maxWidth is a number, the text will be wrapped to that maxWidth. When maxWidth
			 * is null, the text will be measured without wrapping, but explicit line breaks and
			 * space are preserved.
			 */
			maxWidth: null | number
			minWidth?: null | number
			padding: string
			disableOverflowWrapBreaking?: boolean
		}
	): BoxModel & { scrollWidth: number } {
		const div = document.createElement('div')
		div.textContent = normalizeTextForDom(textToMeasure)
		return this.measureHtml(div.innerHTML, opts)
	}

	measureHtml(
		html: string,
		opts: {
			fontStyle: string
			fontWeight: string
			fontFamily: string
			fontSize: number
			lineHeight: number
			/**
			 * When maxWidth is a number, the text will be wrapped to that maxWidth. When maxWidth
			 * is null, the text will be measured without wrapping, but explicit line breaks and
			 * space are preserved.
			 */
			maxWidth: null | number
			minWidth?: null | number
			padding: string
			disableOverflowWrapBreaking?: boolean
		}
	): BoxModel & { scrollWidth: number } {
		// Duplicate our base element; we don't need to clone deep
<<<<<<< HEAD
		const wrapperElm = this.baseElm?.cloneNode() as HTMLDivElement
		wrapperElm.innerHTML = html
		this.baseElm.insertAdjacentElement('afterend', wrapperElm)
=======
		const elm = this.baseElem.cloneNode() as HTMLDivElement
		this.editor.getContainer().appendChild(elm)
>>>>>>> 0d88f3e0

		wrapperElm.setAttribute('dir', 'auto')
		// N.B. This property, while discouraged ("intended for Document Type Definition (DTD) designers")
		// is necessary for ensuring correct mixed RTL/LTR behavior when exporting SVGs.
		wrapperElm.style.setProperty('unicode-bidi', 'plaintext')
		wrapperElm.style.setProperty('font-family', opts.fontFamily)
		wrapperElm.style.setProperty('font-style', opts.fontStyle)
		wrapperElm.style.setProperty('font-weight', opts.fontWeight)
		wrapperElm.style.setProperty('font-size', opts.fontSize + 'px')
		wrapperElm.style.setProperty('line-height', opts.lineHeight * opts.fontSize + 'px')
		wrapperElm.style.setProperty('max-width', opts.maxWidth === null ? null : opts.maxWidth + 'px')
		wrapperElm.style.setProperty('min-width', opts.minWidth === null ? null : opts.minWidth + 'px')
		wrapperElm.style.setProperty('padding', opts.padding)
		wrapperElm.style.setProperty(
			'overflow-wrap',
			opts.disableOverflowWrapBreaking ? 'normal' : 'break-word'
		)

		const scrollWidth = wrapperElm.scrollWidth
		const rect = wrapperElm.getBoundingClientRect()
		wrapperElm.remove()

		return {
			x: 0,
			y: 0,
			w: rect.width,
			h: rect.height,
			scrollWidth,
		}
	}

	/**
	 * Given an html element, measure the position of each span of unbroken
	 * word/white-space characters within any text nodes it contains.
	 */
	measureElementTextNodeSpans(
		element: HTMLElement,
		{ shouldTruncateToFirstLine = false }: { shouldTruncateToFirstLine?: boolean } = {}
	): { spans: { box: BoxModel; text: string }[]; didTruncate: boolean } {
		const spans = []

		// Measurements of individual spans are relative to the containing element
		const elmBounds = element.getBoundingClientRect()
		const offsetX = -elmBounds.left
		const offsetY = -elmBounds.top

		// we measure by creating a range that spans each character in the elements text node
		const range = new Range()
		const textNode = element.childNodes[0]
		let idx = 0

		let currentSpan = null
		let prevCharWasSpaceCharacter = null
		let prevCharTop = 0
		let prevCharLeftForRTLTest = 0
		let didTruncate = false
		for (const childNode of element.childNodes) {
			if (childNode.nodeType !== Node.TEXT_NODE) continue

			for (const char of childNode.textContent ?? '') {
				// place the range around the characters we're interested in
				range.setStart(textNode, idx)
				range.setEnd(textNode, idx + char.length)
				// measure the range. some browsers return multiple rects for the
				// first char in a new line - one for the line break, and one for
				// the character itself. we're only interested in the character.
				const rects = range.getClientRects()
				const rect = rects[rects.length - 1]!

				// calculate the position of the character relative to the element
				const top = rect.top + offsetY
				const left = rect.left + offsetX
				const right = rect.right + offsetX
				const isRTL = left < prevCharLeftForRTLTest

				const isSpaceCharacter = spaceCharacterRegex.test(char)
				if (
					// If we're at a word boundary...
					isSpaceCharacter !== prevCharWasSpaceCharacter ||
					// ...or we're on a different line...
					top !== prevCharTop ||
					// ...or we're at the start of the text and haven't created a span yet...
					!currentSpan
				) {
					// ...then we're at a span boundary!

					if (currentSpan) {
						// if we're truncating to a single line & we just finished the first line, stop there
						if (shouldTruncateToFirstLine && top !== prevCharTop) {
							didTruncate = true
							break
						}
						// otherwise add the span to the list ready to start a new one
						spans.push(currentSpan)
					}

					// start a new span
					currentSpan = {
						box: { x: left, y: top, w: rect.width, h: rect.height },
						text: char,
					}
					prevCharLeftForRTLTest = left
				} else {
					// Looks like we're in RTL mode, so we need to adjust the left position.
					if (isRTL) {
						currentSpan.box.x = left
					}

					// otherwise we just need to extend the current span with the next character
					currentSpan.box.w = isRTL ? currentSpan.box.w + rect.width : right - currentSpan.box.x
					currentSpan.text += char
				}

				if (char === '\n') {
					prevCharLeftForRTLTest = 0
				}

				prevCharWasSpaceCharacter = isSpaceCharacter
				prevCharTop = top
				idx += char.length
			}
		}

		// Add the last span
		if (currentSpan) {
			spans.push(currentSpan)
		}

		return { spans, didTruncate }
	}

	/**
	 * Measure text into individual spans. Spans are created by rendering the
	 * text, then dividing it up according to line breaks and word boundaries.
	 *
	 * It works by having the browser render the text, then measuring the
	 * position of each character. You can use this to replicate the text-layout
	 * algorithm of the current browser in e.g. an SVG export.
	 */
	measureTextSpans(
		textToMeasure: string,
		opts: TLMeasureTextSpanOpts
	): { text: string; box: BoxModel }[] {
		if (textToMeasure === '') return []

		const elm = this.baseElem.cloneNode() as HTMLDivElement
		this.editor.getContainer().appendChild(elm)

		const elementWidth = Math.ceil(opts.width - opts.padding * 2)
		elm.setAttribute('dir', 'auto')
		// N.B. This property, while discouraged ("intended for Document Type Definition (DTD) designers")
		// is necessary for ensuring correct mixed RTL/LTR behavior when exporting SVGs.
		elm.style.setProperty('unicode-bidi', 'plaintext')
		elm.style.setProperty('width', `${elementWidth}px`)
		elm.style.setProperty('height', 'min-content')
		elm.style.setProperty('font-size', `${opts.fontSize}px`)
		elm.style.setProperty('font-family', opts.fontFamily)
		elm.style.setProperty('font-weight', opts.fontWeight)
		elm.style.setProperty('line-height', `${opts.lineHeight * opts.fontSize}px`)
		elm.style.setProperty('text-align', textAlignmentsForLtr[opts.textAlign])

		const shouldTruncateToFirstLine =
			opts.overflow === 'truncate-ellipsis' || opts.overflow === 'truncate-clip'

		if (shouldTruncateToFirstLine) {
			elm.style.setProperty('overflow-wrap', 'anywhere')
			elm.style.setProperty('word-break', 'break-all')
		}

		const normalizedText = normalizeTextForDom(textToMeasure)

		// Render the text into the measurement element:
		elm.textContent = normalizedText

		// actually measure the text:
		const { spans, didTruncate } = this.measureElementTextNodeSpans(elm, {
			shouldTruncateToFirstLine,
		})

		if (opts.overflow === 'truncate-ellipsis' && didTruncate) {
			// we need to measure the ellipsis to know how much space it takes up
			elm.textContent = '…'
			const ellipsisWidth = Math.ceil(this.measureElementTextNodeSpans(elm).spans[0].box.w)

			// then, we need to subtract that space from the width we have and measure again:
			elm.style.setProperty('width', `${elementWidth - ellipsisWidth}px`)
			elm.textContent = normalizedText
			const truncatedSpans = this.measureElementTextNodeSpans(elm, {
				shouldTruncateToFirstLine: true,
			}).spans

			// Finally, we add in our ellipsis at the end of the last span. We
			// have to do this after measuring, not before, because adding the
			// ellipsis changes how whitespace might be getting collapsed by the
			// browser.
			const lastSpan = truncatedSpans[truncatedSpans.length - 1]!
			truncatedSpans.push({
				text: '…',
				box: {
					x: Math.min(lastSpan.box.x + lastSpan.box.w, opts.width - opts.padding - ellipsisWidth),
					y: lastSpan.box.y,
					w: ellipsisWidth,
					h: lastSpan.box.h,
				},
			})
			return truncatedSpans
		}

		elm.remove()

		return spans
	}
}<|MERGE_RESOLUTION|>--- conflicted
+++ resolved
@@ -91,14 +91,10 @@
 		}
 	): BoxModel & { scrollWidth: number } {
 		// Duplicate our base element; we don't need to clone deep
-<<<<<<< HEAD
-		const wrapperElm = this.baseElm?.cloneNode() as HTMLDivElement
+		const wrapperElm = this.baseElem.cloneNode() as HTMLDivElement
+		this.editor.getContainer().appendChild(wrapperElm)
 		wrapperElm.innerHTML = html
-		this.baseElm.insertAdjacentElement('afterend', wrapperElm)
-=======
-		const elm = this.baseElem.cloneNode() as HTMLDivElement
-		this.editor.getContainer().appendChild(elm)
->>>>>>> 0d88f3e0
+		this.baseElem.insertAdjacentElement('afterend', wrapperElm)
 
 		wrapperElm.setAttribute('dir', 'auto')
 		// N.B. This property, while discouraged ("intended for Document Type Definition (DTD) designers")
