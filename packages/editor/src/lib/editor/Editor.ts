import { EMPTY_ARRAY, atom, computed, react, transact, unsafe__withoutCapture } from '@tldraw/state'
import {
	ComputedCache,
	RecordType,
	StoreSideEffects,
	StoreSnapshot,
	UnknownRecord,
	reverseRecordsDiff,
} from '@tldraw/store'
import {
	CameraRecordType,
	InstancePageStateRecordType,
	PageRecordType,
	StyleProp,
	StylePropValue,
	TLArrowShape,
	TLAsset,
	TLAssetId,
	TLAssetPartial,
	TLBinding,
	TLBindingCreate,
	TLBindingId,
	TLBindingUpdate,
	TLCamera,
	TLCursor,
	TLCursorType,
	TLDOCUMENT_ID,
	TLDocument,
	TLFrameShape,
	TLGeoShape,
	TLGroupShape,
	TLHandle,
	TLINSTANCE_ID,
	TLImageAsset,
	TLInstance,
	TLInstancePageState,
	TLNoteShape,
	TLPOINTER_ID,
	TLPage,
	TLPageId,
	TLParentId,
	TLRecord,
	TLShape,
	TLShapeId,
	TLShapePartial,
	TLStore,
	TLStoreSnapshot,
	TLUnknownBinding,
	TLUnknownShape,
	TLVideoAsset,
	createBindingId,
	createShapeId,
	getShapePropKeysByStyle,
	isPageId,
	isShapeId,
} from '@tldraw/tlschema'
import {
	FileHelpers,
	IndexKey,
	JsonObject,
	PerformanceTracker,
	Result,
	annotateError,
	assert,
	assertExists,
	bind,
	compact,
	debounce,
	dedupe,
	exhaustiveSwitchError,
	fetch,
	getIndexAbove,
	getIndexBetween,
	getIndices,
	getIndicesAbove,
	getIndicesBetween,
	getOwnProperty,
	hasOwnProperty,
	last,
	lerp,
	sortById,
	sortByIndex,
	structuredClone,
	uniqueId,
} from '@tldraw/utils'
import EventEmitter from 'eventemitter3'
import {
	TLEditorSnapshot,
	TLLoadSnapshotOptions,
	getSnapshot,
	loadSnapshot,
} from '../config/TLEditorSnapshot'
import { TLUser, createTLUser } from '../config/createTLUser'
import { TLAnyBindingUtilConstructor, checkBindings } from '../config/defaultBindings'
import { TLAnyShapeUtilConstructor, checkShapesAndAddCore } from '../config/defaultShapes'
import {
	DEFAULT_ANIMATION_OPTIONS,
	DEFAULT_CAMERA_OPTIONS,
	INTERNAL_POINTER_IDS,
	LEFT_MOUSE_BUTTON,
	MIDDLE_MOUSE_BUTTON,
	RIGHT_MOUSE_BUTTON,
	STYLUS_ERASER_BUTTON,
	ZOOM_TO_FIT_PADDING,
} from '../constants'
import { exportToSvg } from '../exports/exportToSvg'
import { tlenv } from '../globals/environment'
import { tlmenus } from '../globals/menus'
import { tltime } from '../globals/time'
import { TldrawOptions, defaultTldrawOptions } from '../options'
import { Box, BoxLike } from '../primitives/Box'
import { Mat, MatLike } from '../primitives/Mat'
import { Vec, VecLike } from '../primitives/Vec'
import { EASINGS } from '../primitives/easings'
import { Geometry2d } from '../primitives/geometry/Geometry2d'
import { Group2d } from '../primitives/geometry/Group2d'
import { intersectPolygonPolygon } from '../primitives/intersect'
import { PI2, approximately, areAnglesCompatible, clamp, pointInPolygon } from '../primitives/utils'
import { ReadonlySharedStyleMap, SharedStyle, SharedStyleMap } from '../utils/SharedStylesMap'
import { dataUrlToFile } from '../utils/assets'
import { debugFlags } from '../utils/debug-flags'
import {
	TLDeepLink,
	TLDeepLinkOptions,
	createDeepLinkString,
	parseDeepLinkString,
} from '../utils/deepLinks'
import { getIncrementedName } from '../utils/getIncrementedName'
import { isAccelKey } from '../utils/keyboard'
import { getReorderingShapesChanges } from '../utils/reorderShapes'
import { applyRotationToSnapshotShapes, getRotationSnapshot } from '../utils/rotation'
import { BindingOnDeleteOptions, BindingUtil } from './bindings/BindingUtil'
import { bindingsIndex } from './derivations/bindingsIndex'
import { notVisibleShapes } from './derivations/notVisibleShapes'
import { parentsToChildren } from './derivations/parentsToChildren'
import { deriveShapeIdsInCurrentPage } from './derivations/shapeIdsInCurrentPage'
import { ClickManager } from './managers/ClickManager'
import { EdgeScrollManager } from './managers/EdgeScrollManager'
import { FocusManager } from './managers/FocusManager'
import { HistoryManager } from './managers/HistoryManager'
import { ScribbleManager } from './managers/ScribbleManager'
import { SnapManager } from './managers/SnapManager/SnapManager'
import { TextManager } from './managers/TextManager'
import { TickManager } from './managers/TickManager'
import { UserPreferencesManager } from './managers/UserPreferencesManager'
import { ShapeUtil, TLResizeMode } from './shapes/ShapeUtil'
import { RootState } from './tools/RootState'
import { StateNode, TLStateNodeConstructor } from './tools/StateNode'
import { TLContent } from './types/clipboard-types'
import { TLEventMap } from './types/emit-types'
import {
	TLEventInfo,
	TLPinchEventInfo,
	TLPointerEventInfo,
	TLWheelEventInfo,
} from './types/event-types'
import { TLExternalAssetContent, TLExternalContent } from './types/external-content'
import { TLHistoryBatchOptions } from './types/history-types'
import {
	OptionalKeys,
	RequiredKeys,
	TLCameraMoveOptions,
	TLCameraOptions,
	TLImageExportOptions,
	TLTextOptions,
} from './types/misc-types'
import { TLResizeHandle } from './types/selection-types'

/** @public */
export type TLResizeShapeOptions = Partial<{
	initialBounds: Box
	scaleOrigin: VecLike
	scaleAxisRotation: number
	initialShape: TLShape
	initialPageTransform: MatLike
	dragHandle: TLResizeHandle
	isAspectRatioLocked: boolean
	mode: TLResizeMode
	skipStartAndEndCallbacks: boolean
}>

/** @public */
export interface TLEditorOptions {
	/**
	 * The Store instance to use for keeping the app's data. This may be prepopulated, e.g. by loading
	 * from a server or database.
	 */
	store: TLStore
	/**
	 * An array of shapes to use in the editor. These will be used to create and manage shapes in the editor.
	 */
	shapeUtils: readonly TLAnyShapeUtilConstructor[]
	/**
	 * An array of bindings to use in the editor. These will be used to create and manage bindings in the editor.
	 */
	bindingUtils: readonly TLAnyBindingUtilConstructor[]
	/**
	 * An array of tools to use in the editor. These will be used to handle events and manage user interactions in the editor.
	 */
	tools: readonly TLStateNodeConstructor[]
	/**
	 * Should return a containing html element which has all the styles applied to the editor. If not
	 * given, the body element will be used.
	 */
	getContainer(): HTMLElement
	/**
	 * A user defined externally to replace the default user.
	 */
	user?: TLUser
	/**
	 * The editor's initial active tool (or other state node id).
	 */
	initialState?: string
	/**
	 * Whether to automatically focus the editor when it mounts.
	 */
	autoFocus?: boolean
	/**
	 * Whether to infer dark mode from the user's system preferences. Defaults to false.
	 */
	inferDarkMode?: boolean
	/**
	 * Options for the editor's camera.
	 */
	cameraOptions?: Partial<TLCameraOptions>
	textOptions?: Partial<TLTextOptions>
	options?: Partial<TldrawOptions>
	licenseKey?: string
	/**
	 * A predicate that should return true if the given shape should be hidden.
	 * @param shape - The shape to check.
	 * @param editor - The editor instance.
	 */
	isShapeHidden?(shape: TLShape, editor: Editor): boolean
}

/**
 * Options for {@link Editor.(run:1)}.
 * @public
 */
export interface TLEditorRunOptions extends TLHistoryBatchOptions {
	ignoreShapeLock?: boolean
}

/** @public */
export interface TLRenderingShape {
	id: TLShapeId
	shape: TLShape
	util: ShapeUtil
	index: number
	backgroundIndex: number
	opacity: number
}

/** @public */
export class Editor extends EventEmitter<TLEventMap> {
	constructor({
		store,
		user,
		shapeUtils,
		bindingUtils,
		tools,
		getContainer,
		cameraOptions,
		textOptions,
		initialState,
		autoFocus,
		inferDarkMode,
		options,
		isShapeHidden,
	}: TLEditorOptions) {
		super()

		this._isShapeHiddenPredicate = isShapeHidden

		this.options = { ...defaultTldrawOptions, ...options }

		this.store = store
		this.disposables.add(this.store.dispose.bind(this.store))
		this.history = new HistoryManager<TLRecord>({
			store,
			annotateError: (error) => {
				this.annotateError(error, { origin: 'history.batch', willCrashApp: true })
				this.crash(error)
			},
		})

		this.snaps = new SnapManager(this)

		this.disposables.add(this.timers.dispose)

		this._cameraOptions.set({ ...DEFAULT_CAMERA_OPTIONS, ...cameraOptions })

		this._textOptions.set({ ...textOptions })

		this.user = new UserPreferencesManager(user ?? createTLUser(), inferDarkMode ?? false)
		this.disposables.add(() => this.user.dispose())

		this.getContainer = getContainer

		this.textMeasure = new TextManager(this)
		this._tickManager = new TickManager(this)

		class NewRoot extends RootState {
			static override initial = initialState ?? ''
		}

		this.root = new NewRoot(this)
		this.root.children = {}

		const allShapeUtils = checkShapesAndAddCore(shapeUtils)

		const _shapeUtils = {} as Record<string, ShapeUtil<any>>
		const _styleProps = {} as Record<string, Map<StyleProp<unknown>, string>>
		const allStylesById = new Map<string, StyleProp<unknown>>()

		for (const Util of allShapeUtils) {
			const util = new Util(this)
			_shapeUtils[Util.type] = util

			const propKeysByStyle = getShapePropKeysByStyle(Util.props ?? {})
			_styleProps[Util.type] = propKeysByStyle

			for (const style of propKeysByStyle.keys()) {
				if (!allStylesById.has(style.id)) {
					allStylesById.set(style.id, style)
				} else if (allStylesById.get(style.id) !== style) {
					throw Error(
						`Multiple style props with id "${style.id}" in use. Style prop IDs must be unique.`
					)
				}
			}
		}

		this.shapeUtils = _shapeUtils
		this.styleProps = _styleProps

		const allBindingUtils = checkBindings(bindingUtils)
		const _bindingUtils = {} as Record<string, BindingUtil<any>>
		for (const Util of allBindingUtils) {
			const util = new Util(this)
			_bindingUtils[Util.type] = util
		}
		this.bindingUtils = _bindingUtils

		// Tools.
		// Accept tools from constructor parameters which may not conflict with the root note's default or
		// "baked in" tools, select and zoom.
		for (const Tool of [...tools]) {
			if (hasOwnProperty(this.root.children!, Tool.id)) {
				throw Error(`Can't override tool with id "${Tool.id}"`)
			}
			this.root.children![Tool.id] = new Tool(this, this.root)
		}

		this.scribbles = new ScribbleManager(this)

		// Cleanup

		const cleanupInstancePageState = (
			prevPageState: TLInstancePageState,
			shapesNoLongerInPage: Set<TLShapeId>
		) => {
			let nextPageState = null as null | TLInstancePageState

			const selectedShapeIds = prevPageState.selectedShapeIds.filter(
				(id) => !shapesNoLongerInPage.has(id)
			)
			if (selectedShapeIds.length !== prevPageState.selectedShapeIds.length) {
				if (!nextPageState) nextPageState = { ...prevPageState }
				nextPageState.selectedShapeIds = selectedShapeIds
			}

			const erasingShapeIds = prevPageState.erasingShapeIds.filter(
				(id) => !shapesNoLongerInPage.has(id)
			)
			if (erasingShapeIds.length !== prevPageState.erasingShapeIds.length) {
				if (!nextPageState) nextPageState = { ...prevPageState }
				nextPageState.erasingShapeIds = erasingShapeIds
			}

			if (prevPageState.hoveredShapeId && shapesNoLongerInPage.has(prevPageState.hoveredShapeId)) {
				if (!nextPageState) nextPageState = { ...prevPageState }
				nextPageState.hoveredShapeId = null
			}

			if (prevPageState.editingShapeId && shapesNoLongerInPage.has(prevPageState.editingShapeId)) {
				if (!nextPageState) nextPageState = { ...prevPageState }
				nextPageState.editingShapeId = null
			}

			const hintingShapeIds = prevPageState.hintingShapeIds.filter(
				(id) => !shapesNoLongerInPage.has(id)
			)
			if (hintingShapeIds.length !== prevPageState.hintingShapeIds.length) {
				if (!nextPageState) nextPageState = { ...prevPageState }
				nextPageState.hintingShapeIds = hintingShapeIds
			}

			if (prevPageState.focusedGroupId && shapesNoLongerInPage.has(prevPageState.focusedGroupId)) {
				if (!nextPageState) nextPageState = { ...prevPageState }
				nextPageState.focusedGroupId = null
			}
			return nextPageState
		}

		this.sideEffects = this.store.sideEffects

		let deletedBindings = new Map<TLBindingId, BindingOnDeleteOptions<any>>()
		const deletedShapeIds = new Set<TLShapeId>()
		const invalidParents = new Set<TLShapeId>()
		let invalidBindingTypes = new Set<string>()
		this.disposables.add(
			this.sideEffects.registerOperationCompleteHandler(() => {
				// this needs to be cleared here because further effects may delete more shapes
				// and we want the next invocation of this handler to handle those separately
				deletedShapeIds.clear()

				for (const parentId of invalidParents) {
					invalidParents.delete(parentId)
					const parent = this.getShape(parentId)
					if (!parent) continue

					const util = this.getShapeUtil(parent)
					const changes = util.onChildrenChange?.(parent)

					if (changes?.length) {
						this.updateShapes(changes)
					}
				}

				if (invalidBindingTypes.size) {
					const t = invalidBindingTypes
					invalidBindingTypes = new Set()
					for (const type of t) {
						const util = this.getBindingUtil(type)
						util.onOperationComplete?.()
					}
				}

				if (deletedBindings.size) {
					const t = deletedBindings
					deletedBindings = new Map()
					for (const opts of t.values()) {
						this.getBindingUtil(opts.binding).onAfterDelete?.(opts)
					}
				}

				this.emit('update')
			})
		)

		this.disposables.add(
			this.sideEffects.register({
				shape: {
					afterChange: (shapeBefore, shapeAfter) => {
						for (const binding of this.getBindingsInvolvingShape(shapeAfter)) {
							invalidBindingTypes.add(binding.type)
							if (binding.fromId === shapeAfter.id) {
								this.getBindingUtil(binding).onAfterChangeFromShape?.({
									binding,
									shapeBefore,
									shapeAfter,
								})
							}
							if (binding.toId === shapeAfter.id) {
								this.getBindingUtil(binding).onAfterChangeToShape?.({
									binding,
									shapeBefore,
									shapeAfter,
								})
							}
						}

						// if the shape's parent changed and it has a binding, update the binding
						if (shapeBefore.parentId !== shapeAfter.parentId) {
							const notifyBindingAncestryChange = (id: TLShapeId) => {
								const descendantShape = this.getShape(id)
								if (!descendantShape) return

								for (const binding of this.getBindingsInvolvingShape(descendantShape)) {
									invalidBindingTypes.add(binding.type)

									if (binding.fromId === descendantShape.id) {
										this.getBindingUtil(binding).onAfterChangeFromShape?.({
											binding,
											shapeBefore: descendantShape,
											shapeAfter: descendantShape,
										})
									}
									if (binding.toId === descendantShape.id) {
										this.getBindingUtil(binding).onAfterChangeToShape?.({
											binding,
											shapeBefore: descendantShape,
											shapeAfter: descendantShape,
										})
									}
								}
							}
							notifyBindingAncestryChange(shapeAfter.id)
							this.visitDescendants(shapeAfter.id, notifyBindingAncestryChange)
						}

						// if this shape moved to a new page, clean up any previous page's instance state
						if (shapeBefore.parentId !== shapeAfter.parentId && isPageId(shapeAfter.parentId)) {
							const allMovingIds = new Set([shapeBefore.id])
							this.visitDescendants(shapeBefore.id, (id) => {
								allMovingIds.add(id)
							})

							for (const instancePageState of this.getPageStates()) {
								if (instancePageState.pageId === shapeAfter.parentId) continue
								const nextPageState = cleanupInstancePageState(instancePageState, allMovingIds)

								if (nextPageState) {
									this.store.put([nextPageState])
								}
							}
						}

						if (shapeBefore.parentId && isShapeId(shapeBefore.parentId)) {
							invalidParents.add(shapeBefore.parentId)
						}

						if (shapeAfter.parentId !== shapeBefore.parentId && isShapeId(shapeAfter.parentId)) {
							invalidParents.add(shapeAfter.parentId)
						}
					},
					beforeDelete: (shape) => {
						// if we triggered this delete with a recursive call, don't do anything
						if (deletedShapeIds.has(shape.id)) return
						// if the deleted shape has a parent shape make sure we call it's onChildrenChange callback
						if (shape.parentId && isShapeId(shape.parentId)) {
							invalidParents.add(shape.parentId)
						}

						deletedShapeIds.add(shape.id)

						const deleteBindingIds: TLBindingId[] = []
						for (const binding of this.getBindingsInvolvingShape(shape)) {
							invalidBindingTypes.add(binding.type)
							deleteBindingIds.push(binding.id)
							const util = this.getBindingUtil(binding)
							if (binding.fromId === shape.id) {
								util.onBeforeIsolateToShape?.({ binding, removedShape: shape })
								util.onBeforeDeleteFromShape?.({ binding, shape })
							} else {
								util.onBeforeIsolateFromShape?.({ binding, removedShape: shape })
								util.onBeforeDeleteToShape?.({ binding, shape })
							}
						}

						if (deleteBindingIds.length) {
							this.deleteBindings(deleteBindingIds)
						}

						const deletedIds = new Set([shape.id])
						const updates = compact(
							this.getPageStates().map((pageState) => {
								return cleanupInstancePageState(pageState, deletedIds)
							})
						)

						if (updates.length) {
							this.store.put(updates)
						}
					},
				},
				binding: {
					beforeCreate: (binding) => {
						const next = this.getBindingUtil(binding).onBeforeCreate?.({ binding })
						if (next) return next
						return binding
					},
					afterCreate: (binding) => {
						invalidBindingTypes.add(binding.type)
						this.getBindingUtil(binding).onAfterCreate?.({ binding })
					},
					beforeChange: (bindingBefore, bindingAfter) => {
						const updated = this.getBindingUtil(bindingAfter).onBeforeChange?.({
							bindingBefore,
							bindingAfter,
						})
						if (updated) return updated
						return bindingAfter
					},
					afterChange: (bindingBefore, bindingAfter) => {
						invalidBindingTypes.add(bindingAfter.type)
						this.getBindingUtil(bindingAfter).onAfterChange?.({ bindingBefore, bindingAfter })
					},
					beforeDelete: (binding) => {
						this.getBindingUtil(binding).onBeforeDelete?.({ binding })
					},
					afterDelete: (binding) => {
						this.getBindingUtil(binding).onAfterDelete?.({ binding })
						invalidBindingTypes.add(binding.type)
					},
				},
				page: {
					afterCreate: (record) => {
						const cameraId = CameraRecordType.createId(record.id)
						const _pageStateId = InstancePageStateRecordType.createId(record.id)
						if (!this.store.has(cameraId)) {
							this.store.put([CameraRecordType.create({ id: cameraId })])
						}
						if (!this.store.has(_pageStateId)) {
							this.store.put([
								InstancePageStateRecordType.create({ id: _pageStateId, pageId: record.id }),
							])
						}
					},
					afterDelete: (record, source) => {
						// page was deleted, need to check whether it's the current page and select another one if so
						if (this.getInstanceState()?.currentPageId === record.id) {
							const backupPageId = this.getPages().find((p) => p.id !== record.id)?.id
							if (backupPageId) {
								this.store.put([{ ...this.getInstanceState(), currentPageId: backupPageId }])
							} else if (source === 'user') {
								// fall back to ensureStoreIsUsable:
								this.store.ensureStoreIsUsable()
							}
						}

						// delete the camera and state for the page if necessary
						const cameraId = CameraRecordType.createId(record.id)
						const instance_PageStateId = InstancePageStateRecordType.createId(record.id)
						this.store.remove([cameraId, instance_PageStateId])
					},
				},
				instance: {
					afterChange: (prev, next, source) => {
						// instance should never be updated to a page that no longer exists (this can
						// happen when undoing a change that involves switching to a page that has since
						// been deleted by another user)
						if (!this.store.has(next.currentPageId)) {
							const backupPageId = this.store.has(prev.currentPageId)
								? prev.currentPageId
								: this.getPages()[0]?.id
							if (backupPageId) {
								this.store.update(next.id, (instance) => ({
									...instance,
									currentPageId: backupPageId,
								}))
							} else if (source === 'user') {
								// fall back to ensureStoreIsUsable:
								this.store.ensureStoreIsUsable()
							}
						}
					},
				},
				instance_page_state: {
					afterChange: (prev, next) => {
						if (prev?.selectedShapeIds !== next?.selectedShapeIds) {
							// ensure that descendants and ancestors are not selected at the same time
							const filtered = next.selectedShapeIds.filter((id) => {
								let parentId = this.getShape(id)?.parentId
								while (isShapeId(parentId)) {
									if (next.selectedShapeIds.includes(parentId)) {
										return false
									}
									parentId = this.getShape(parentId)?.parentId
								}
								return true
							})

							let nextFocusedGroupId: null | TLShapeId = null

							if (filtered.length > 0) {
								const commonGroupAncestor = this.findCommonAncestor(
									compact(filtered.map((id) => this.getShape(id))),
									(shape) => this.isShapeOfType<TLGroupShape>(shape, 'group')
								)

								if (commonGroupAncestor) {
									nextFocusedGroupId = commonGroupAncestor
								}
							} else {
								if (next?.focusedGroupId) {
									nextFocusedGroupId = next.focusedGroupId
								}
							}

							if (
								filtered.length !== next.selectedShapeIds.length ||
								nextFocusedGroupId !== next.focusedGroupId
							) {
								this.store.put([
									{
										...next,
										selectedShapeIds: filtered,
										focusedGroupId: nextFocusedGroupId ?? null,
									},
								])
							}
						}
					},
				},
			})
		)

		this._currentPageShapeIds = deriveShapeIdsInCurrentPage(this.store, () =>
			this.getCurrentPageId()
		)
		this._parentIdsToChildIds = parentsToChildren(this.store)

		this.disposables.add(
			this.store.listen((changes) => {
				this.emit('change', changes)
			})
		)
		this.disposables.add(this.history.dispose)

		this.run(
			() => {
				this.store.ensureStoreIsUsable()

				// clear ephemeral state
				this._updateCurrentPageState({
					editingShapeId: null,
					hoveredShapeId: null,
					erasingShapeIds: [],
				})
			},
			{ history: 'ignore' }
		)

		if (initialState && this.root.children[initialState] === undefined) {
			throw Error(`No state found for initialState "${initialState}".`)
		}

		this.root.enter(undefined, 'initial')

		this.edgeScrollManager = new EdgeScrollManager(this)
		this.focusManager = new FocusManager(this, autoFocus)
		this.disposables.add(this.focusManager.dispose.bind(this.focusManager))

		if (this.getInstanceState().followingUserId) {
			this.stopFollowingUser()
		}

		this.on('tick', this._flushEventsForTick)

		this.timers.requestAnimationFrame(() => {
			this._tickManager.start()
		})

		this.performanceTracker = new PerformanceTracker()

		if (this.store.props.collaboration?.mode) {
			const mode = this.store.props.collaboration.mode
			this.disposables.add(
				react('update collaboration mode', () => {
					this.store.put([{ ...this.getInstanceState(), isReadonly: mode.get() === 'readonly' }])
				})
			)
		}
	}

	private readonly _isShapeHiddenPredicate?: (shape: TLShape, editor: Editor) => boolean
	@computed
	private getIsShapeHiddenCache() {
		if (!this._isShapeHiddenPredicate) return null
		return this.store.createComputedCache<boolean, TLShape>('isShapeHidden', (shape: TLShape) => {
			const hiddenParent = this.findShapeAncestor(shape, (p) => this.isShapeHidden(p))
			if (hiddenParent) return true
			return this._isShapeHiddenPredicate!(shape, this) ?? false
		})
	}
	isShapeHidden(shapeOrId: TLShape | TLShapeId): boolean {
		if (!this._isShapeHiddenPredicate) return false
		return !!this.getIsShapeHiddenCache!()!.get(
			typeof shapeOrId === 'string' ? shapeOrId : shapeOrId.id
		)
	}

	readonly options: TldrawOptions

	readonly contextId = uniqueId()

	/**
	 * The editor's store
	 *
	 * @public
	 */
	readonly store: TLStore

	/**
	 * The root state of the statechart.
	 *
	 * @public
	 */
	readonly root: StateNode

	/**
	 * A set of functions to call when the app is disposed.
	 *
	 * @public
	 */
	readonly disposables = new Set<() => void>()

	/**
	 * Whether the editor is disposed.
	 *
	 * @public
	 */
	isDisposed = false

	/** @internal */
	private readonly _tickManager

	/**
	 * A manager for the app's snapping feature.
	 *
	 * @public
	 */
	readonly snaps: SnapManager

	/**
	 * A manager for the any asynchronous events and making sure they're
	 * cleaned up upon disposal.
	 *
	 * @public
	 */
	readonly timers = tltime.forContext(this.contextId)

	/**
	 * A manager for the user and their preferences.
	 *
	 * @public
	 */
	readonly user: UserPreferencesManager

	/**
	 * A helper for measuring text.
	 *
	 * @public
	 */
	readonly textMeasure: TextManager

	/**
	 * A manager for the editor's environment.
	 *
	 * @deprecated This is deprecated and will be removed in a future version. Use the `tlenv` global export instead.
	 * @public
	 */
	readonly environment = tlenv

	/**
	 * A manager for the editor's scribbles.
	 *
	 * @public
	 */
	readonly scribbles: ScribbleManager

	/**
	 * A manager for side effects and correct state enforcement. See {@link @tldraw/store#StoreSideEffects} for details.
	 *
	 * @public
	 */
	readonly sideEffects: StoreSideEffects<TLRecord>

	/**
	 * A manager for moving the camera when the mouse is at the edge of the screen.
	 *
	 * @public
	 */
	edgeScrollManager: EdgeScrollManager

	/**
	 * A manager for ensuring correct focus. See FocusManager for details.
	 *
	 * @internal
	 */
	private focusManager: FocusManager

	/**
	 * The current HTML element containing the editor.
	 *
	 * @example
	 * ```ts
	 * const container = editor.getContainer()
	 * ```
	 *
	 * @public
	 */
	getContainer: () => HTMLElement

	/**
	 * Dispose the editor.
	 *
	 * @public
	 */
	dispose() {
		this.disposables.forEach((dispose) => dispose())
		this.disposables.clear()
		this.isDisposed = true
	}

	/* ------------------- Shape Utils ------------------ */

	/**
	 * A map of shape utility classes (TLShapeUtils) by shape type.
	 *
	 * @public
	 */
	shapeUtils: { readonly [K in string]?: ShapeUtil<TLUnknownShape> }

	styleProps: { [key: string]: Map<StyleProp<any>, string> }

	/**
	 * Get a shape util from a shape itself.
	 *
	 * @example
	 * ```ts
	 * const util = editor.getShapeUtil(myArrowShape)
	 * const util = editor.getShapeUtil('arrow')
	 * const util = editor.getShapeUtil<TLArrowShape>(myArrowShape)
	 * const util = editor.getShapeUtil(TLArrowShape)('arrow')
	 * ```
	 *
	 * @param shape - A shape, shape partial, or shape type.
	 *
	 * @public
	 */
	getShapeUtil<S extends TLUnknownShape>(shape: S | TLShapePartial<S>): ShapeUtil<S>
	getShapeUtil<S extends TLUnknownShape>(type: S['type']): ShapeUtil<S>
	getShapeUtil<T extends ShapeUtil>(type: T extends ShapeUtil<infer R> ? R['type'] : string): T
	getShapeUtil(arg: string | { type: string }) {
		const type = typeof arg === 'string' ? arg : arg.type
		const shapeUtil = getOwnProperty(this.shapeUtils, type)
		assert(shapeUtil, `No shape util found for type "${type}"`)
		return shapeUtil
	}

	/* ------------------- Binding Utils ------------------ */
	/**
	 * A map of shape utility classes (TLShapeUtils) by shape type.
	 *
	 * @public
	 */
	bindingUtils: { readonly [K in string]?: BindingUtil<TLUnknownBinding> }

	/**
	 * Get a binding util from a binding itself.
	 *
	 * @example
	 * ```ts
	 * const util = editor.getBindingUtil(myArrowBinding)
	 * const util = editor.getBindingUtil('arrow')
	 * const util = editor.getBindingUtil<TLArrowBinding>(myArrowBinding)
	 * const util = editor.getBindingUtil(TLArrowBinding)('arrow')
	 * ```
	 *
	 * @param binding - A binding, binding partial, or binding type.
	 *
	 * @public
	 */
	getBindingUtil<S extends TLUnknownBinding>(binding: S | { type: S['type'] }): BindingUtil<S>
	getBindingUtil<S extends TLUnknownBinding>(type: S['type']): BindingUtil<S>
	getBindingUtil<T extends BindingUtil>(
		type: T extends BindingUtil<infer R> ? R['type'] : string
	): T
	getBindingUtil(arg: string | { type: string }) {
		const type = typeof arg === 'string' ? arg : arg.type
		const bindingUtil = getOwnProperty(this.bindingUtils, type)
		assert(bindingUtil, `No binding util found for type "${type}"`)
		return bindingUtil
	}

	/* --------------------- History -------------------- */

	/**
	 * A manager for the app's history.
	 *
	 * @readonly
	 */
	protected readonly history: HistoryManager<TLRecord>

	/**
	 * Undo to the last mark.
	 *
	 * @example
	 * ```ts
	 * editor.undo()
	 * ```
	 *
	 * @public
	 */
	undo(): this {
		this._flushEventsForTick(0)
		this.complete()
		this.history.undo()
		return this
	}

	/**
	 * Whether the app can undo.
	 *
	 * @public
	 */
	@computed getCanUndo(): boolean {
		return this.history.getNumUndos() > 0
	}

	/**
	 * Redo to the next mark.
	 *
	 * @example
	 * ```ts
	 * editor.redo()
	 * ```
	 *
	 * @public
	 */
	redo(): this {
		this._flushEventsForTick(0)
		this.complete()
		this.history.redo()
		return this
	}

	clearHistory() {
		this.history.clear()
		return this
	}

	/**
	 * Whether the app can redo.
	 *
	 * @public
	 */
	@computed getCanRedo(): boolean {
		return this.history.getNumRedos() > 0
	}

	/**
	 * Create a new "mark", or stopping point, in the undo redo history. Creating a mark will clear
	 * any redos.
	 *
	 * @example
	 * ```ts
	 * editor.mark()
	 * editor.mark('flip shapes')
	 * ```
	 *
	 * @param markId - The mark's id, usually the reason for adding the mark.
	 *
	 * @public
	 * @deprecated use {@link Editor.markHistoryStoppingPoint} instead
	 */
	mark(markId?: string): this {
		if (typeof markId === 'string') {
			console.warn(
				`[tldraw] \`editor.history.mark("${markId}")\` is deprecated. Please use \`const myMarkId = editor.markHistoryStoppingPoint()\` instead.`
			)
		} else {
			console.warn(
				'[tldraw] `editor.mark()` is deprecated. Use `editor.markHistoryStoppingPoint()` instead.'
			)
		}
		this.history._mark(markId ?? uniqueId())
		return this
	}

	/**
	 * Create a new "mark", or stopping point, in the undo redo history. Creating a mark will clear
	 * any redos. You typically want to do this just before a user interaction begins or is handled.
	 *
	 * @example
	 * ```ts
	 * editor.markHistoryStoppingPoint()
	 * editor.flipShapes(editor.getSelectedShapes())
	 * ```
	 * @example
	 * ```ts
	 * const beginRotateMark = editor.markHistoryStoppingPoint()
	 * // if the use cancels the rotation, you can bail back to this mark
	 * editor.bailToMark(beginRotateMark)
	 * ```
	 *
	 * @public
	 * @param name - The name of the mark, useful for debugging the undo/redo stacks
	 * @returns a unique id for the mark that can be used with `squashToMark` or `bailToMark`.
	 */
	markHistoryStoppingPoint(name?: string): string {
		const id = `[${name ?? 'stop'}]_${uniqueId()}`
		this.history._mark(id)
		return id
	}

	/**
	 * @internal this is only used to implement some backwards-compatibility logic. Should be fine to delete after 6 months or whatever.
	 */
	getMarkIdMatching(idSubstring: string) {
		return this.history.getMarkIdMatching(idSubstring)
	}

	/**
	 * Coalesces all changes since the given mark into a single change, removing any intermediate marks.
	 *
	 * This is useful if you need to 'compress' the recent history to simplify the undo/redo experience of a complex interaction.
	 *
	 * @example
	 * ```ts
	 * const bumpShapesMark = editor.markHistoryStoppingPoint()
	 * // ... some changes
	 * editor.squashToMark(bumpShapesMark)
	 * ```
	 *
	 * @param markId - The mark id to squash to.
	 */
	squashToMark(markId: string): this {
		this.history.squashToMark(markId)
		return this
	}

	/**
	 * Undo to the closest mark, discarding the changes so they cannot be redone.
	 *
	 * @example
	 * ```ts
	 * editor.bail()
	 * ```
	 *
	 * @public
	 */
	bail() {
		this.history.bail()
		return this
	}

	/**
	 * Undo to the given mark, discarding the changes so they cannot be redone.
	 *
	 * @example
	 * ```ts
	 * const beginDrag = editor.markHistoryStoppingPoint()
	 * // ... some changes
	 * editor.bailToMark(beginDrag)
	 * ```
	 *
	 * @public
	 */
	bailToMark(id: string): this {
		this.history.bailToMark(id)
		return this
	}

	private _shouldIgnoreShapeLock = false

	/**
	 * Run a function in a transaction with optional options for context.
	 * You can use the options to change the way that history is treated
	 * or allow changes to locked shapes.
	 *
	 * @example
	 * ```ts
	 * // updating with
	 * editor.run(() => {
	 * 	editor.updateShape({ ...myShape, x: 100 })
	 * }, { history: "ignore" })
	 *
	 * // forcing changes / deletions for locked shapes
	 * editor.toggleLock([myShape])
	 * editor.run(() => {
	 * 	editor.updateShape({ ...myShape, x: 100 })
	 * 	editor.deleteShape(myShape)
	 * }, { ignoreShapeLock: true }, )
	 * ```
	 *
	 * @param fn - The callback function to run.
	 * @param opts - The options for the batch.
	 *
	 *
	 * @public
	 */
	run(fn: () => void, opts?: TLEditorRunOptions): this {
		const previousIgnoreShapeLock = this._shouldIgnoreShapeLock
		this._shouldIgnoreShapeLock = opts?.ignoreShapeLock ?? previousIgnoreShapeLock

		try {
			this.history.batch(fn, opts)
		} finally {
			this._shouldIgnoreShapeLock = previousIgnoreShapeLock
		}

		return this
	}

	/**
	 * @deprecated Use `Editor.run` instead.
	 */
	batch(fn: () => void, opts?: TLEditorRunOptions): this {
		return this.run(fn, opts)
	}

	/* --------------------- Errors --------------------- */

	/** @internal */
	annotateError(
		error: unknown,
		{
			origin,
			willCrashApp,
			tags,
			extras,
		}: {
			origin: string
			willCrashApp: boolean
			tags?: Record<string, string | boolean | number>
			extras?: Record<string, unknown>
		}
	): this {
		const defaultAnnotations = this.createErrorAnnotations(origin, willCrashApp)
		annotateError(error, {
			tags: { ...defaultAnnotations.tags, ...tags },
			extras: { ...defaultAnnotations.extras, ...extras },
		})
		if (willCrashApp) {
			this.store.markAsPossiblyCorrupted()
		}
		return this
	}

	/** @internal */
	createErrorAnnotations(
		origin: string,
		willCrashApp: boolean | 'unknown'
	): {
		tags: { origin: string; willCrashApp: boolean | 'unknown' }
		extras: {
			activeStateNode?: string
			selectedShapes?: TLUnknownShape[]
			editingShape?: TLUnknownShape
			inputs?: Record<string, unknown>
		}
	} {
		try {
			const editingShapeId = this.getEditingShapeId()
			return {
				tags: {
					origin: origin,
					willCrashApp,
				},
				extras: {
					activeStateNode: this.root.getPath(),
					selectedShapes: this.getSelectedShapes(),
					editingShape: editingShapeId ? this.getShape(editingShapeId) : undefined,
					inputs: this.inputs,
				},
			}
		} catch {
			return {
				tags: {
					origin: origin,
					willCrashApp,
				},
				extras: {},
			}
		}
	}

	/** @internal */
	private _crashingError: unknown | null = null

	/**
	 * We can't use an `atom` here because there's a chance that when `crashAndReportError` is called,
	 * we're in a transaction that's about to be rolled back due to the same error we're currently
	 * reporting.
	 *
	 * Instead, to listen to changes to this value, you need to listen to app's `crash` event.
	 *
	 * @internal
	 */
	getCrashingError() {
		return this._crashingError
	}

	/** @internal */
	crash(error: unknown): this {
		this._crashingError = error
		this.store.markAsPossiblyCorrupted()
		this.emit('crash', { error })
		return this
	}

	/* ------------------- Statechart ------------------- */

	/**
	 * The editor's current path of active states.
	 *
	 * @example
	 * ```ts
	 * editor.getPath() // "select.idle"
	 * ```
	 *
	 * @public
	 */
	@computed getPath() {
		return this.root.getPath().split('root.')[1]
	}

	/**
	 * Get whether a certain tool (or other state node) is currently active.
	 *
	 * @example
	 * ```ts
	 * editor.isIn('select')
	 * editor.isIn('select.brushing')
	 * ```
	 *
	 * @param path - The path of active states, separated by periods.
	 *
	 * @public
	 */
	isIn(path: string): boolean {
		const ids = path.split('.').reverse()
		let state = this.root as StateNode
		while (ids.length > 0) {
			const id = ids.pop()
			if (!id) return true
			const current = state.getCurrent()
			if (current?.id === id) {
				if (ids.length === 0) return true
				state = current
				continue
			} else return false
		}
		return false
	}

	/**
	 * Get whether the state node is in any of the given active paths.
	 *
	 * @example
	 * ```ts
	 * state.isInAny('select', 'erase')
	 * state.isInAny('select.brushing', 'erase.idle')
	 * ```
	 *
	 * @public
	 */
	isInAny(...paths: string[]): boolean {
		return paths.some((path) => this.isIn(path))
	}

	/**
	 * Set the selected tool.
	 *
	 * @example
	 * ```ts
	 * editor.setCurrentTool('hand')
	 * editor.setCurrentTool('hand', { date: Date.now() })
	 * ```
	 *
	 * @param id - The id of the tool to select.
	 * @param info - Arbitrary data to pass along into the transition.
	 *
	 * @public
	 */
	setCurrentTool(id: string, info = {}): this {
		this.root.transition(id, info)
		return this
	}

	/**
	 * The current selected tool.
	 *
	 * @public
	 */
	@computed getCurrentTool(): StateNode {
		return this.root.getCurrent()!
	}

	/**
	 * The id of the current selected tool.
	 *
	 * @public
	 */
	@computed getCurrentToolId(): string {
		const currentTool = this.getCurrentTool()
		if (!currentTool) return ''
		return currentTool.getCurrentToolIdMask() ?? currentTool.id
	}

	/**
	 * Get a descendant by its path.
	 *
	 * @example
	 * ```ts
	 * state.getStateDescendant('select')
	 * state.getStateDescendant('select.brushing')
	 * ```
	 *
	 * @param path - The descendant's path of state ids, separated by periods.
	 *
	 * @public
	 */
	getStateDescendant<T extends StateNode>(path: string): T | undefined {
		const ids = path.split('.').reverse()
		let state = this.root as StateNode
		while (ids.length > 0) {
			const id = ids.pop()
			if (!id) return state as T
			const childState = state.children?.[id]
			if (!childState) return undefined
			state = childState
		}
		return state as T
	}

	/* ---------------- Document Settings --------------- */

	/**
	 * The global document settings that apply to all users.
	 *
	 * @public
	 **/
	@computed getDocumentSettings() {
		return this.store.get(TLDOCUMENT_ID)!
	}

	/**
	 * Update the global document settings that apply to all users.
	 *
	 * @public
	 **/
	updateDocumentSettings(settings: Partial<TLDocument>): this {
		this.run(
			() => {
				this.store.put([{ ...this.getDocumentSettings(), ...settings }])
			},
			{ history: 'ignore' }
		)
		return this
	}

	/* ----------------- Instance State ----------------- */

	/**
	 * The current instance's state.
	 *
	 * @public
	 */
	@computed getInstanceState(): TLInstance {
		return this.store.get(TLINSTANCE_ID)!
	}

	/**
	 * Update the instance's state.
	 *
	 * @param partial - A partial object to update the instance state with.
	 * @param historyOptions - History batch options.
	 *
	 * @public
	 */
	updateInstanceState(
		partial: Partial<Omit<TLInstance, 'currentPageId'>>,
		historyOptions?: TLHistoryBatchOptions
	): this {
		this._updateInstanceState(partial, { history: 'ignore', ...historyOptions })

		if (partial.isChangingStyle !== undefined) {
			clearTimeout(this._isChangingStyleTimeout)
			if (partial.isChangingStyle === true) {
				// If we've set to true, set a new reset timeout to change the value back to false after 2 seconds
				this._isChangingStyleTimeout = this.timers.setTimeout(() => {
					this._updateInstanceState({ isChangingStyle: false }, { history: 'ignore' })
				}, 2000)
			}
		}

		return this
	}

	/** @internal */
	_updateInstanceState(
		partial: Partial<Omit<TLInstance, 'currentPageId'>>,
		opts?: TLHistoryBatchOptions
	) {
		this.run(() => {
			this.store.put([
				{
					...this.getInstanceState(),
					...partial,
				},
			])
		}, opts)
	}

	/** @internal */
	private _isChangingStyleTimeout = -1 as any

	// Menus

	menus = tlmenus.forContext(this.contextId)

	/**
	 * @deprecated Use `editor.menus.getOpenMenus` instead.
	 *
	 * @public
	 */
	@computed getOpenMenus(): string[] {
		return this.menus.getOpenMenus()
	}

	/**
	 * @deprecated Use `editor.menus.addOpenMenu` instead.
	 *
	 * @public
	 */
	addOpenMenu(id: string): this {
		this.menus.addOpenMenu(id)
		return this
	}

	/**
	 * @deprecated Use `editor.menus.deleteOpenMenu` instead.
	 *
	 * @public
	 */
	deleteOpenMenu(id: string): this {
		this.menus.deleteOpenMenu(id)
		return this
	}

	/**
	 * @deprecated Use `editor.menus.clearOpenMenus` instead.
	 *
	 * @public
	 */
	clearOpenMenus(): this {
		this.menus.clearOpenMenus()
		return this
	}

	/**
	 * @deprecated Use `editor.menus.hasAnyOpenMenus` instead.
	 *
	 * @public
	 */
	@computed getIsMenuOpen(): boolean {
		return this.menus.hasAnyOpenMenus()
	}

	/* --------------------- Cursor --------------------- */

	/**
	 * Set the cursor.
	 *
	 * @param cursor - The cursor to set.
	 * @public
	 */
	setCursor(cursor: Partial<TLCursor>) {
		this.updateInstanceState({ cursor: { ...this.getInstanceState().cursor, ...cursor } })
		return this
	}

	/* ------------------- Page State ------------------- */

	/**
	 * Page states.
	 *
	 * @public
	 */
	@computed getPageStates(): TLInstancePageState[] {
		return this._getPageStatesQuery().get()
	}

	/** @internal */
	@computed private _getPageStatesQuery() {
		return this.store.query.records('instance_page_state')
	}

	/**
	 * The current page state.
	 *
	 * @public
	 */
	@computed getCurrentPageState(): TLInstancePageState {
		return this.store.get(this._getCurrentPageStateId())!
	}

	/** @internal */
	@computed private _getCurrentPageStateId() {
		return InstancePageStateRecordType.createId(this.getCurrentPageId())
	}

	/**
	 * Update this instance's page state.
	 *
	 * @example
	 * ```ts
	 * editor.updateCurrentPageState({ id: 'page1', editingShapeId: 'shape:123' })
	 * ```
	 *
	 * @param partial - The partial of the page state object containing the changes.
	 *
	 * @public
	 */
	updateCurrentPageState(
		partial: Partial<
			Omit<TLInstancePageState, 'selectedShapeIds' | 'editingShapeId' | 'pageId' | 'focusedGroupId'>
		>
	): this {
		this._updateCurrentPageState(partial)
		return this
	}
	_updateCurrentPageState(partial: Partial<Omit<TLInstancePageState, 'selectedShapeIds'>>) {
		this.store.update(partial.id ?? this.getCurrentPageState().id, (state) => ({
			...state,
			...partial,
		}))
	}

	/**
	 * The current selected ids.
	 *
	 * @public
	 */
	@computed getSelectedShapeIds() {
		return this.getCurrentPageState().selectedShapeIds
	}

	/**
	 * An array containing all of the currently selected shapes.
	 *
	 * @public
	 * @readonly
	 */
	@computed getSelectedShapes(): TLShape[] {
		const { selectedShapeIds } = this.getCurrentPageState()
		return compact(selectedShapeIds.map((id) => this.store.get(id)))
	}

	/**
	 * Select one or more shapes.
	 *
	 * @example
	 * ```ts
	 * editor.setSelectedShapes(['id1'])
	 * editor.setSelectedShapes(['id1', 'id2'])
	 * ```
	 *
	 * @param shapes - The shape (or shape ids) to select.
	 *
	 * @public
	 */
	setSelectedShapes(shapes: TLShapeId[] | TLShape[]): this {
		return this.run(
			() => {
				const ids = shapes.map((shape) => (typeof shape === 'string' ? shape : shape.id))
				const { selectedShapeIds: prevSelectedShapeIds } = this.getCurrentPageState()
				const prevSet = new Set(prevSelectedShapeIds)

				if (ids.length === prevSet.size && ids.every((id) => prevSet.has(id))) return null

				this.store.put([{ ...this.getCurrentPageState(), selectedShapeIds: ids }])
			},
			{ history: 'record-preserveRedoStack' }
		)
	}

	/**
	 * Determine whether or not any of a shape's ancestors are selected.
	 *
	 * @param shape - The shape (or shape id) of the shape to check.
	 *
	 * @public
	 */
	isAncestorSelected(shape: TLShape | TLShapeId): boolean {
		const id = typeof shape === 'string' ? shape : shape?.id ?? null
		const _shape = this.getShape(id)
		if (!_shape) return false
		const selectedShapeIds = this.getSelectedShapeIds()
		return !!this.findShapeAncestor(_shape, (parent) => selectedShapeIds.includes(parent.id))
	}

	/**
	 * Select one or more shapes.
	 *
	 * @example
	 * ```ts
	 * editor.select('id1')
	 * editor.select('id1', 'id2')
	 * ```
	 *
	 * @param shapes - The shape (or the shape ids) to select.
	 *
	 * @public
	 */
	select(...shapes: TLShapeId[] | TLShape[]): this {
		const ids =
			typeof shapes[0] === 'string'
				? (shapes as TLShapeId[])
				: (shapes as TLShape[]).map((shape) => shape.id)
		this.setSelectedShapes(ids)
		return this
	}

	/**
	 * Remove a shape from the existing set of selected shapes.
	 *
	 * @example
	 * ```ts
	 * editor.deselect(shape.id)
	 * ```
	 *
	 * @public
	 */
	deselect(...shapes: TLShapeId[] | TLShape[]): this {
		const ids =
			typeof shapes[0] === 'string'
				? (shapes as TLShapeId[])
				: (shapes as TLShape[]).map((shape) => shape.id)
		const selectedShapeIds = this.getSelectedShapeIds()
		if (selectedShapeIds.length > 0 && ids.length > 0) {
			this.setSelectedShapes(selectedShapeIds.filter((id) => !ids.includes(id)))
		}
		return this
	}

	/**
	 * Select all direct children of the current page.
	 *
	 * @example
	 * ```ts
	 * editor.selectAll()
	 * ```
	 *
	 * @public
	 */
	selectAll(): this {
		const ids = this.getSortedChildIdsForParent(this.getCurrentPageId())
		// page might have no shapes
		if (ids.length <= 0) return this
		this.setSelectedShapes(this._getUnlockedShapeIds(ids))

		return this
	}

	/**
	 * Clear the selection.
	 *
	 * @example
	 * ```ts
	 * editor.selectNone()
	 * ```
	 *
	 * @public
	 */
	selectNone(): this {
		if (this.getSelectedShapeIds().length > 0) {
			this.setSelectedShapes([])
		}

		return this
	}

	/**
	 * The id of the app's only selected shape.
	 *
	 * @returns Null if there is no shape or more than one selected shape, otherwise the selected shape's id.
	 *
	 * @public
	 * @readonly
	 */
	@computed getOnlySelectedShapeId(): TLShapeId | null {
		return this.getOnlySelectedShape()?.id ?? null
	}

	/**
	 * The app's only selected shape.
	 *
	 * @returns Null if there is no shape or more than one selected shape, otherwise the selected shape.
	 *
	 * @public
	 * @readonly
	 */
	@computed getOnlySelectedShape(): TLShape | null {
		const selectedShapes = this.getSelectedShapes()
		return selectedShapes.length === 1 ? selectedShapes[0] : null
	}

	/**
	 * @internal
	 */
	getShapesPageBounds(shapeIds: TLShapeId[]): Box | null {
		const bounds = compact(shapeIds.map((id) => this.getShapePageBounds(id)))
		if (bounds.length === 0) return null
		return Box.Common(bounds)
	}

	/**
	 * The current page bounds of all the selected shapes. If the
	 * selection is rotated, then these bounds are the axis-aligned
	 * box that the rotated bounds would fit inside of.
	 *
	 * @readonly
	 *
	 * @public
	 */
	@computed getSelectionPageBounds(): Box | null {
		return this.getShapesPageBounds(this.getSelectedShapeIds())
	}

	/**
	 * @internal
	 */
	getShapesSharedRotation(shapeIds: TLShapeId[]) {
		let foundFirst = false // annoying but we can't use an i===0 check because we need to skip over undefineds
		let rotation = 0
		for (let i = 0, n = shapeIds.length; i < n; i++) {
			const pageTransform = this.getShapePageTransform(shapeIds[i])
			if (!pageTransform) continue
			if (foundFirst) {
				if (pageTransform.rotation() !== rotation) {
					// There are at least 2 different rotations, so the common rotation is zero
					return 0
				}
			} else {
				// First rotation found
				foundFirst = true
				rotation = pageTransform.rotation()
			}
		}

		return rotation
	}

	/**
	 * The rotation of the selection bounding box in the current page space.
	 *
	 * @readonly
	 * @public
	 */
	@computed getSelectionRotation(): number {
		return this.getShapesSharedRotation(this.getSelectedShapeIds())
	}

	/**
	 * @internal
	 */
	getShapesRotatedPageBounds(shapeIds: TLShapeId[]): Box | undefined {
		if (shapeIds.length === 0) {
			return undefined
		}

		const selectionRotation = this.getShapesSharedRotation(shapeIds)
		if (selectionRotation === 0) {
			return this.getShapesPageBounds(shapeIds) ?? undefined
		}

		if (shapeIds.length === 1) {
			const bounds = this.getShapeGeometry(shapeIds[0]).bounds.clone()
			const pageTransform = this.getShapePageTransform(shapeIds[0])!
			bounds.point = pageTransform.applyToPoint(bounds.point)
			return bounds
		}

		// need to 'un-rotate' all the outlines of the existing nodes so we can fit them inside a box
		const boxFromRotatedVertices = Box.FromPoints(
			shapeIds
				.flatMap((id) => {
					const pageTransform = this.getShapePageTransform(id)
					if (!pageTransform) return []
					return pageTransform.applyToPoints(this.getShapeGeometry(id).bounds.corners)
				})
				.map((p) => p.rot(-selectionRotation))
		)
		// now position box so that it's top-left corner is in the right place
		boxFromRotatedVertices.point = boxFromRotatedVertices.point.rot(selectionRotation)
		return boxFromRotatedVertices
	}

	/**
	 * The bounds of the selection bounding box in the current page space.
	 *
	 * @readonly
	 * @public
	 */
	@computed getSelectionRotatedPageBounds(): Box | undefined {
		return this.getShapesRotatedPageBounds(this.getSelectedShapeIds())
	}

	/**
	 * The bounds of the selection bounding box in the current page space.
	 *
	 * @readonly
	 * @public
	 */
	@computed getSelectionRotatedScreenBounds(): Box | undefined {
		const bounds = this.getSelectionRotatedPageBounds()
		if (!bounds) return undefined
		const { x, y } = this.pageToScreen(bounds.point)
		const zoom = this.getZoomLevel()
		return new Box(x, y, bounds.width * zoom, bounds.height * zoom)
	}

	/**
	 * The bounds of the selection bounding box in the current page space.
	 * Updated to include the page's zoom level.
	 *
	 * @readonly
	 * @public
	 */
	@computed getSelectionToPageBox(): Box {
		const selectionBounds = this.getSelectionRotatedPageBounds()
		const camera = this.getCamera()
		const pageCoordinates = selectionBounds
			? this.pageToViewport(selectionBounds.point)
			: { x: -1000, y: -1000 }

		return Box.From({
			x: pageCoordinates?.x,
			y: pageCoordinates?.y,
			w: (selectionBounds?.w || 0) * camera.z,
			h: (selectionBounds?.h || 0) * camera.z,
		})
	}

	// Focus Group

	/**
	 * The current focused group id.
	 *
	 * @public
	 */
	@computed getFocusedGroupId(): TLShapeId | TLPageId {
		return this.getCurrentPageState().focusedGroupId ?? this.getCurrentPageId()
	}

	/**
	 * The current focused group.
	 *
	 * @public
	 */
	@computed getFocusedGroup(): TLShape | undefined {
		const focusedGroupId = this.getFocusedGroupId()
		return focusedGroupId ? this.getShape(focusedGroupId) : undefined
	}

	/**
	 * Set the current focused group shape.
	 *
	 * @param shape - The group shape id (or group shape's id) to set as the focused group shape.
	 *
	 * @public
	 */
	setFocusedGroup(shape: TLShapeId | TLGroupShape | null): this {
		const id = typeof shape === 'string' ? shape : shape?.id ?? null

		if (id !== null) {
			const shape = this.getShape(id)
			if (!shape) {
				throw Error(`Editor.setFocusedGroup: Shape with id ${id} does not exist`)
			}

			if (!this.isShapeOfType<TLGroupShape>(shape, 'group')) {
				throw Error(
					`Editor.setFocusedGroup: Cannot set focused group to shape of type ${shape.type}`
				)
			}
		}

		if (id === this.getFocusedGroupId()) return this

		return this.run(
			() => {
				this.store.update(this.getCurrentPageState().id, (s) => ({ ...s, focusedGroupId: id }))
			},
			{ history: 'record-preserveRedoStack' }
		)
	}

	/**
	 * Exit the current focused group, moving up to the next parent group if there is one.
	 *
	 * @public
	 */
	popFocusedGroupId(): this {
		const focusedGroup = this.getFocusedGroup()

		if (focusedGroup) {
			// If we have a focused layer, look for an ancestor of the focused shape that is a group
			const match = this.findShapeAncestor(focusedGroup, (shape) =>
				this.isShapeOfType<TLGroupShape>(shape, 'group')
			)
			// If we have an ancestor that can become a focused layer, set it as the focused layer
			this.setFocusedGroup(match?.id ?? null)
			this.select(focusedGroup.id)
		} else {
			// If there's no parent focused group, then clear the focus layer and clear selection
			this.setFocusedGroup(null)
			this.selectNone()
		}

		return this
	}

	/**
	 * The current editing shape's id.
	 *
	 * @public
	 */
	@computed getEditingShapeId(): TLShapeId | null {
		return this.getCurrentPageState().editingShapeId
	}

	/**
	 * The current editing shape.
	 *
	 * @public
	 */
	@computed getEditingShape(): TLShape | undefined {
		const editingShapeId = this.getEditingShapeId()
		return editingShapeId ? this.getShape(editingShapeId) : undefined
	}

	/**
	 * Set the current editing shape.
	 *
	 * @example
	 * ```ts
	 * editor.setEditingShape(myShape)
	 * editor.setEditingShape(myShape.id)
	 * ```
	 *
	 * @param shape - The shape (or shape id) to set as editing.
	 *
	 * @public
	 */
	setEditingShape(shape: TLShapeId | TLShape | null): this {
		const id = typeof shape === 'string' ? shape : shape?.id ?? null
		if (id !== this.getEditingShapeId()) {
			if (id) {
				const shape = this.getShape(id)
				if (shape && this.getShapeUtil(shape).canEdit(shape)) {
					this.run(
						() => {
							this._updateCurrentPageState({ editingShapeId: id })
						},
						{ history: 'ignore' }
					)
					return this
				}
			}

			// Either we just set the editing id to null, or the shape was missing or not editable
			this.run(
				() => {
					this._updateCurrentPageState({ editingShapeId: null })
				},
				{ history: 'ignore' }
			)
		}
		return this
	}

	private _currentTextEditor = atom('text editor', null as any)

	/**
	 * The current editing shape's text editor.
	 *
	 * @public
	 */
	@computed getEditingShapeTextEditor(): any {
		return this._currentTextEditor.get()
	}

	/**
	 * Set the current editing shape's text editor.
	 *
	 * @example
	 * ```ts
	 * editor.setEditingShapeTextEditor(richTextEditorView)
	 * ```
	 *
	 * @param textEditor - The text editor to set as the current editing shape's text editor.
	 *
	 * @public
	 */
	setEditingShapeTextEditor(textEditor: any) {
		this._currentTextEditor.set(textEditor)
	}

	// Hovered

	/**
	 * The current hovered shape id.
	 *
	 * @readonly
	 * @public
	 */
	@computed getHoveredShapeId(): TLShapeId | null {
		return this.getCurrentPageState().hoveredShapeId
	}

	/**
	 * The current hovered shape.
	 *
	 * @public
	 */
	@computed getHoveredShape(): TLShape | undefined {
		const hoveredShapeId = this.getHoveredShapeId()
		return hoveredShapeId ? this.getShape(hoveredShapeId) : undefined
	}
	/**
	 * Set the editor's current hovered shape.
	 *
	 * @example
	 * ```ts
	 * editor.setHoveredShape(myShape)
	 * editor.setHoveredShape(myShape.id)
	 * ```
	 *
	 * @param shape - The shape (or shape id) to set as hovered.
	 *
	 * @public
	 */
	setHoveredShape(shape: TLShapeId | TLShape | null): this {
		const id = typeof shape === 'string' ? shape : shape?.id ?? null
		if (id === this.getHoveredShapeId()) return this
		this.run(
			() => {
				this.updateCurrentPageState({ hoveredShapeId: id })
			},
			{ history: 'ignore' }
		)
		return this
	}

	// Hinting

	/**
	 * The editor's current hinting shape ids.
	 *
	 * @public
	 */
	@computed getHintingShapeIds() {
		return this.getCurrentPageState().hintingShapeIds
	}
	/**
	 * The editor's current hinting shapes.
	 *
	 * @public
	 */
	@computed getHintingShape() {
		const hintingShapeIds = this.getHintingShapeIds()
		return compact(hintingShapeIds.map((id) => this.getShape(id)))
	}

	/**
	 * Set the editor's current hinting shapes.
	 *
	 * @example
	 * ```ts
	 * editor.setHintingShapes([myShape])
	 * editor.setHintingShapes([myShape.id])
	 * ```
	 *
	 * @param shapes - The shapes (or shape ids) to set as hinting.
	 *
	 * @public
	 */
	setHintingShapes(shapes: TLShapeId[] | TLShape[]): this {
		const ids =
			typeof shapes[0] === 'string'
				? (shapes as TLShapeId[])
				: (shapes as TLShape[]).map((shape) => shape.id)
		// always ephemeral
		this.run(
			() => {
				this._updateCurrentPageState({ hintingShapeIds: dedupe(ids) })
			},
			{ history: 'ignore' }
		)
		return this
	}

	// Erasing

	/**
	 * The editor's current erasing ids.
	 *
	 * @public
	 */
	@computed getErasingShapeIds() {
		return this.getCurrentPageState().erasingShapeIds
	}

	/**
	 * The editor's current erasing shapes.
	 *
	 * @public
	 */
	@computed getErasingShapes() {
		const erasingShapeIds = this.getErasingShapeIds()
		return compact(erasingShapeIds.map((id) => this.getShape(id)))
	}

	/**
	 * Set the editor's current erasing shapes.
	 *
	 * @example
	 * ```ts
	 * editor.setErasingShapes([myShape])
	 * editor.setErasingShapes([myShape.id])
	 * ```
	 *
	 * @param shapes - The shapes (or shape ids) to set as hinting.
	 *
	 * @public
	 */
	setErasingShapes(shapes: TLShapeId[] | TLShape[]): this {
		const ids =
			typeof shapes[0] === 'string'
				? (shapes as TLShapeId[])
				: (shapes as TLShape[]).map((shape) => shape.id)
		ids.sort() // sort the incoming ids
		const erasingShapeIds = this.getErasingShapeIds()
		this.run(
			() => {
				if (ids.length === erasingShapeIds.length) {
					// if the new ids are the same length as the current ids, they might be the same.
					// presuming the current ids are also sorted, check each item to see if it's the same;
					// if we find any unequal, then we know the new ids are different.
					for (let i = 0; i < ids.length; i++) {
						if (ids[i] !== erasingShapeIds[i]) {
							this._updateCurrentPageState({ erasingShapeIds: ids })
							break
						}
					}
				} else {
					// if the ids are a different length, then we know they're different.
					this._updateCurrentPageState({ erasingShapeIds: ids })
				}
			},
			{ history: 'ignore' }
		)

		return this
	}

	// Cropping

	/**
	 * The current cropping shape's id.
	 *
	 * @public
	 */
	getCroppingShapeId() {
		return this.getCurrentPageState().croppingShapeId
	}

	/**
	 * Set the current cropping shape.
	 *
	 * @example
	 * ```ts
	 * editor.setCroppingShape(myShape)
	 * editor.setCroppingShape(myShape.id)
	 * ```
	 *
	 *
	 * @param shape - The shape (or shape id) to set as cropping.
	 *
	 * @public
	 */
	setCroppingShape(shape: TLShapeId | TLShape | null): this {
		const id = typeof shape === 'string' ? shape : shape?.id ?? null
		if (id !== this.getCroppingShapeId()) {
			this.run(
				() => {
					if (!id) {
						this.updateCurrentPageState({ croppingShapeId: null })
					} else {
						const shape = this.getShape(id)!
						const util = this.getShapeUtil(shape)
						if (shape && util.canCrop(shape)) {
							this.updateCurrentPageState({ croppingShapeId: id })
						}
					}
				},
				{ history: 'ignore' }
			)
		}
		return this
	}

	private _textOptions = atom('text options', {} as TLTextOptions)

	/**
	 * Get the current text options.
	 *
	 * @example
	 * ```ts
	 * editor.getTextOptions()
	 * ```
	 *
	 *  @public */
	getTextOptions() {
		return this._textOptions.get()
	}

	/* --------------------- Camera --------------------- */

	/** @internal */
	@computed
	private _unsafe_getCameraId() {
		return CameraRecordType.createId(this.getCurrentPageId())
	}

	/**
	 * The current camera.
	 *
	 * @public
	 */
	@computed getCamera(): TLCamera {
		const baseCamera = this.store.get(this._unsafe_getCameraId())!
		if (this._isLockedOnFollowingUser.get()) {
			const followingCamera = this.getCameraForFollowing()
			if (followingCamera) {
				return { ...baseCamera, ...followingCamera }
			}
		}
		return baseCamera
	}

	@computed
	private getViewportPageBoundsForFollowing(): null | Box {
		const followingUserId = this.getInstanceState().followingUserId
		if (!followingUserId) return null
		const leaderPresence = this.getCollaborators().find((c) => c.userId === followingUserId)
		if (!leaderPresence) return null

		// Fit their viewport inside of our screen bounds
		// 1. calculate their viewport in page space
		const { w: lw, h: lh } = leaderPresence.screenBounds
		const { x: lx, y: ly, z: lz } = leaderPresence.camera
		const theirViewport = new Box(-lx, -ly, lw / lz, lh / lz)

		// resize our screenBounds to contain their viewport
		const ourViewport = this.getViewportScreenBounds().clone()
		const ourAspectRatio = ourViewport.width / ourViewport.height

		ourViewport.width = theirViewport.width
		ourViewport.height = ourViewport.width / ourAspectRatio
		if (ourViewport.height < theirViewport.height) {
			ourViewport.height = theirViewport.height
			ourViewport.width = ourViewport.height * ourAspectRatio
		}

		ourViewport.center = theirViewport.center
		return ourViewport
	}

	@computed
	private getCameraForFollowing(): null | { x: number; y: number; z: number } {
		const viewport = this.getViewportPageBoundsForFollowing()
		if (!viewport) return null

		return {
			x: -viewport.x,
			y: -viewport.y,
			z: this.getViewportScreenBounds().w / viewport.width,
		}
	}

	/**
	 * The current camera zoom level.
	 *
	 * @public
	 */
	@computed getZoomLevel() {
		return this.getCamera().z
	}

	/**
	 * Get the camera's initial or reset zoom level.
	 *
	 * @example
	 * ```ts
	 * editor.getInitialZoom()
	 * ```
	 *
	 * @public */
	getInitialZoom() {
		const cameraOptions = this.getCameraOptions()
		// If no camera constraints are provided, the default zoom is 100%
		if (!cameraOptions.constraints) return 1

		// When defaultZoom is default, the default zoom is 100%
		if (cameraOptions.constraints.initialZoom === 'default') return 1

		const { zx, zy } = getCameraFitXFitY(this, cameraOptions)

		switch (cameraOptions.constraints.initialZoom) {
			case 'fit-min': {
				return Math.max(zx, zy)
			}
			case 'fit-max': {
				return Math.min(zx, zy)
			}
			case 'fit-x': {
				return zx
			}
			case 'fit-y': {
				return zy
			}
			case 'fit-min-100': {
				return Math.min(1, Math.max(zx, zy))
			}
			case 'fit-max-100': {
				return Math.min(1, Math.min(zx, zy))
			}
			case 'fit-x-100': {
				return Math.min(1, zx)
			}
			case 'fit-y-100': {
				return Math.min(1, zy)
			}
			default: {
				throw exhaustiveSwitchError(cameraOptions.constraints.initialZoom)
			}
		}
	}

	/**
	 * Get the camera's base level for calculating actual zoom levels based on the zoom steps.
	 *
	 * @example
	 * ```ts
	 * editor.getBaseZoom()
	 * ```
	 *
	 * @public */
	getBaseZoom() {
		const cameraOptions = this.getCameraOptions()
		// If no camera constraints are provided, the default zoom is 100%
		if (!cameraOptions.constraints) return 1

		// When defaultZoom is default, the default zoom is 100%
		if (cameraOptions.constraints.baseZoom === 'default') return 1

		const { zx, zy } = getCameraFitXFitY(this, cameraOptions)

		switch (cameraOptions.constraints.baseZoom) {
			case 'fit-min': {
				return Math.max(zx, zy)
			}
			case 'fit-max': {
				return Math.min(zx, zy)
			}
			case 'fit-x': {
				return zx
			}
			case 'fit-y': {
				return zy
			}
			case 'fit-min-100': {
				return Math.min(1, Math.max(zx, zy))
			}
			case 'fit-max-100': {
				return Math.min(1, Math.min(zx, zy))
			}
			case 'fit-x-100': {
				return Math.min(1, zx)
			}
			case 'fit-y-100': {
				return Math.min(1, zy)
			}
			default: {
				throw exhaustiveSwitchError(cameraOptions.constraints.baseZoom)
			}
		}
	}

	private _cameraOptions = atom('camera options', DEFAULT_CAMERA_OPTIONS)

	/**
	 * Get the current camera options.
	 *
	 * @example
	 * ```ts
	 * editor.getCameraOptions()
	 * ```
	 *
	 *  @public */
	getCameraOptions() {
		return this._cameraOptions.get()
	}

	/**
	 * Set the camera options. Changing the options won't immediately change the camera itself, so you may want to call `setCamera` after changing the options.
	 *
	 * @example
	 * ```ts
	 * editor.setCameraOptions(myCameraOptions)
	 * editor.setCamera(editor.getCamera())
	 * ```
	 *
	 * @param opts - The camera options to set.
	 *
	 * @public */
	setCameraOptions(opts: Partial<TLCameraOptions>) {
		const next = structuredClone({
			...this._cameraOptions.__unsafe__getWithoutCapture(),
			...opts,
		})
		if (next.zoomSteps?.length < 1) next.zoomSteps = [1]
		this._cameraOptions.set(next)
		this.setCamera(this.getCamera())
		return this
	}

	/** @internal */
	private getConstrainedCamera(
		point: VecLike,
		opts?: TLCameraMoveOptions
	): {
		x: number
		y: number
		z: number
	} {
		const currentCamera = this.getCamera()

		let { x, y, z = currentCamera.z } = point

		// If force is true, then we'll set the camera to the point regardless of
		// the camera options, so that we can handle gestures that permit elasticity
		// or decay, or animations that occur while the camera is locked.
		if (!opts?.force) {
			// Apply any adjustments based on the camera options

			const cameraOptions = this.getCameraOptions()

			const zoomMin = cameraOptions.zoomSteps[0]
			const zoomMax = last(cameraOptions.zoomSteps)!

			const vsb = this.getViewportScreenBounds()

			// If bounds are provided, then we'll keep those bounds on screen
			if (cameraOptions.constraints) {
				const { constraints } = cameraOptions

				// Clamp padding to half the viewport size on either dimension
				const py = Math.min(constraints.padding.y, vsb.w / 2)
				const px = Math.min(constraints.padding.x, vsb.h / 2)

				// Expand the bounds by the padding
				const bounds = Box.From(cameraOptions.constraints.bounds)

				// For each axis, the "natural zoom" is the zoom at
				// which the expanded bounds (with padding) would fit
				// the current viewport screen bounds. Paddings are
				// equal to screen pixels at 100%
				// The min and max zooms are factors of the smaller natural zoom axis

				const zx = (vsb.w - px * 2) / bounds.w
				const zy = (vsb.h - py * 2) / bounds.h

				const baseZoom = this.getBaseZoom()
				const maxZ = zoomMax * baseZoom
				const minZ = zoomMin * baseZoom

				if (opts?.reset) {
					z = this.getInitialZoom()
				}

				if (z < minZ || z > maxZ) {
					// We're trying to zoom out past the minimum zoom level,
					// or in past the maximum zoom level, so stop the camera
					// but keep the current center
					const { x: cx, y: cy, z: cz } = currentCamera
					const cxA = -cx + vsb.w / cz / 2
					const cyA = -cy + vsb.h / cz / 2
					z = clamp(z, minZ, maxZ)
					const cxB = -cx + vsb.w / z / 2
					const cyB = -cy + vsb.h / z / 2
					x = cx + cxB - cxA
					y = cy + cyB - cyA
				}

				// Calculate available space
				const minX = px / z - bounds.x
				const minY = py / z - bounds.y
				const freeW = (vsb.w - px * 2) / z - bounds.w
				const freeH = (vsb.h - py * 2) / z - bounds.h
				const originX = minX + freeW * constraints.origin.x
				const originY = minY + freeH * constraints.origin.y

				const behaviorX =
					typeof constraints.behavior === 'string' ? constraints.behavior : constraints.behavior.x
				const behaviorY =
					typeof constraints.behavior === 'string' ? constraints.behavior : constraints.behavior.y

				// x axis

				if (opts?.reset) {
					// Reset the camera according to the origin
					x = originX
					y = originY
				} else {
					// Apply constraints to the camera
					switch (behaviorX) {
						case 'fixed': {
							// Center according to the origin
							x = originX
							break
						}
						case 'contain': {
							// When below fit zoom, center the camera
							if (z < zx) x = originX
							// When above fit zoom, keep the bounds within padding distance of the viewport edge
							else x = clamp(x, minX + freeW, minX)
							break
						}
						case 'inside': {
							// When below fit zoom, constrain the camera so that the bounds stay completely within the viewport
							if (z < zx) x = clamp(x, minX, (vsb.w - px) / z - bounds.w)
							// When above fit zoom, keep the bounds within padding distance of the viewport edge
							else x = clamp(x, minX + freeW, minX)
							break
						}
						case 'outside': {
							// Constrain the camera so that the bounds never leaves the viewport
							x = clamp(x, px / z - bounds.w, (vsb.w - px) / z)
							break
						}
						case 'free': {
							// noop, use whatever x is provided
							break
						}
						default: {
							throw exhaustiveSwitchError(behaviorX)
						}
					}

					// y axis

					switch (behaviorY) {
						case 'fixed': {
							y = originY
							break
						}
						case 'contain': {
							if (z < zy) y = originY
							else y = clamp(y, minY + freeH, minY)
							break
						}
						case 'inside': {
							if (z < zy) y = clamp(y, minY, (vsb.h - py) / z - bounds.h)
							else y = clamp(y, minY + freeH, minY)
							break
						}
						case 'outside': {
							y = clamp(y, py / z - bounds.h, (vsb.h - py) / z)
							break
						}
						case 'free': {
							// noop, use whatever x is provided
							break
						}
						default: {
							throw exhaustiveSwitchError(behaviorY)
						}
					}
				}
			} else {
				// constrain the zoom, preserving the center
				if (z > zoomMax || z < zoomMin) {
					const { x: cx, y: cy, z: cz } = currentCamera
					z = clamp(z, zoomMin, zoomMax)
					x = cx + (-cx + vsb.w / z / 2) - (-cx + vsb.w / cz / 2)
					y = cy + (-cy + vsb.h / z / 2) - (-cy + vsb.h / cz / 2)
				}
			}
		}

		return { x, y, z }
	}

	/** @internal */
	private _setCamera(point: VecLike, opts?: TLCameraMoveOptions): this {
		const currentCamera = this.getCamera()

		const { x, y, z } = this.getConstrainedCamera(point, opts)

		if (currentCamera.x === x && currentCamera.y === y && currentCamera.z === z) {
			return this
		}

		transact(() => {
			const camera = { ...currentCamera, x, y, z }
			this.run(
				() => {
					this.store.put([camera]) // include id and meta here
				},
				{ history: 'ignore' }
			)

			// Dispatch a new pointer move because the pointer's page will have changed
			// (its screen position will compute to a new page position given the new camera position)
			const { currentScreenPoint, currentPagePoint } = this.inputs
			const { screenBounds } = this.store.unsafeGetWithoutCapture(TLINSTANCE_ID)!

			// compare the next page point (derived from the current camera) to the current page point
			if (
				currentScreenPoint.x / z - x !== currentPagePoint.x ||
				currentScreenPoint.y / z - y !== currentPagePoint.y
			) {
				// If it's changed, dispatch a pointer event
				const event: TLPointerEventInfo = {
					type: 'pointer',
					target: 'canvas',
					name: 'pointer_move',
					// weird but true: we need to put the screen point back into client space
					point: Vec.AddXY(currentScreenPoint, screenBounds.x, screenBounds.y),
					pointerId: INTERNAL_POINTER_IDS.CAMERA_MOVE,
					ctrlKey: this.inputs.ctrlKey,
					altKey: this.inputs.altKey,
					shiftKey: this.inputs.shiftKey,
					metaKey: this.inputs.metaKey,
					accelKey: isAccelKey(this.inputs),
					button: 0,
					isPen: this.getInstanceState().isPenMode ?? false,
				}

				if (opts?.immediate) {
					this._flushEventForTick(event)
				} else {
					this.dispatch(event)
				}
			}

			this._tickCameraState()
		})

		return this
	}

	/**
	 * Set the current camera.
	 *
	 * @example
	 * ```ts
	 * editor.setCamera({ x: 0, y: 0})
	 * editor.setCamera({ x: 0, y: 0, z: 1.5})
	 * editor.setCamera({ x: 0, y: 0, z: 1.5}, { animation: { duration: 1000, easing: (t) => t * t } })
	 * ```
	 *
	 * @param point - The new camera position.
	 * @param opts - The camera move options.
	 *
	 * @public
	 */
	setCamera(point: VecLike, opts?: TLCameraMoveOptions): this {
		const { isLocked } = this._cameraOptions.__unsafe__getWithoutCapture()
		if (isLocked && !opts?.force) return this

		// Stop any camera animations
		this.stopCameraAnimation()

		// Stop following any user
		if (this.getInstanceState().followingUserId) {
			this.stopFollowingUser()
		}

		const _point = Vec.Cast(point)

		if (!Number.isFinite(_point.x)) _point.x = 0
		if (!Number.isFinite(_point.y)) _point.y = 0
		if (_point.z === undefined || !Number.isFinite(_point.z)) point.z = this.getZoomLevel()

		const camera = this.getConstrainedCamera(_point, opts)

		if (opts?.animation) {
			const { width, height } = this.getViewportScreenBounds()
			this._animateToViewport(
				new Box(-camera.x, -camera.y, width / camera.z, height / camera.z),
				opts
			)
		} else {
			this._setCamera(camera, {
				...opts,
				// we already did the constraining, so we don't need to do it again
				force: true,
			})
		}

		return this
	}

	/**
	 * Center the camera on a point (in the current page space).
	 *
	 * @example
	 * ```ts
	 * editor.centerOnPoint({ x: 100, y: 100 })
	 * editor.centerOnPoint({ x: 100, y: 100 }, { animation: { duration: 200 } })
	 * ```
	 *
	 * @param point - The point in the current page space to center on.
	 * @param opts - The camera move options.
	 *
	 * @public
	 */
	centerOnPoint(point: VecLike, opts?: TLCameraMoveOptions): this {
		const { isLocked } = this.getCameraOptions()
		if (isLocked && !opts?.force) return this

		const { width: pw, height: ph } = this.getViewportPageBounds()
		this.setCamera(new Vec(-(point.x - pw / 2), -(point.y - ph / 2), this.getCamera().z), opts)
		return this
	}

	/**
	 * Zoom the camera to fit the current page's content in the viewport.
	 *
	 * @example
	 * ```ts
	 * editor.zoomToFit()
	 * editor.zoomToFit({ animation: { duration: 200 } })
	 * ```
	 *
	 * @param opts - The camera move options.
	 *
	 * @public
	 */
	zoomToFit(opts?: TLCameraMoveOptions): this {
		const ids = [...this.getCurrentPageShapeIds()]
		if (ids.length <= 0) return this
		const pageBounds = Box.Common(compact(ids.map((id) => this.getShapePageBounds(id))))
		this.zoomToBounds(pageBounds, opts)
		return this
	}

	/**
	 * Set the zoom back to 100%.
	 *
	 * @example
	 * ```ts
	 * editor.resetZoom()
	 * editor.resetZoom(editor.getViewportScreenCenter(), { animation: { duration: 200 } })
	 * editor.resetZoom(editor.getViewportScreenCenter(), { animation: { duration: 200 } })
	 * ```
	 *
	 * @param point - The screen point to zoom out on. Defaults to the viewport screen center.
	 * @param opts - The camera move options.
	 *
	 * @public
	 */
	resetZoom(point = this.getViewportScreenCenter(), opts?: TLCameraMoveOptions): this {
		const { isLocked, constraints: constraints } = this.getCameraOptions()
		if (isLocked && !opts?.force) return this

		const currentCamera = this.getCamera()
		const { x: cx, y: cy, z: cz } = currentCamera
		const { x, y } = point

		let z = 1

		if (constraints) {
			// For non-infinite fit, we'll set the camera to the natural zoom level...
			// unless it's already there, in which case we'll set zoom to 100%
			const initialZoom = this.getInitialZoom()
			if (cz !== initialZoom) {
				z = initialZoom
			}
		}

		this.setCamera(
			new Vec(cx + (x / z - x) - (x / cz - x), cy + (y / z - y) - (y / cz - y), z),
			opts
		)
		return this
	}

	/**
	 * Zoom the camera in.
	 *
	 * @example
	 * ```ts
	 * editor.zoomIn()
	 * editor.zoomIn(editor.getViewportScreenCenter(), { animation: { duration: 200 } })
	 * editor.zoomIn(editor.inputs.currentScreenPoint, { animation: { duration: 200 } })
	 * ```
	 *
	 * @param point - The screen point to zoom in on. Defaults to the screen center
	 * @param opts - The camera move options.
	 *
	 * @public
	 */
	zoomIn(point = this.getViewportScreenCenter(), opts?: TLCameraMoveOptions): this {
		const { isLocked } = this.getCameraOptions()
		if (isLocked && !opts?.force) return this

		const { x: cx, y: cy, z: cz } = this.getCamera()

		const { zoomSteps } = this.getCameraOptions()
		if (zoomSteps !== null && zoomSteps.length > 1) {
			const baseZoom = this.getBaseZoom()
			let zoom = last(zoomSteps)! * baseZoom
			for (let i = 1; i < zoomSteps.length; i++) {
				const z1 = zoomSteps[i - 1] * baseZoom
				const z2 = zoomSteps[i] * baseZoom
				if (z2 - cz <= (z2 - z1) / 2) continue
				zoom = z2
				break
			}
			this.setCamera(
				new Vec(
					cx + (point.x / zoom - point.x) - (point.x / cz - point.x),
					cy + (point.y / zoom - point.y) - (point.y / cz - point.y),
					zoom
				),
				opts
			)
		}

		return this
	}

	/**
	 * Zoom the camera out.
	 *
	 * @example
	 * ```ts
	 * editor.zoomOut()
	 * editor.zoomOut(editor.getViewportScreenCenter(), { animation: { duration: 120 } })
	 * editor.zoomOut(editor.inputs.currentScreenPoint, { animation: { duration: 120 } })
	 * ```
	 *
	 * @param point - The point to zoom out on. Defaults to the viewport screen center.
	 * @param opts - The camera move options.
	 *
	 * @public
	 */
	zoomOut(point = this.getViewportScreenCenter(), opts?: TLCameraMoveOptions): this {
		const { isLocked } = this.getCameraOptions()
		if (isLocked && !opts?.force) return this

		const { zoomSteps } = this.getCameraOptions()
		if (zoomSteps !== null && zoomSteps.length > 1) {
			const baseZoom = this.getBaseZoom()
			const { x: cx, y: cy, z: cz } = this.getCamera()
			// start at the max
			let zoom = zoomSteps[0] * baseZoom
			for (let i = zoomSteps.length - 1; i > 0; i--) {
				const z1 = zoomSteps[i - 1] * baseZoom
				const z2 = zoomSteps[i] * baseZoom
				if (z2 - cz >= (z2 - z1) / 2) continue
				zoom = z1
				break
			}
			this.setCamera(
				new Vec(
					cx + (point.x / zoom - point.x) - (point.x / cz - point.x),
					cy + (point.y / zoom - point.y) - (point.y / cz - point.y),
					zoom
				),
				opts
			)
		}

		return this
	}

	/**
	 * Zoom the camera to fit the current selection in the viewport.
	 *
	 * @example
	 * ```ts
	 * editor.zoomToSelection()
	 * editor.zoomToSelection({ animation: { duration: 200 } })
	 * ```
	 *
	 * @param opts - The camera move options.
	 *
	 * @public
	 */
	zoomToSelection(opts?: TLCameraMoveOptions): this {
		const { isLocked } = this.getCameraOptions()
		if (isLocked && !opts?.force) return this

		const selectionPageBounds = this.getSelectionPageBounds()
		if (selectionPageBounds) {
			this.zoomToBounds(selectionPageBounds, {
				targetZoom: Math.max(1, this.getZoomLevel()),
				...opts,
			})
		}
		return this
	}

	/**
	 * Zoom the camera to fit a bounding box (in the current page space).
	 *
	 * @example
	 * ```ts
	 * editor.zoomToBounds(myBounds)
	 * editor.zoomToBounds(myBounds, { animation: { duration: 200 } })
	 * editor.zoomToBounds(myBounds, { animation: { duration: 200 }, inset: 0, targetZoom: 1 })
	 * ```
	 *
	 * @param bounds - The bounding box.
	 * @param opts - The camera move options, target zoom, or custom inset amount.
	 *
	 * @public
	 */
	zoomToBounds(
		bounds: BoxLike,
		opts?: { targetZoom?: number; inset?: number } & TLCameraMoveOptions
	): this {
		const cameraOptions = this._cameraOptions.__unsafe__getWithoutCapture()
		if (cameraOptions.isLocked && !opts?.force) return this

		const viewportScreenBounds = this.getViewportScreenBounds()

		const inset = opts?.inset ?? Math.min(ZOOM_TO_FIT_PADDING, viewportScreenBounds.width * 0.28)

		const baseZoom = this.getBaseZoom()
		const zoomMin = cameraOptions.zoomSteps[0]
		const zoomMax = last(cameraOptions.zoomSteps)!

		let zoom = clamp(
			Math.min(
				(viewportScreenBounds.width - inset) / bounds.w,
				(viewportScreenBounds.height - inset) / bounds.h
			),
			zoomMin * baseZoom,
			zoomMax * baseZoom
		)

		if (opts?.targetZoom !== undefined) {
			zoom = Math.min(opts.targetZoom, zoom)
		}

		this.setCamera(
			new Vec(
				-bounds.x + (viewportScreenBounds.width - bounds.w * zoom) / 2 / zoom,
				-bounds.y + (viewportScreenBounds.height - bounds.h * zoom) / 2 / zoom,
				zoom
			),
			opts
		)

		return this
	}

	/**
	 * Stop the current camera animation, if any.
	 *
	 * @example
	 * ```ts
	 * editor.stopCameraAnimation()
	 * ```
	 *
	 * @public
	 */
	stopCameraAnimation(): this {
		this.emit('stop-camera-animation')
		return this
	}

	/** @internal */
	private _viewportAnimation = null as null | {
		elapsed: number
		duration: number
		easing(t: number): number
		start: Box
		end: Box
	}

	/** @internal */
	private _animateViewport(ms: number): void {
		if (!this._viewportAnimation) return

		this._viewportAnimation.elapsed += ms

		const { elapsed, easing, duration, start, end } = this._viewportAnimation

		if (elapsed > duration) {
			this.off('tick', this._animateViewport)
			this._viewportAnimation = null
			this._setCamera(new Vec(-end.x, -end.y, this.getViewportScreenBounds().width / end.width))
			return
		}

		const remaining = duration - elapsed
		const t = easing(1 - remaining / duration)

		const left = start.minX + (end.minX - start.minX) * t
		const top = start.minY + (end.minY - start.minY) * t
		const right = start.maxX + (end.maxX - start.maxX) * t

		this._setCamera(new Vec(-left, -top, this.getViewportScreenBounds().width / (right - left)), {
			force: true,
		})
	}

	/** @internal */
	private _animateToViewport(
		targetViewportPage: Box,
		opts = { animation: DEFAULT_ANIMATION_OPTIONS } as TLCameraMoveOptions
	) {
		const { animation, ...rest } = opts
		if (!animation) return
		const { duration = 0, easing = EASINGS.easeInOutCubic } = animation
		const animationSpeed = this.user.getAnimationSpeed()
		const viewportPageBounds = this.getViewportPageBounds()

		// If we have an existing animation, then stop it
		this.stopCameraAnimation()

		// also stop following any user
		if (this.getInstanceState().followingUserId) {
			this.stopFollowingUser()
		}

		if (duration === 0 || animationSpeed === 0) {
			// If we have no animation, then skip the animation and just set the camera
			return this._setCamera(
				new Vec(
					-targetViewportPage.x,
					-targetViewportPage.y,
					this.getViewportScreenBounds().width / targetViewportPage.width
				),
				{ ...rest }
			)
		}

		// Set our viewport animation
		this._viewportAnimation = {
			elapsed: 0,
			duration: duration / animationSpeed,
			easing,
			start: viewportPageBounds.clone(),
			end: targetViewportPage.clone(),
		}

		// If we ever get a "stop-camera-animation" event, we stop
		this.once('stop-camera-animation', () => {
			this.off('tick', this._animateViewport)
			this._viewportAnimation = null
		})

		// On each tick, animate the viewport
		this.on('tick', this._animateViewport)

		return this
	}

	/**
	 * Slide the camera in a certain direction.
	 *
	 * @example
	 * ```ts
	 * editor.slideCamera({ speed: 1, direction: { x: 1, y: 0 }, friction: 0.1 })
	 * ```
	 *
	 * @param opts - Options for the slide
	 * @public
	 */
	slideCamera(
		opts = {} as {
			speed: number
			direction: VecLike
			friction?: number
			speedThreshold?: number
			force?: boolean
		}
	): this {
		const { isLocked } = this.getCameraOptions()
		if (isLocked && !opts?.force) return this

		const animationSpeed = this.user.getAnimationSpeed()
		if (animationSpeed === 0) return this

		this.stopCameraAnimation()

		const {
			speed,
			friction = this.options.cameraSlideFriction,
			direction,
			speedThreshold = 0.01,
		} = opts
		let currentSpeed = Math.min(speed, 1)

		const cancel = () => {
			this.off('tick', moveCamera)
			this.off('stop-camera-animation', cancel)
		}

		this.once('stop-camera-animation', cancel)

		const moveCamera = (elapsed: number) => {
			const { x: cx, y: cy, z: cz } = this.getCamera()
			const movementVec = Vec.Mul(direction, (currentSpeed * elapsed) / cz)

			// Apply friction
			currentSpeed *= 1 - friction
			if (currentSpeed < speedThreshold) {
				cancel()
			} else {
				this._setCamera(new Vec(cx + movementVec.x, cy + movementVec.y, cz))
			}
		}

		this.on('tick', moveCamera)

		return this
	}

	/**
	 * Animate the camera to a user's cursor position. This also briefly show the user's cursor if it's not currently visible.
	 *
	 * @example
	 * ```ts
	 * editor.zoomToUser(myUserId)
	 * editor.zoomToUser(myUserId, { animation: { duration: 200 } })
	 * ```
	 *
	 * @param userId - The id of the user to animate to.
	 * @param opts - The camera move options.
	 * @public
	 */
	zoomToUser(userId: string, opts: TLCameraMoveOptions = { animation: { duration: 500 } }): this {
		const presence = this.getCollaborators().find((c) => c.userId === userId)

		if (!presence) return this

		this.run(() => {
			// If we're following someone, stop following them
			if (this.getInstanceState().followingUserId !== null) {
				this.stopFollowingUser()
			}

			// If we're not on the same page, move to the page they're on
			const isOnSamePage = presence.currentPageId === this.getCurrentPageId()
			if (!isOnSamePage) {
				this.setCurrentPage(presence.currentPageId)
			}

			// Only animate the camera if the user is on the same page as us
			if (opts && opts.animation && !isOnSamePage) {
				opts.animation = undefined
			}

			this.centerOnPoint(presence.cursor, opts)

			// Highlight the user's cursor
			const { highlightedUserIds } = this.getInstanceState()
			this.updateInstanceState({ highlightedUserIds: [...highlightedUserIds, userId] })

			// Unhighlight the user's cursor after a few seconds
			this.timers.setTimeout(() => {
				const highlightedUserIds = [...this.getInstanceState().highlightedUserIds]
				const index = highlightedUserIds.indexOf(userId)
				if (index < 0) return
				highlightedUserIds.splice(index, 1)
				this.updateInstanceState({ highlightedUserIds })
			}, this.options.collaboratorIdleTimeoutMs)
		})

		return this
	}

	// Viewport

	/** @internal */
	private _willSetInitialBounds = true

	/**
	 * Update the viewport. The viewport will measure the size and screen position of its container
	 * element. This should be done whenever the container's position on the screen changes.
	 *
	 * @example
	 * ```ts
	 * editor.updateViewportScreenBounds(new Box(0, 0, 1280, 1024))
	 * editor.updateViewportScreenBounds(new Box(0, 0, 1280, 1024), true)
	 * ```
	 *
	 * @param screenBounds - The new screen bounds of the viewport.
	 * @param center - Whether to preserve the viewport page center as the viewport changes.
	 *
	 * @public
	 */
	updateViewportScreenBounds(screenBounds: Box | HTMLElement, center = false): this {
		if (screenBounds instanceof HTMLElement) {
			const rect = screenBounds.getBoundingClientRect()
			screenBounds = new Box(
				rect.left || rect.x,
				rect.top || rect.y,
				Math.max(rect.width, 1),
				Math.max(rect.height, 1)
			)
		} else {
			screenBounds.width = Math.max(screenBounds.width, 1)
			screenBounds.height = Math.max(screenBounds.height, 1)
		}

		const insets = [
			// top
			screenBounds.minY !== 0,
			// right
			!approximately(document.body.scrollWidth, screenBounds.maxX, 1),
			// bottom
			!approximately(document.body.scrollHeight, screenBounds.maxY, 1),
			// left
			screenBounds.minX !== 0,
		]

		const { _willSetInitialBounds } = this

		this._willSetInitialBounds = false

		const { screenBounds: prevScreenBounds, insets: prevInsets } = this.getInstanceState()
		if (screenBounds.equals(prevScreenBounds) && insets.every((v, i) => v === prevInsets[i])) {
			// nothing to do
			return this
		}

		if (_willSetInitialBounds) {
			// If we have just received the initial bounds, don't center the camera.
			this.updateInstanceState({ screenBounds: screenBounds.toJson(), insets })
			this.setCamera(this.getCamera())
		} else {
			if (center && !this.getInstanceState().followingUserId) {
				// Get the page center before the change, make the change, and restore it
				const before = this.getViewportPageBounds().center
				this.updateInstanceState({ screenBounds: screenBounds.toJson(), insets })
				this.centerOnPoint(before)
			} else {
				// Otherwise,
				this.updateInstanceState({ screenBounds: screenBounds.toJson(), insets })
				this._setCamera(Vec.From({ ...this.getCamera() }))
			}
		}

		this._tickCameraState()

		return this
	}

	/**
	 * The bounds of the editor's viewport in screen space.
	 *
	 * @public
	 */
	@computed getViewportScreenBounds() {
		const { x, y, w, h } = this.getInstanceState().screenBounds
		return new Box(x, y, w, h)
	}

	/**
	 * The center of the editor's viewport in screen space.
	 *
	 * @public
	 */
	@computed getViewportScreenCenter() {
		const viewportScreenBounds = this.getViewportScreenBounds()
		return new Vec(
			viewportScreenBounds.midX - viewportScreenBounds.minX,
			viewportScreenBounds.midY - viewportScreenBounds.minY
		)
	}

	/**
	 * The current viewport in the current page space.
	 *
	 * @public
	 */
	@computed getViewportPageBounds() {
		const { w, h } = this.getViewportScreenBounds()
		const { x: cx, y: cy, z: cz } = this.getCamera()
		return new Box(-cx, -cy, w / cz, h / cz)
	}

	/**
	 * Convert a point in screen space to a point in the current page space.
	 *
	 * @example
	 * ```ts
	 * editor.screenToPage({ x: 100, y: 100 })
	 * ```
	 *
	 * @param point - The point in screen space.
	 *
	 * @public
	 */
	screenToPage(point: VecLike) {
		const { screenBounds } = this.store.unsafeGetWithoutCapture(TLINSTANCE_ID)!
		const { x: cx, y: cy, z: cz = 1 } = this.getCamera()
		return new Vec(
			(point.x - screenBounds.x) / cz - cx,
			(point.y - screenBounds.y) / cz - cy,
			point.z ?? 0.5
		)
	}

	/**
	 * Convert a point in the current page space to a point in current screen space.
	 *
	 * @example
	 * ```ts
	 * editor.pageToScreen({ x: 100, y: 100 })
	 * ```
	 *
	 * @param point - The point in page space.
	 *
	 * @public
	 */
	pageToScreen(point: VecLike) {
		const { screenBounds } = this.store.unsafeGetWithoutCapture(TLINSTANCE_ID)!
		const { x: cx, y: cy, z: cz = 1 } = this.getCamera()
		return new Vec(
			(point.x + cx) * cz + screenBounds.x,
			(point.y + cy) * cz + screenBounds.y,
			point.z ?? 0.5
		)
	}

	/**
	 * Convert a point in the current page space to a point in current viewport space.
	 *
	 * @example
	 * ```ts
	 * editor.pageToViewport({ x: 100, y: 100 })
	 * ```
	 *
	 * @param point - The point in page space.
	 *
	 * @public
	 */
	pageToViewport(point: VecLike) {
		const { x: cx, y: cy, z: cz = 1 } = this.getCamera()
		return new Vec((point.x + cx) * cz, (point.y + cy) * cz, point.z ?? 0.5)
	}
	// Collaborators

	@computed
	private _getCollaboratorsQuery() {
		return this.store.query.records('instance_presence', () => ({
			userId: { neq: this.user.getId() },
		}))
	}

	/**
	 * Returns a list of presence records for all peer collaborators.
	 * This will return the latest presence record for each connected user.
	 *
	 * @public
	 */
	@computed
	getCollaborators() {
		const allPresenceRecords = this._getCollaboratorsQuery().get()
		if (!allPresenceRecords.length) return EMPTY_ARRAY
		const userIds = [...new Set(allPresenceRecords.map((c) => c.userId))].sort()
		return userIds.map((id) => {
			const latestPresence = allPresenceRecords
				.filter((c) => c.userId === id)
				.sort((a, b) => b.lastActivityTimestamp - a.lastActivityTimestamp)[0]
			return latestPresence
		})
	}

	/**
	 * Returns a list of presence records for all peer collaborators on the current page.
	 * This will return the latest presence record for each connected user.
	 *
	 * @public
	 */
	@computed
	getCollaboratorsOnCurrentPage() {
		const currentPageId = this.getCurrentPageId()
		return this.getCollaborators().filter((c) => c.currentPageId === currentPageId)
	}

	// Following

	// When we are 'locked on' to a user, our camera is derived from their camera.
	private _isLockedOnFollowingUser = atom('isLockedOnFollowingUser', false)

	/**
	 * Start viewport-following a user.
	 *
	 * @example
	 * ```ts
	 * editor.startFollowingUser(myUserId)
	 * ```
	 *
	 * @param userId - The id of the user to follow.
	 *
	 * @public
	 */
	startFollowingUser(userId: string): this {
		// if we were already following someone, stop following them
		this.stopFollowingUser()

		const leaderPresences = this._getCollaboratorsQuery()
			.get()
			.filter((p) => p.userId === userId)

		if (!leaderPresences.length) {
			console.warn('User not found')
			return this
		}

		const thisUserId = this.user.getId()

		if (!thisUserId) {
			console.warn('You should set the userId for the current instance before following a user')
			// allow to continue since it's probably fine most of the time.
		}

		// If the leader is following us, then we can't follow them
		if (leaderPresences.some((p) => p.followingUserId === thisUserId)) {
			return this
		}

		const latestLeaderPresence = computed('latestLeaderPresence', () => {
			return this.getCollaborators().find((p) => p.userId === userId)
		})

		transact(() => {
			this.updateInstanceState({ followingUserId: userId }, { history: 'ignore' })

			// we listen for page changes separately from the 'moveTowardsUser' tick
			const dispose = react('update current page', () => {
				const leaderPresence = latestLeaderPresence.get()
				if (!leaderPresence) {
					this.stopFollowingUser()
					return
				}
				if (
					leaderPresence.currentPageId !== this.getCurrentPageId() &&
					this.getPage(leaderPresence.currentPageId)
				) {
					// if the page changed, switch page
					this.run(
						() => {
							// sneaky store.put here, we can't go through setCurrentPage because it calls stopFollowingUser
							this.store.put([
								{ ...this.getInstanceState(), currentPageId: leaderPresence.currentPageId },
							])
							this._isLockedOnFollowingUser.set(true)
						},
						{ history: 'ignore' }
					)
				}
			})

			const cancel = () => {
				dispose()
				this._isLockedOnFollowingUser.set(false)
				this.off('frame', moveTowardsUser)
				this.off('stop-following', cancel)
			}

			const moveTowardsUser = () => {
				// Stop following if we can't find the user
				const leaderPresence = latestLeaderPresence.get()
				if (!leaderPresence) {
					this.stopFollowingUser()
					return
				}

				if (this._isLockedOnFollowingUser.get()) return

				const animationSpeed = this.user.getAnimationSpeed()

				if (animationSpeed === 0) {
					this._isLockedOnFollowingUser.set(true)
					return
				}

				const targetViewport = this.getViewportPageBoundsForFollowing()
				if (!targetViewport) {
					this.stopFollowingUser()
					return
				}
				const currentViewport = this.getViewportPageBounds()

				const diffX =
					Math.abs(targetViewport.minX - currentViewport.minX) +
					Math.abs(targetViewport.maxX - currentViewport.maxX)
				const diffY =
					Math.abs(targetViewport.minY - currentViewport.minY) +
					Math.abs(targetViewport.maxY - currentViewport.maxY)

				// Stop chasing if we're close enough!
				if (
					diffX < this.options.followChaseViewportSnap &&
					diffY < this.options.followChaseViewportSnap
				) {
					this._isLockedOnFollowingUser.set(true)
					return
				}

				// Chase the user's viewport!
				// Interpolate between the current viewport and the target viewport based on animation speed.
				// This will produce an 'ease-out' effect.
				const t = clamp(animationSpeed * 0.5, 0.1, 0.8)

				const nextViewport = new Box(
					lerp(currentViewport.minX, targetViewport.minX, t),
					lerp(currentViewport.minY, targetViewport.minY, t),
					lerp(currentViewport.width, targetViewport.width, t),
					lerp(currentViewport.height, targetViewport.height, t)
				)

				const nextCamera = new Vec(
					-nextViewport.x,
					-nextViewport.y,
					this.getViewportScreenBounds().width / nextViewport.width
				)

				// Update the camera!
				this.stopCameraAnimation()
				this._setCamera(nextCamera)
			}

			this.once('stop-following', cancel)
			this.addListener('frame', moveTowardsUser)

			// call once to start synchronously
			moveTowardsUser()
		})

		return this
	}

	/**
	 * Stop viewport-following a user.
	 *
	 * @example
	 * ```ts
	 * editor.stopFollowingUser()
	 * ```
	 * @public
	 */
	stopFollowingUser(): this {
		this.run(
			() => {
				// commit the current camera to the store
				this.store.put([this.getCamera()])
				// this must happen after the camera is committed
				this._isLockedOnFollowingUser.set(false)
				this.updateInstanceState({ followingUserId: null })
				this.emit('stop-following')
			},
			{ history: 'ignore' }
		)
		return this
	}

	/** @internal */
	getUnorderedRenderingShapes(
		// The rendering state. We use this method both for rendering, which
		// is based on other state, and for computing order for SVG export,
		// which should work even when things are for example off-screen.
		useEditorState: boolean
	): TLRenderingShape[] {
		// Here we get the shape as well as any of its children, as well as their
		// opacities. If the shape is being erased, and none of its ancestors are
		// being erased, then we reduce the opacity of the shape and all of its
		// ancestors; but we don't apply this effect more than once among a set
		// of descendants so that it does not compound.

		// This is designed to keep all the shapes in a single list which
		// allows the DOM nodes to be reused even when they become children
		// of other nodes.

		const renderingShapes: TLRenderingShape[] = []

		let nextIndex = this.options.maxShapesPerPage * 2
		let nextBackgroundIndex = this.options.maxShapesPerPage

		const erasingShapeIds = this.getErasingShapeIds()

		const addShapeById = (id: TLShapeId, opacity: number, isAncestorErasing: boolean) => {
			const shape = this.getShape(id)
			if (!shape) return
			if (this.isShapeHidden(shape)) return

			opacity *= shape.opacity
			let isShapeErasing = false
			const util = this.getShapeUtil(shape)

			if (useEditorState) {
				isShapeErasing = !isAncestorErasing && erasingShapeIds.includes(id)
				if (isShapeErasing) {
					opacity *= 0.32
				}
			}

			renderingShapes.push({
				id,
				shape,
				util,
				index: nextIndex,
				backgroundIndex: nextBackgroundIndex,
				opacity,
			})

			nextIndex += 1
			nextBackgroundIndex += 1

			const childIds = this.getSortedChildIdsForParent(id)
			if (!childIds.length) return

			let backgroundIndexToRestore = null
			if (util.providesBackgroundForChildren(shape)) {
				backgroundIndexToRestore = nextBackgroundIndex
				nextBackgroundIndex = nextIndex
				nextIndex += this.options.maxShapesPerPage
			}

			for (const childId of childIds) {
				addShapeById(childId, opacity, isAncestorErasing || isShapeErasing)
			}

			if (backgroundIndexToRestore !== null) {
				nextBackgroundIndex = backgroundIndexToRestore
			}
		}

		// If we're using editor state, then we're only interested in on-screen shapes.
		// If we're not using the editor state, then we're interested in ALL shapes, even those from other pages.
		const pages = useEditorState ? [this.getCurrentPage()] : this.getPages()
		for (const page of pages) {
			for (const childId of this.getSortedChildIdsForParent(page.id)) {
				addShapeById(childId, 1, false)
			}
		}

		return renderingShapes
	}

	// Camera state
	// Camera state does two things: first, it allows us to subscribe to whether
	// the camera is moving or not; and second, it allows us to update the rendering
	// shapes on the canvas. Changing the rendering shapes may cause shapes to
	// unmount / remount in the DOM, which is expensive; and computing visibility is
	// also expensive in large projects. For this reason, we use a second bounding
	// box just for rendering, and we only update after the camera stops moving.
	private _cameraState = atom('camera state', 'idle' as 'idle' | 'moving')
	private _cameraStateTimeoutRemaining = 0
	_decayCameraStateTimeout(elapsed: number) {
		this._cameraStateTimeoutRemaining -= elapsed
		if (this._cameraStateTimeoutRemaining > 0) return
		this.off('tick', this._decayCameraStateTimeout)
		this._cameraState.set('idle')
	}
	_tickCameraState() {
		// always reset the timeout
		this._cameraStateTimeoutRemaining = this.options.cameraMovingTimeoutMs
		// If the state is idle, then start the tick
		if (this._cameraState.__unsafe__getWithoutCapture() !== 'idle') return
		this._cameraState.set('moving')
		this.on('tick', this._decayCameraStateTimeout)
	}

	/**
	 * Whether the camera is moving or idle.
	 *
	 * @example
	 * ```ts
	 * editor.getCameraState()
	 * ```
	 *
	 * @public
	 */
	getCameraState() {
		return this._cameraState.get()
	}

	/**
	 * Get the shapes that should be displayed in the current viewport.
	 *
	 * @example
	 * ```ts
	 * editor.getRenderingShapes()
	 * ```
	 *
	 * @public
	 */
	@computed getRenderingShapes() {
		const renderingShapes = this.getUnorderedRenderingShapes(true)

		// Its IMPORTANT that the result be sorted by id AND include the index
		// that the shape should be displayed at. Steve, this is the past you
		// telling the present you not to change this.

		// We want to sort by id because moving elements about in the DOM will
		// cause the element to get removed by react as it moves the DOM node. This
		// causes <iframes/> to re-render which is hella annoying and a perf
		// drain. By always sorting by 'id' we keep the shapes always in the
		// same order; but we later use index to set the element's 'z-index'
		// to change the "rendered" position in z-space.
		return renderingShapes.sort(sortById)
	}

	/* --------------------- Pages ---------------------- */

	@computed private _getAllPagesQuery() {
		return this.store.query.records('page')
	}

	/**
	 * Info about the project's current pages.
	 *
	 * @example
	 * ```ts
	 * editor.getPages()
	 * ```
	 *
	 * @public
	 */
	@computed getPages(): TLPage[] {
		return this._getAllPagesQuery().get().sort(sortByIndex)
	}

	/**
	 * The current page.
	 *
	 * @example
	 * ```ts
	 * editor.getCurrentPage()
	 * ```
	 *
	 * @public
	 */
	getCurrentPage(): TLPage {
		return this.getPage(this.getCurrentPageId())!
	}

	/**
	 * The current page id.
	 *
	 * @example
	 * ```ts
	 * editor.getCurrentPageId()
	 * ```
	 *
	 * @public
	 */
	@computed getCurrentPageId(): TLPageId {
		return this.getInstanceState().currentPageId
	}

	/**
	 * Get a page.
	 *
	 * @example
	 * ```ts
	 * editor.getPage(myPage.id)
	 * editor.getPage(myPage)
	 * ```
	 *
	 * @param page - The page (or the page id) to get.
	 *
	 * @public
	 */
	getPage(page: TLPageId | TLPage): TLPage | undefined {
		return this.store.get(typeof page === 'string' ? page : page.id)
	}

	/* @internal */
	private readonly _currentPageShapeIds: ReturnType<typeof deriveShapeIdsInCurrentPage>

	/**
	 * An array of all of the shapes on the current page.
	 *
	 * @example
	 * ```ts
	 * editor.getCurrentPageIds()
	 * ```
	 *
	 * @public
	 */
	getCurrentPageShapeIds() {
		return this._currentPageShapeIds.get()
	}

	/**
	 * @internal
	 */
	@computed
	getCurrentPageShapeIdsSorted() {
		return Array.from(this.getCurrentPageShapeIds()).sort()
	}

	/**
	 * Get the ids of shapes on a page.
	 *
	 * @example
	 * ```ts
	 * const idsOnPage1 = editor.getPageShapeIds('page1')
	 * const idsOnPage2 = editor.getPageShapeIds(myPage2)
	 * ```
	 *
	 * @param page - The page (or the page id) to get the shape ids for.
	 *
	 * @public
	 **/
	getPageShapeIds(page: TLPageId | TLPage): Set<TLShapeId> {
		const pageId = typeof page === 'string' ? page : page.id
		const result = this.store.query.exec('shape', { parentId: { eq: pageId } })
		return this.getShapeAndDescendantIds(result.map((s) => s.id))
	}

	/**
	 * Set the current page.
	 *
	 * @example
	 * ```ts
	 * editor.setCurrentPage('page1')
	 * editor.setCurrentPage(myPage1)
	 * ```
	 *
	 * @param page - The page (or the page id) to set as the current page.
	 *
	 * @public
	 */
	setCurrentPage(page: TLPageId | TLPage): this {
		const pageId = typeof page === 'string' ? page : page.id
		if (!this.store.has(pageId)) {
			console.error("Tried to set the current page id to a page that doesn't exist.")
			return this
		}

		this.stopFollowingUser()
		// finish off any in-progress interactions
		this.complete()

		return this.run(
			() => {
				this.store.put([{ ...this.getInstanceState(), currentPageId: pageId }])
				// ensure camera constraints are applied
				this.setCamera(this.getCamera())
			},
			{ history: 'record-preserveRedoStack' }
		)
	}

	/**
	 * Update a page.
	 *
	 * @example
	 * ```ts
	 * editor.updatePage({ id: 'page2', name: 'Page 2' })
	 * ```
	 *
	 * @param partial - The partial of the shape to update.
	 *
	 * @public
	 */
	updatePage(partial: RequiredKeys<Partial<TLPage>, 'id'>): this {
		if (this.getIsReadonly()) return this

		const prev = this.getPage(partial.id)
		if (!prev) return this

		return this.run(() => this.store.update(partial.id, (page) => ({ ...page, ...partial })))
	}

	/**
	 * Create a page.
	 *
	 * @example
	 * ```ts
	 * editor.createPage(myPage)
	 * editor.createPage({ name: 'Page 2' })
	 * ```
	 *
	 * @param page - The page (or page partial) to create.
	 *
	 * @public
	 */
	createPage(page: Partial<TLPage>): this {
		this.run(() => {
			if (this.getIsReadonly()) return
			if (this.getPages().length >= this.options.maxPages) return
			const pages = this.getPages()

			const name = getIncrementedName(
				page.name ?? 'Page 1',
				pages.map((p) => p.name)
			)

			let index = page.index

			if (!index || pages.some((p) => p.index === index)) {
				index = getIndexAbove(pages[pages.length - 1].index)
			}

			const newPage = PageRecordType.create({
				meta: {},
				...page,
				name,
				index,
			})

			this.store.put([newPage])
		})
		return this
	}

	/**
	 * Delete a page.
	 *
	 * @example
	 * ```ts
	 * editor.deletePage('page1')
	 * ```
	 *
	 * @param page - The page (or the page id) to delete.
	 *
	 * @public
	 */
	deletePage(page: TLPageId | TLPage): this {
		const id = typeof page === 'string' ? page : page.id
		this.run(() => {
			if (this.getIsReadonly()) return
			const pages = this.getPages()
			if (pages.length === 1) return

			const deletedPage = this.getPage(id)
			if (!deletedPage) return

			if (id === this.getCurrentPageId()) {
				const index = pages.findIndex((page) => page.id === id)
				const next = pages[index - 1] ?? pages[index + 1]
				this.setCurrentPage(next.id)
			}
			this.store.remove([deletedPage.id])
		})
		return this
	}

	/**
	 * Duplicate a page.
	 *
	 * @param page - The page (or the page id) to duplicate. Defaults to the current page.
	 * @param createId - The id of the new page. Defaults to a new id.
	 *
	 * @public
	 */
	duplicatePage(page: TLPageId | TLPage, createId: TLPageId = PageRecordType.createId()): this {
		if (this.getPages().length >= this.options.maxPages) return this
		const id = typeof page === 'string' ? page : page.id
		const freshPage = this.getPage(id) // get the most recent version of the page anyway
		if (!freshPage) return this

		const prevCamera = { ...this.getCamera() }
		const content = this.getContentFromCurrentPage(this.getSortedChildIdsForParent(freshPage.id))

		this.run(() => {
			const pages = this.getPages()
			const index = getIndexBetween(freshPage.index, pages[pages.indexOf(freshPage) + 1]?.index)

			// create the page (also creates the pagestate and camera for the new page)
			this.createPage({ name: freshPage.name + ' Copy', id: createId, index })
			// set the new page as the current page
			this.setCurrentPage(createId)
			// update the new page's camera to the previous page's camera
			this.setCamera(prevCamera)

			if (content) {
				// If we had content on the previous page, put it on the new page
				return this.putContentOntoCurrentPage(content)
			}
		})

		return this
	}

	/**
	 * Rename a page.
	 *
	 * @example
	 * ```ts
	 * editor.renamePage('page1', 'My Page')
	 * ```
	 *
	 * @param page - The page (or the page id) to rename.
	 * @param name - The new name.
	 *
	 * @public
	 */
	renamePage(page: TLPageId | TLPage, name: string) {
		const id = typeof page === 'string' ? page : page.id
		if (this.getIsReadonly()) return this
		this.updatePage({ id, name })
		return this
	}

	/* --------------------- Assets --------------------- */

	/** @internal */
	@computed private _getAllAssetsQuery() {
		return this.store.query.records('asset')
	}

	/**
	 * Get all assets in the editor.
	 *
	 * @public
	 */
	getAssets() {
		return this._getAllAssetsQuery().get()
	}

	/**
	 * Create one or more assets.
	 *
	 * @example
	 * ```ts
	 * editor.createAssets([...myAssets])
	 * ```
	 *
	 * @param assets - The assets to create.
	 *
	 * @public
	 */
	createAssets(assets: TLAsset[]): this {
		if (this.getIsReadonly()) return this
		if (assets.length <= 0) return this
		this.run(() => this.store.put(assets), { history: 'ignore' })
		return this
	}

	/**
	 * Update one or more assets.
	 *
	 * @example
	 * ```ts
	 * editor.updateAssets([{ id: 'asset1', name: 'New name' }])
	 * ```
	 *
	 * @param assets - The assets to update.
	 *
	 * @public
	 */
	updateAssets(assets: TLAssetPartial[]): this {
		if (this.getIsReadonly()) return this
		if (assets.length <= 0) return this
		this.run(
			() => {
				this.store.put(
					assets.map((partial) => ({
						...this.store.get(partial.id)!,
						...partial,
					}))
				)
			},
			{ history: 'ignore' }
		)
		return this
	}

	/**
	 * Delete one or more assets.
	 *
	 * @example
	 * ```ts
	 * editor.deleteAssets(['asset1', 'asset2'])
	 * ```
	 *
	 * @param assets - The assets (or asset ids) to delete.
	 *
	 * @public
	 */
	deleteAssets(assets: TLAssetId[] | TLAsset[]): this {
		if (this.getIsReadonly()) return this

		const ids =
			typeof assets[0] === 'string'
				? (assets as TLAssetId[])
				: (assets as TLAsset[]).map((a) => a.id)
		if (ids.length <= 0) return this

		this.run(() => this.store.remove(ids), { history: 'ignore' })
		return this
	}

	/**
	 * Get an asset by its id.
	 *
	 * @example
	 * ```ts
	 * editor.getAsset('asset1')
	 * ```
	 *
	 * @param asset - The asset (or asset id) to get.
	 *
	 * @public
	 */
	getAsset<T extends TLAsset>(asset: T | T['id']): T | undefined {
		return this.store.get(typeof asset === 'string' ? asset : asset.id) as T | undefined
	}

	async resolveAssetUrl(
		assetId: TLAssetId | null,
		context: {
			screenScale?: number
			shouldResolveToOriginal?: boolean
		}
	): Promise<string | null> {
		if (!assetId) return null
		const asset = this.getAsset(assetId)
		if (!asset) return null

		const { screenScale = 1, shouldResolveToOriginal = false } = context

		// We only look at the zoom level at powers of 2.
		const zoomStepFunction = (zoom: number) => Math.pow(2, Math.ceil(Math.log2(zoom)))
		const steppedScreenScale = Math.max(0.125, zoomStepFunction(screenScale))
		const networkEffectiveType: string | null =
			'connection' in navigator ? (navigator as any).connection.effectiveType : null
		const dpr = this.getInstanceState().devicePixelRatio

		return await this.store.props.assets.resolve(asset, {
			screenScale: screenScale || 1,
			steppedScreenScale,
			dpr,
			networkEffectiveType,
			shouldResolveToOriginal,
		})
	}
	/**
	 * Upload an asset to the store's asset service, returning a URL that can be used to resolve the
	 * asset.
	 */
	async uploadAsset(asset: TLAsset, file: File): Promise<string> {
		return await this.store.props.assets.upload(asset, file)
	}

	/* --------------------- Shapes --------------------- */

	@computed
	private _getShapeGeometryCache(): ComputedCache<Geometry2d, TLShape> {
		return this.store.createComputedCache(
			'bounds',
			(shape) => this.getShapeUtil(shape).getGeometry(shape),
			(a, b) => a.props === b.props
		)
	}

	/**
	 * Get the geometry of a shape.
	 *
	 * @example
	 * ```ts
	 * editor.getShapeGeometry(myShape)
	 * editor.getShapeGeometry(myShapeId)
	 * ```
	 *
	 * @param shape - The shape (or shape id) to get the geometry for.
	 *
	 * @public
	 */
	getShapeGeometry<T extends Geometry2d>(shape: TLShape | TLShapeId): T {
		return this._getShapeGeometryCache().get(typeof shape === 'string' ? shape : shape.id)! as T
	}

	/** @internal */
	@computed private _getShapeHandlesCache(): ComputedCache<TLHandle[] | undefined, TLShape> {
		return this.store.createComputedCache('handles', (shape) => {
			return this.getShapeUtil(shape).getHandles?.(shape)
		})
	}

	/**
	 * Get the handles (if any) for a shape.
	 *
	 * @example
	 * ```ts
	 * editor.getShapeHandles(myShape)
	 * editor.getShapeHandles(myShapeId)
	 * ```
	 *
	 * @param shape - The shape (or shape id) to get the handles for.
	 * @public
	 */
	getShapeHandles<T extends TLShape>(shape: T | T['id']): TLHandle[] | undefined {
		return this._getShapeHandlesCache().get(typeof shape === 'string' ? shape : shape.id)
	}

	/**
	 * Get the local transform for a shape as a matrix model. This transform reflects both its
	 * translation (x, y) from from either its parent's top left corner, if the shape's parent is
	 * another shape, or else from the 0,0 of the page, if the shape's parent is the page; and the
	 * shape's rotation.
	 *
	 * @example
	 * ```ts
	 * editor.getShapeLocalTransform(myShape)
	 * ```
	 *
	 * @param shape - The shape to get the local transform for.
	 *
	 * @public
	 */
	getShapeLocalTransform(shape: TLShape | TLShapeId): Mat {
		const id = typeof shape === 'string' ? shape : shape.id
		const freshShape = this.getShape(id)
		if (!freshShape) throw Error('Editor.getTransform: shape not found')
		return Mat.Identity().translate(freshShape.x, freshShape.y).rotate(freshShape.rotation)
	}

	/**
	 * A cache of page transforms.
	 *
	 * @internal
	 */
	@computed private _getShapePageTransformCache(): ComputedCache<Mat, TLShape> {
		return this.store.createComputedCache<Mat, TLShape>('pageTransformCache', (shape) => {
			if (isPageId(shape.parentId)) {
				return this.getShapeLocalTransform(shape)
			}

			// If the shape's parent doesn't exist yet (e.g. when merging in changes from remote in the wrong order)
			// then we can't compute the transform yet, so just return the identity matrix.
			// In the future we should look at creating a store update mechanism that understands and preserves
			// ordering.
			const parentTransform =
				this._getShapePageTransformCache().get(shape.parentId) ?? Mat.Identity()
			return Mat.Compose(parentTransform, this.getShapeLocalTransform(shape)!)
		})
	}

	/**
	 * Get the local transform of a shape's parent as a matrix model.
	 *
	 * @example
	 * ```ts
	 * editor.getShapeParentTransform(myShape)
	 * ```
	 *
	 * @param shape - The shape (or shape id) to get the parent transform for.
	 *
	 * @public
	 */
	getShapeParentTransform(shape: TLShape | TLShapeId): Mat {
		const id = typeof shape === 'string' ? shape : shape.id
		const freshShape = this.getShape(id)
		if (!freshShape || isPageId(freshShape.parentId)) return Mat.Identity()
		return this._getShapePageTransformCache().get(freshShape.parentId) ?? Mat.Identity()
	}

	/**
	 * Get the transform of a shape in the current page space.
	 *
	 * @example
	 * ```ts
	 * editor.getShapePageTransform(myShape)
	 * editor.getShapePageTransform(myShapeId)
	 * ```
	 *
	 * @param shape - The shape (or shape id) to get the page transform for.
	 *
	 * @public
	 */
	getShapePageTransform(shape: TLShape | TLShapeId): Mat {
		const id = typeof shape === 'string' ? shape : shape.id
		return this._getShapePageTransformCache().get(id) ?? Mat.Identity()
	}

	/** @internal */
	@computed private _getShapePageBoundsCache(): ComputedCache<Box, TLShape> {
		return this.store.createComputedCache<Box, TLShape>('pageBoundsCache', (shape) => {
			const pageTransform = this._getShapePageTransformCache().get(shape.id)

			if (!pageTransform) return new Box()

			const result = Box.FromPoints(
				Mat.applyToPoints(pageTransform, this.getShapeGeometry(shape).vertices)
			)

			return result
		})
	}

	/**
	 * Get the bounds of a shape in the current page space.
	 *
	 * @example
	 * ```ts
	 * editor.getShapePageBounds(myShape)
	 * editor.getShapePageBounds(myShapeId)
	 * ```
	 *
	 * @param shape - The shape (or shape id) to get the bounds for.
	 *
	 * @public
	 */
	getShapePageBounds(shape: TLShape | TLShapeId): Box | undefined {
		return this._getShapePageBoundsCache().get(typeof shape === 'string' ? shape : shape.id)
	}

	/**
	 * A cache of clip paths used for clipping.
	 *
	 * @internal
	 */
	@computed private _getShapeClipPathCache(): ComputedCache<string, TLShape> {
		return this.store.createComputedCache<string, TLShape>('clipPathCache', (shape) => {
			const pageMask = this._getShapeMaskCache().get(shape.id)
			if (!pageMask) return undefined
			if (pageMask.length === 0) {
				return `polygon(0px 0px, 0px 0px, 0px 0px)`
			}

			const pageTransform = this._getShapePageTransformCache().get(shape.id)
			if (!pageTransform) return undefined

			const localMask = Mat.applyToPoints(Mat.Inverse(pageTransform), pageMask)

			return `polygon(${localMask.map((p) => `${p.x}px ${p.y}px`).join(',')})`
		})
	}

	/**
	 * Get the clip path for a shape.
	 *
	 * @example
	 * ```ts
	 * const clipPath = editor.getShapeClipPath(shape)
	 * const clipPath = editor.getShapeClipPath(shape.id)
	 * ```
	 *
	 * @param shape - The shape (or shape id) to get the clip path for.
	 *
	 * @returns The clip path or undefined.
	 *
	 * @public
	 */
	getShapeClipPath(shape: TLShape | TLShapeId): string | undefined {
		return this._getShapeClipPathCache().get(typeof shape === 'string' ? shape : shape.id)
	}

	/** @internal */
	@computed private _getShapeMaskCache(): ComputedCache<Vec[], TLShape> {
		return this.store.createComputedCache('pageMaskCache', (shape) => {
			if (isPageId(shape.parentId)) return undefined

			const frameAncestors = this.getShapeAncestors(shape.id).filter((shape) =>
				this.isShapeOfType<TLFrameShape>(shape, 'frame')
			)

			if (frameAncestors.length === 0) return undefined

			const pageMask = frameAncestors
				.map<Vec[] | undefined>((s) =>
					// Apply the frame transform to the frame outline to get the frame outline in the current page space
					this._getShapePageTransformCache()
						.get(s.id)!
						.applyToPoints(this.getShapeGeometry(s).vertices)
				)
				.reduce((acc, b) => {
					if (!(b && acc)) return undefined
					const intersection = intersectPolygonPolygon(acc, b)
					if (intersection) {
						return intersection.map(Vec.Cast)
					}
					return []
				})

			return pageMask
		})
	}

	/**
	 * Get the mask (in the current page space) for a shape.
	 *
	 * @example
	 * ```ts
	 * const pageMask = editor.getShapeMask(shape.id)
	 * ```
	 *
	 * @param shape - The shape (or the shape id) of the shape to get the mask for.
	 *
	 * @returns The mask for the shape.
	 *
	 * @public
	 */
	getShapeMask(shape: TLShapeId | TLShape): VecLike[] | undefined {
		return this._getShapeMaskCache().get(typeof shape === 'string' ? shape : shape.id)
	}

	/**
	 * Get the bounds of a shape in the current page space, incorporating any masks. For example, if the
	 * shape were the child of a frame and was half way out of the frame, the bounds would be the half
	 * of the shape that was in the frame.
	 *
	 * @example
	 * ```ts
	 * editor.getShapeMaskedPageBounds(myShape)
	 * editor.getShapeMaskedPageBounds(myShapeId)
	 * ```
	 *
	 * @param shape - The shape to get the masked bounds for.
	 *
	 * @public
	 */
	getShapeMaskedPageBounds(shape: TLShapeId | TLShape): Box | undefined {
		if (typeof shape !== 'string') shape = shape.id
		return this._getShapeMaskedPageBoundsCache().get(shape)
	}

	/** @internal */
	@computed private _getShapeMaskedPageBoundsCache(): ComputedCache<Box, TLShape> {
		return this.store.createComputedCache('shapeMaskedPageBoundsCache', (shape) => {
			const pageBounds = this._getShapePageBoundsCache().get(shape.id)
			if (!pageBounds) return
			const pageMask = this._getShapeMaskCache().get(shape.id)
			if (pageMask) {
				if (pageMask.length === 0) return undefined
				const { corners } = pageBounds
				if (corners.every((p, i) => p && Vec.Equals(p, pageMask[i]))) return pageBounds.clone()
				const intersection = intersectPolygonPolygon(pageMask, corners)
				if (!intersection) return
				return Box.FromPoints(intersection)
			}
			return pageBounds
		})
	}

	/**
	 * Get the ancestors of a shape.
	 *
	 * @example
	 * ```ts
	 * const ancestors = editor.getShapeAncestors(myShape)
	 * const ancestors = editor.getShapeAncestors(myShapeId)
	 * ```
	 *
	 * @param shape - The shape (or shape id) to get the ancestors for.
	 * @param acc - The accumulator.
	 *
	 * @public
	 */
	getShapeAncestors(shape: TLShapeId | TLShape, acc: TLShape[] = []): TLShape[] {
		const id = typeof shape === 'string' ? shape : shape.id
		const freshShape = this.getShape(id)
		if (!freshShape) return acc
		const parentId = freshShape.parentId
		if (isPageId(parentId)) {
			acc.reverse()
			return acc
		}

		const parent = this.store.get(parentId)
		if (!parent) return acc
		acc.push(parent)
		return this.getShapeAncestors(parent, acc)
	}

	/**
	 * Find the first ancestor matching the given predicate
	 *
	 * @example
	 * ```ts
	 * const ancestor = editor.findShapeAncestor(myShape)
	 * const ancestor = editor.findShapeAncestor(myShape.id)
	 * const ancestor = editor.findShapeAncestor(myShape.id, (shape) => shape.type === 'frame')
	 * ```
	 *
	 * @param shape - The shape to check the ancestors for.
	 * @param predicate - The predicate to match.
	 *
	 * @public
	 */
	findShapeAncestor(
		shape: TLShape | TLShapeId,
		predicate: (parent: TLShape) => boolean
	): TLShape | undefined {
		const id = typeof shape === 'string' ? shape : shape.id
		const freshShape = this.getShape(id)
		if (!freshShape) return

		const parentId = freshShape.parentId
		if (isPageId(parentId)) return

		const parent = this.getShape(parentId)
		if (!parent) return
		return predicate(parent) ? parent : this.findShapeAncestor(parent, predicate)
	}

	/**
	 * Returns true if the the given shape has the given ancestor.
	 *
	 * @param shape - The shape.
	 * @param ancestorId - The id of the ancestor.
	 *
	 * @public
	 */
	hasAncestor(shape: TLShape | TLShapeId | undefined, ancestorId: TLShapeId): boolean {
		const id = typeof shape === 'string' ? shape : shape?.id
		const freshShape = id && this.getShape(id)
		if (!freshShape) return false
		if (freshShape.parentId === ancestorId) return true
		return this.hasAncestor(this.getShapeParent(freshShape), ancestorId)
	}

	/**
	 * Get the common ancestor of two or more shapes that matches a predicate.
	 *
	 * @param shapes - The shapes (or shape ids) to check.
	 * @param predicate - The predicate to match.
	 */
	findCommonAncestor(
		shapes: TLShape[] | TLShapeId[],
		predicate?: (shape: TLShape) => boolean
	): TLShapeId | undefined {
		if (shapes.length === 0) {
			return
		}

		const ids =
			typeof shapes[0] === 'string'
				? (shapes as TLShapeId[])
				: (shapes as TLShape[]).map((s) => s.id)
		const freshShapes = compact(ids.map((id) => this.getShape(id)))

		if (freshShapes.length === 1) {
			const parentId = freshShapes[0].parentId
			if (isPageId(parentId)) {
				return
			}
			return predicate ? this.findShapeAncestor(freshShapes[0], predicate)?.id : parentId
		}

		const [nodeA, ...others] = freshShapes
		let ancestor = this.getShapeParent(nodeA)
		while (ancestor) {
			// TODO: this is not ideal, optimize
			if (predicate && !predicate(ancestor)) {
				ancestor = this.getShapeParent(ancestor)
				continue
			}
			if (others.every((shape) => this.hasAncestor(shape, ancestor!.id))) {
				return ancestor!.id
			}
			ancestor = this.getShapeParent(ancestor)
		}
		return undefined
	}

	/**
	 * Check whether a shape or its parent is locked.
	 *
	 * @param shape - The shape (or shape id) to check.
	 *
	 * @public
	 */
	isShapeOrAncestorLocked(shape?: TLShape): boolean
	isShapeOrAncestorLocked(id?: TLShapeId): boolean
	isShapeOrAncestorLocked(arg?: TLShape | TLShapeId): boolean {
		const shape = typeof arg === 'string' ? this.getShape(arg) : arg
		if (shape === undefined) return false
		if (shape.isLocked) return true
		return this.isShapeOrAncestorLocked(this.getShapeParent(shape))
	}

	@computed
	private _notVisibleShapes() {
		return notVisibleShapes(this)
	}

	/**
	 * Get culled shapes.
	 *
	 * @public
	 */
	@computed
	getCulledShapes() {
		const notVisibleShapes = this._notVisibleShapes().get()
		const selectedShapeIds = this.getSelectedShapeIds()
		const editingId = this.getEditingShapeId()
		const culledShapes = new Set<TLShapeId>(notVisibleShapes)
		// we don't cull the shape we are editing
		if (editingId) {
			culledShapes.delete(editingId)
		}
		// we also don't cull selected shapes
		selectedShapeIds.forEach((id) => {
			culledShapes.delete(id)
		})
		return culledShapes
	}

	/**
	 * The bounds of the current page (the common bounds of all of the shapes on the page).
	 *
	 * @public
	 */
	@computed getCurrentPageBounds(): Box | undefined {
		let commonBounds: Box | undefined

		this.getCurrentPageShapeIdsSorted().forEach((shapeId) => {
			const bounds = this.getShapeMaskedPageBounds(shapeId)
			if (!bounds) return
			if (!commonBounds) {
				commonBounds = bounds.clone()
			} else {
				commonBounds = commonBounds.expand(bounds)
			}
		})

		return commonBounds
	}

	/**
	 * Get the top-most selected shape at the given point, ignoring groups.
	 *
	 * @param point - The point to check.
	 *
	 * @returns The top-most selected shape at the given point, or undefined if there is no shape at the point.
	 */
	getSelectedShapeAtPoint(point: VecLike): TLShape | undefined {
		const selectedShapeIds = this.getSelectedShapeIds()
		return this.getCurrentPageShapesSorted()
			.filter((shape) => shape.type !== 'group' && selectedShapeIds.includes(shape.id))
			.reverse() // find last
			.find((shape) => this.isPointInShape(shape, point, { hitInside: true, margin: 0 }))
	}

	/**
	 * Get the shape at the current point.
	 *
	 * @param point - The point to check.
	 * @param opts - Options for the check: `hitInside` to check if the point is inside the shape, `margin` to check if the point is within a margin of the shape, `hitFrameInside` to check if the point is inside the frame, and `filter` to filter the shapes to check.
	 *
	 * @returns The shape at the given point, or undefined if there is no shape at the point.
	 */
	getShapeAtPoint(
		point: VecLike,
		opts = {} as {
			renderingOnly?: boolean
			margin?: number
			hitInside?: boolean
			hitLocked?: boolean
			// TODO: we probably need to rename this, we don't quite _always_
			// respect this esp. in the part below that does "Check labels first"
			hitLabels?: boolean
			hitFrameInside?: boolean
			filter?(shape: TLShape): boolean
		}
	): TLShape | undefined {
		const zoomLevel = this.getZoomLevel()
		const viewportPageBounds = this.getViewportPageBounds()
		const {
			filter,
			margin = 0,
			hitLocked = false,
			hitLabels = false,
			hitInside = false,
			hitFrameInside = false,
		} = opts

		let inHollowSmallestArea = Infinity
		let inHollowSmallestAreaHit: TLShape | null = null

		let inMarginClosestToEdgeDistance = Infinity
		let inMarginClosestToEdgeHit: TLShape | null = null

		const shapesToCheck = (
			opts.renderingOnly
				? this.getCurrentPageRenderingShapesSorted()
				: this.getCurrentPageShapesSorted()
		).filter((shape) => {
			if (
				(shape.isLocked && !hitLocked) ||
				this.isShapeHidden(shape) ||
				this.isShapeOfType(shape, 'group')
			)
				return false
			const pageMask = this.getShapeMask(shape)
			if (pageMask && !pointInPolygon(point, pageMask)) return false
			if (filter) return filter(shape)
			return true
		})

		for (let i = shapesToCheck.length - 1; i >= 0; i--) {
			const shape = shapesToCheck[i]
			const geometry = this.getShapeGeometry(shape)
			const isGroup = geometry instanceof Group2d

			const pointInShapeSpace = this.getPointInShapeSpace(shape, point)

			// Check labels first
			if (
<<<<<<< HEAD
				this.isShapeOfType<TLArrowShape>(shape, 'arrow') ||
				this.isShapeOfType<TLNoteShape>(shape, 'note') ||
				(this.isShapeOfType<TLGeoShape>(shape, 'geo') && shape.props.fill === 'none')
			) {
				if (shape.props.text.trim() || (shape as TLGeoShape).props.richText) {
					// let's check whether the shape has a label and check that
					for (const childGeometry of (geometry as Group2d).children) {
						if (childGeometry.isLabel && childGeometry.isPointInBounds(pointInShapeSpace)) {
							return shape
						}
=======
				this.isShapeOfType<TLFrameShape>(shape, 'frame') ||
				((this.isShapeOfType<TLArrowShape>(shape, 'arrow') ||
					(this.isShapeOfType<TLGeoShape>(shape, 'geo') && shape.props.fill === 'none')) &&
					shape.props.text.trim())
			) {
				for (const childGeometry of (geometry as Group2d).children) {
					if (childGeometry.isLabel && childGeometry.isPointInBounds(pointInShapeSpace)) {
						return shape
>>>>>>> 0bacaf10
					}
				}
			}

			if (this.isShapeOfType(shape, 'frame')) {
				// On the rare case that we've hit a frame (not its label), test again hitInside to be forced true;
				// this prevents clicks from passing through the body of a frame to shapes behind it.

				// If the hit is within the frame's outer margin, then select the frame
				const distance = geometry.distanceToPoint(pointInShapeSpace, hitInside)
				if (Math.abs(distance) <= margin) {
					return inMarginClosestToEdgeHit || shape
				}

				if (geometry.hitTestPoint(pointInShapeSpace, 0, true)) {
					// Once we've hit a frame, we want to end the search. If we have hit a shape
					// already, then this would either be above the frame or a child of the frame,
					// so we want to return that. Otherwise, the point is in the empty space of the
					// frame. If `hitFrameInside` is true (e.g. used drawing an arrow into the
					// frame) we the frame itself; other wise, (e.g. when hovering or pointing)
					// we would want to return null.
					return (
						inMarginClosestToEdgeHit ||
						inHollowSmallestAreaHit ||
						(hitFrameInside ? shape : undefined)
					)
				}
				continue
			}

			let distance: number

			if (isGroup) {
				let minDistance = Infinity
				for (const childGeometry of geometry.children) {
					if (childGeometry.isLabel && !hitLabels) continue

					// hit test the all of the child geometries that aren't labels
					const tDistance = childGeometry.distanceToPoint(pointInShapeSpace, hitInside)
					if (tDistance < minDistance) {
						minDistance = tDistance
					}
				}

				distance = minDistance
			} else {
				// If the margin is zero and the geometry has a very small width or height,
				// then check the actual distance. This is to prevent a bug where straight
				// lines would never pass the broad phase (point-in-bounds) check.
				if (margin === 0 && (geometry.bounds.w < 1 || geometry.bounds.h < 1)) {
					distance = geometry.distanceToPoint(pointInShapeSpace, hitInside)
				} else {
					// Broad phase
					if (geometry.bounds.containsPoint(pointInShapeSpace, margin)) {
						// Narrow phase (actual distance)
						distance = geometry.distanceToPoint(pointInShapeSpace, hitInside)
					} else {
						// Failed the broad phase, geddafugaotta'ere!
						distance = Infinity
					}
				}
			}

			if (geometry.isClosed) {
				// For closed shapes, the distance will be positive if outside of
				// the shape or negative if inside of the shape. If the distance
				// is greater than the margin, then it's a miss. Otherwise...

				if (distance <= margin) {
					if (geometry.isFilled || (isGroup && geometry.children[0].isFilled)) {
						// If the shape is filled, then it's a hit. Remember, we're
						// starting from the TOP-MOST shape in z-index order, so any
						// other hits would be occluded by the shape.
						return inMarginClosestToEdgeHit || shape
					} else {
						// If the shape is bigger than the viewport, then skip it.
						if (this.getShapePageBounds(shape)!.contains(viewportPageBounds)) continue

						// For hollow shapes...
						if (Math.abs(distance) < margin) {
							// We want to preference shapes where we're inside of the
							// shape margin; and we would want to hit the shape with the
							// edge closest to the point.
							if (Math.abs(distance) < inMarginClosestToEdgeDistance) {
								inMarginClosestToEdgeDistance = Math.abs(distance)
								inMarginClosestToEdgeHit = shape
							}
						} else if (!inMarginClosestToEdgeHit) {
							// If we're not within margin distance to any edge, and if the
							// shape is hollow, then we want to hit the shape with the
							// smallest area. (There's a bug here with self-intersecting
							// shapes, like a closed drawing of an "8", but that's a bigger
							// problem to solve.)
							const { area } = geometry
							if (area < inHollowSmallestArea) {
								inHollowSmallestArea = area
								inHollowSmallestAreaHit = shape
							}
						}
					}
				}
			} else {
				// For open shapes (e.g. lines or draw shapes) always use the margin.
				// If the distance is less than the margin, return the shape as the hit.
				if (distance < this.options.hitTestMargin / zoomLevel) {
					return shape
				}
			}
		}

		// If we haven't hit any filled shapes or frames, then return either
		// the shape who we hit within the margin (and of those, the one that
		// had the shortest distance between the point and the shape edge),
		// or else the hollow shape with the smallest area—or if we didn't hit
		// any margins or any hollow shapes, then null.
		return inMarginClosestToEdgeHit || inHollowSmallestAreaHit || undefined
	}

	/**
	 * Get the shapes, if any, at a given page point.
	 *
	 * @example
	 * ```ts
	 * editor.getShapesAtPoint({ x: 100, y: 100 })
	 * editor.getShapesAtPoint({ x: 100, y: 100 }, { hitInside: true, exact: true })
	 * ```
	 *
	 * @param point - The page point to test.
	 * @param opts - The options for the hit point testing.
	 *
	 * @public
	 */
	getShapesAtPoint(
		point: VecLike,
		opts = {} as { margin?: number; hitInside?: boolean }
	): TLShape[] {
		return this.getCurrentPageShapes().filter(
			(shape) => !this.isShapeHidden(shape) && this.isPointInShape(shape, point, opts)
		)
	}

	/**
	 * Test whether a point (in the current page space) will will a shape. This method takes into account masks,
	 * such as when a shape is the child of a frame and is partially clipped by the frame.
	 *
	 * @example
	 * ```ts
	 * editor.isPointInShape({ x: 100, y: 100 }, myShape)
	 * ```
	 *
	 * @param shape - The shape to test against.
	 * @param point - The page point to test (in the current page space).
	 * @param opts - The options for the hit point testing.
	 *
	 * @public
	 */
	isPointInShape(
		shape: TLShape | TLShapeId,
		point: VecLike,
		opts = {} as {
			margin?: number
			hitInside?: boolean
		}
	): boolean {
		const { hitInside = false, margin = 0 } = opts
		const id = typeof shape === 'string' ? shape : shape.id
		// If the shape is masked, and if the point falls outside of that
		// mask, then it's definitely a miss—we don't need to test further.
		const pageMask = this.getShapeMask(id)
		if (pageMask && !pointInPolygon(point, pageMask)) return false

		return this.getShapeGeometry(id).hitTestPoint(
			this.getPointInShapeSpace(shape, point),
			margin,
			hitInside
		)
	}

	/**
	 * Convert a point in the current page space to a point in the local space of a shape. For example, if a
	 * shape's page point were `{ x: 100, y: 100 }`, a page point at `{ x: 110, y: 110 }` would be at
	 * `{ x: 10, y: 10 }` in the shape's local space.
	 *
	 * @example
	 * ```ts
	 * editor.getPointInShapeSpace(myShape, { x: 100, y: 100 })
	 * ```
	 *
	 * @param shape - The shape to get the point in the local space of.
	 * @param point - The page point to get in the local space of the shape.
	 *
	 * @public
	 */
	getPointInShapeSpace(shape: TLShape | TLShapeId, point: VecLike): Vec {
		const id = typeof shape === 'string' ? shape : shape.id
		return this._getShapePageTransformCache().get(id)!.clone().invert().applyToPoint(point)
	}

	/**
	 * Convert a delta in the current page space to a point in the local space of a shape's parent.
	 *
	 * @example
	 * ```ts
	 * editor.getPointInParentSpace(myShape.id, { x: 100, y: 100 })
	 * ```
	 *
	 * @param shape - The shape to get the point in the local space of.
	 * @param point - The page point to get in the local space of the shape.
	 *
	 * @public
	 */
	getPointInParentSpace(shape: TLShapeId | TLShape, point: VecLike): Vec {
		const id = typeof shape === 'string' ? shape : shape.id
		const freshShape = this.getShape(id)
		if (!freshShape) return new Vec(0, 0)
		if (isPageId(freshShape.parentId)) return Vec.From(point)

		const parentTransform = this.getShapePageTransform(freshShape.parentId)
		if (!parentTransform) return Vec.From(point)
		return parentTransform.clone().invert().applyToPoint(point)
	}

	/**
	 * An array containing all of the shapes in the current page.
	 *
	 * @public
	 */
	@computed getCurrentPageShapes(): TLShape[] {
		return Array.from(this.getCurrentPageShapeIds(), (id) => this.store.get(id)! as TLShape)
	}

	/**
	 * An array containing all of the shapes in the current page, sorted in z-index order (accounting
	 * for nested shapes): e.g. A, B, BA, BB, C.
	 *
	 * @public
	 */
	@computed getCurrentPageShapesSorted(): TLShape[] {
		const result: TLShape[] = []
		const topLevelShapes = this.getSortedChildIdsForParent(this.getCurrentPageId())

		for (let i = 0, n = topLevelShapes.length; i < n; i++) {
			pushShapeWithDescendants(this, topLevelShapes[i], result)
		}

		return result
	}

	/**
	 * An array containing all of the rendering shapes in the current page, sorted in z-index order (accounting
	 * for nested shapes): e.g. A, B, BA, BB, C.
	 *
	 * @public
	 */
	@computed getCurrentPageRenderingShapesSorted(): TLShape[] {
		const culledShapes = this.getCulledShapes()
		return this.getCurrentPageShapesSorted().filter(
			({ id }) => !culledShapes.has(id) && !this.isShapeHidden(id)
		)
	}

	/**
	 * Get whether a shape matches the type of a TLShapeUtil.
	 *
	 * @example
	 * ```ts
	 * const isArrowShape = isShapeOfType<TLArrowShape>(someShape, 'arrow')
	 * ```
	 *
	 * @param util - the TLShapeUtil constructor to test against
	 * @param shape - the shape to test
	 *
	 * @public
	 */
	isShapeOfType<T extends TLUnknownShape>(shape: TLUnknownShape, type: T['type']): shape is T
	isShapeOfType<T extends TLUnknownShape>(
		shapeId: TLUnknownShape['id'],
		type: T['type']
	): shapeId is T['id']
	isShapeOfType<T extends TLUnknownShape>(
		arg: TLUnknownShape | TLUnknownShape['id'],
		type: T['type']
	) {
		const shape = typeof arg === 'string' ? this.getShape(arg) : arg
		if (!shape) return false
		return shape.type === type
	}

	/**
	 * Get a shape by its id.
	 *
	 * @example
	 * ```ts
	 * editor.getShape('box1')
	 * ```
	 *
	 * @param shape - The shape (or the id of the shape) to get.
	 *
	 * @public
	 */
	getShape<T extends TLShape = TLShape>(shape: TLShape | TLParentId): T | undefined {
		const id = typeof shape === 'string' ? shape : shape.id
		if (!isShapeId(id)) return undefined
		return this.store.get(id) as T
	}

	/**
	 * Get the parent shape for a given shape. Returns undefined if the shape is the direct child of
	 * the page.
	 *
	 * @example
	 * ```ts
	 * editor.getShapeParent(myShape)
	 * ```
	 *
	 * @public
	 */
	getShapeParent(shape?: TLShape | TLShapeId): TLShape | undefined {
		const id = typeof shape === 'string' ? shape : shape?.id
		if (!id) return undefined
		const freshShape = this.getShape(id)
		if (freshShape === undefined || !isShapeId(freshShape.parentId)) return undefined
		return this.store.get(freshShape.parentId)
	}

	/**
	 * If siblingShape and targetShape are siblings, this returns targetShape. If targetShape has an
	 * ancestor who is a sibling of siblingShape, this returns that ancestor. Otherwise, this returns
	 * undefined.
	 *
	 * @internal
	 */
	getShapeNearestSibling(
		siblingShape: TLShape,
		targetShape: TLShape | undefined
	): TLShape | undefined {
		if (!targetShape) {
			return undefined
		}
		if (targetShape.parentId === siblingShape.parentId) {
			return targetShape
		}

		const ancestor = this.findShapeAncestor(
			targetShape,
			(ancestor) => ancestor.parentId === siblingShape.parentId
		)

		return ancestor
	}

	/**
	 * Get whether the given shape is the descendant of the given page.
	 *
	 * @example
	 * ```ts
	 * editor.isShapeInPage(myShape)
	 * editor.isShapeInPage(myShape, 'page1')
	 * ```
	 *
	 * @param shape - The shape to check.
	 * @param pageId - The id of the page to check against. Defaults to the current page.
	 *
	 * @public
	 */
	isShapeInPage(shape: TLShape | TLShapeId, pageId = this.getCurrentPageId()): boolean {
		const id = typeof shape === 'string' ? shape : shape.id
		const shapeToCheck = this.getShape(id)
		if (!shapeToCheck) return false

		let shapeIsInPage = false

		if (shapeToCheck.parentId === pageId) {
			shapeIsInPage = true
		} else {
			let parent = this.getShape(shapeToCheck.parentId)
			isInPageSearch: while (parent) {
				if (parent.parentId === pageId) {
					shapeIsInPage = true
					break isInPageSearch
				}
				parent = this.getShape(parent.parentId)
			}
		}

		return shapeIsInPage
	}

	/**
	 * Get the id of the containing page for a given shape.
	 *
	 * @param shape - The shape to get the page id for.
	 *
	 * @returns The id of the page that contains the shape, or undefined if the shape is undefined.
	 *
	 * @public
	 */
	getAncestorPageId(shape?: TLShape | TLShapeId): TLPageId | undefined {
		const id = typeof shape === 'string' ? shape : shape?.id
		const _shape = id && this.getShape(id)
		if (!_shape) return undefined
		if (isPageId(_shape.parentId)) {
			return _shape.parentId
		} else {
			return this.getAncestorPageId(this.getShape(_shape.parentId))
		}
	}

	// Parents and children

	/**
	 * A cache of parents to children.
	 *
	 * @internal
	 */
	private readonly _parentIdsToChildIds: ReturnType<typeof parentsToChildren>

	/**
	 * Reparent shapes to a new parent. This operation preserves the shape's current page positions /
	 * rotations.
	 *
	 * @example
	 * ```ts
	 * editor.reparentShapes([box1, box2], 'frame1')
	 * editor.reparentShapes([box1.id, box2.id], 'frame1')
	 * editor.reparentShapes([box1.id, box2.id], 'frame1', 4)
	 * ```
	 *
	 * @param shapes - The shapes (or shape ids) of the shapes to reparent.
	 * @param parentId - The id of the new parent shape.
	 * @param insertIndex - The index to insert the children.
	 *
	 * @public
	 */
	reparentShapes(shapes: TLShapeId[] | TLShape[], parentId: TLParentId, insertIndex?: IndexKey) {
		const ids =
			typeof shapes[0] === 'string' ? (shapes as TLShapeId[]) : shapes.map((s) => (s as TLShape).id)
		if (ids.length === 0) return this

		const changes: TLShapePartial[] = []

		const parentTransform = isPageId(parentId)
			? Mat.Identity()
			: this.getShapePageTransform(parentId)!

		const parentPageRotation = parentTransform.rotation()

		let indices: IndexKey[] = []

		const sibs = compact(this.getSortedChildIdsForParent(parentId).map((id) => this.getShape(id)))

		if (insertIndex) {
			const sibWithInsertIndex = sibs.find((s) => s.index === insertIndex)
			if (sibWithInsertIndex) {
				// If there's a sibling with the same index as the insert index...
				const sibAbove = sibs[sibs.indexOf(sibWithInsertIndex) + 1]
				if (sibAbove) {
					// If the sibling has a sibling above it, insert the shapes
					// between the sibling and its sibling above it.
					indices = getIndicesBetween(insertIndex, sibAbove.index, ids.length)
				} else {
					// Or if the sibling is the top sibling, insert the shapes
					// above the sibling
					indices = getIndicesAbove(insertIndex, ids.length)
				}
			} else {
				// If there's no collision, then we can start at the insert index
				const sibAbove = sibs.sort(sortByIndex).find((s) => s.index > insertIndex)

				if (sibAbove) {
					// If the siblings include a sibling with a higher index, insert the shapes
					// between the insert index and the sibling with the higher index.
					indices = getIndicesBetween(insertIndex, sibAbove.index, ids.length)
				} else {
					// Otherwise, we're at the top of the order, so insert the shapes above
					// the insert index.
					indices = getIndicesAbove(insertIndex, ids.length)
				}
			}
		} else {
			// If insert index is not specified, start the index at the top.
			const sib = sibs.length && sibs[sibs.length - 1]
			indices = sib ? getIndicesAbove(sib.index, ids.length) : getIndices(ids.length)
		}

		const invertedParentTransform = parentTransform.clone().invert()

		const shapesToReparent = compact(ids.map((id) => this.getShape(id)))

		// Ignore locked shapes so that we can reparent locked shapes, for example
		// when a locked shape's parent is deleted.
		this.run(
			() => {
				for (let i = 0; i < shapesToReparent.length; i++) {
					const shape = shapesToReparent[i]

					const pageTransform = this.getShapePageTransform(shape)!
					if (!pageTransform) continue

					const pagePoint = pageTransform.point()
					if (!pagePoint) continue

					const newPoint = invertedParentTransform.applyToPoint(pagePoint)
					const newRotation = pageTransform.rotation() - parentPageRotation

					changes.push({
						id: shape.id,
						type: shape.type,
						parentId: parentId,
						x: newPoint.x,
						y: newPoint.y,
						rotation: newRotation,
						index: indices[i],
					})
				}

				this.updateShapes(changes)
			},
			{ ignoreShapeLock: true }
		)

		return this
	}

	/**
	 * Get the index above the highest child of a given parent.
	 *
	 * @param parent - The parent (or the id) of the parent.
	 *
	 * @returns The index.
	 *
	 * @public
	 */
	getHighestIndexForParent(parent: TLParentId | TLPage | TLShape): IndexKey {
		const parentId = typeof parent === 'string' ? parent : parent.id
		const children = this._parentIdsToChildIds.get()[parentId]

		if (!children || children.length === 0) {
			return 'a1' as IndexKey
		}
		const shape = this.getShape(children[children.length - 1])!
		return getIndexAbove(shape.index)
	}

	/**
	 * Get an array of all the children of a shape.
	 *
	 * @example
	 * ```ts
	 * editor.getSortedChildIdsForParent('frame1')
	 * ```
	 *
	 * @param parent - The parent (or the id) of the parent shape.
	 *
	 * @public
	 */
	getSortedChildIdsForParent(parent: TLParentId | TLPage | TLShape): TLShapeId[] {
		const parentId = typeof parent === 'string' ? parent : parent.id
		const ids = this._parentIdsToChildIds.get()[parentId]
		if (!ids) return EMPTY_ARRAY
		return ids
	}

	/**
	 * Run a visitor function for all descendants of a shape.
	 *
	 * @example
	 * ```ts
	 * editor.visitDescendants('frame1', myCallback)
	 * ```
	 *
	 * @param parent - The parent (or the id) of the parent shape.
	 * @param visitor - The visitor function.
	 *
	 * @public
	 */
	visitDescendants(
		parent: TLParentId | TLPage | TLShape,
		visitor: (id: TLShapeId) => void | false
	): this {
		const parentId = typeof parent === 'string' ? parent : parent.id
		const children = this.getSortedChildIdsForParent(parentId)
		for (const id of children) {
			if (visitor(id) === false) continue
			this.visitDescendants(id, visitor)
		}
		return this
	}

	/**
	 * Get the shape ids of all descendants of the given shapes (including the shapes themselves). IDs are returned in z-index order.
	 *
	 * @param ids - The ids of the shapes to get descendants of.
	 *
	 * @returns The descendant ids.
	 *
	 * @public
	 */
	getShapeAndDescendantIds(ids: TLShapeId[]): Set<TLShapeId> {
		const shapeIds = new Set<TLShapeId>()
		for (const shape of ids.map((id) => this.getShape(id)!).sort(sortByIndex)) {
			shapeIds.add(shape.id)
			this.visitDescendants(shape, (descendantId) => {
				shapeIds.add(descendantId)
			})
		}
		return shapeIds
	}

	/**
	 * Get the shape that some shapes should be dropped on at a given point.
	 *
	 * @param point - The point to find the parent for.
	 * @param droppingShapes - The shapes that are being dropped.
	 *
	 * @returns The shape to drop on.
	 *
	 * @public
	 */
	getDroppingOverShape(point: VecLike, droppingShapes: TLShape[] = []) {
		// starting from the top...
		const currentPageShapesSorted = this.getCurrentPageShapesSorted()
		for (let i = currentPageShapesSorted.length - 1; i >= 0; i--) {
			const shape = currentPageShapesSorted[i]

			if (
				// ignore hidden shapes
				this.isShapeHidden(shape) ||
				// don't allow dropping on selected shapes
				this.getSelectedShapeIds().includes(shape.id) ||
				// only allow shapes that can receive children
				!this.getShapeUtil(shape).canDropShapes(shape, droppingShapes) ||
				// don't allow dropping a shape on itself or one of it's children
				droppingShapes.find((s) => s.id === shape.id || this.hasAncestor(shape, s.id))
			) {
				continue
			}

			// Only allow dropping into the masked page bounds of the shape, e.g. when a frame is
			// partially clipped by its own parent frame
			const maskedPageBounds = this.getShapeMaskedPageBounds(shape.id)

			if (
				maskedPageBounds &&
				maskedPageBounds.containsPoint(point) &&
				this.getShapeGeometry(shape).hitTestPoint(this.getPointInShapeSpace(shape, point), 0, true)
			) {
				return shape
			}
		}
	}

	/**
	 * Get the shape that should be selected when you click on a given shape, assuming there is
	 * nothing already selected. It will not return anything higher than or including the current
	 * focus layer.
	 *
	 * @param shape - The shape to get the outermost selectable shape for.
	 * @param filter - A function to filter the selectable shapes.
	 *
	 * @returns The outermost selectable shape.
	 *
	 * @public
	 */
	getOutermostSelectableShape(
		shape: TLShape | TLShapeId,
		filter?: (shape: TLShape) => boolean
	): TLShape {
		const id = typeof shape === 'string' ? shape : shape.id
		const freshShape = this.getShape(id)!
		let match = freshShape
		let node = freshShape as TLShape | undefined

		const focusedGroup = this.getFocusedGroup()

		while (node) {
			if (
				this.isShapeOfType<TLGroupShape>(node, 'group') &&
				focusedGroup?.id !== node.id &&
				!this.hasAncestor(focusedGroup, node.id) &&
				(filter?.(node) ?? true)
			) {
				match = node
			} else if (focusedGroup?.id === node.id) {
				break
			}
			node = this.getShapeParent(node)
		}

		return match
	}

	/* -------------------- Bindings -------------------- */

	@computed
	private _getBindingsIndexCache() {
		const index = bindingsIndex(this)
		return this.store.createComputedCache<TLBinding[], TLShape>('bindingsIndex', (shape) => {
			return index.get().get(shape.id)
		})
	}

	/**
	 * Get a binding from the store by its ID if it exists.
	 */
	getBinding(id: TLBindingId): TLBinding | undefined {
		return this.store.get(id) as TLBinding | undefined
	}

	/**
	 * Get all bindings of a certain type _from_ a particular shape. These are the bindings whose
	 * `fromId` matched the shape's ID.
	 */
	getBindingsFromShape<Binding extends TLUnknownBinding = TLBinding>(
		shape: TLShape | TLShapeId,
		type: Binding['type']
	): Binding[] {
		const id = typeof shape === 'string' ? shape : shape.id
		return this.getBindingsInvolvingShape(id).filter(
			(b) => b.fromId === id && b.type === type
		) as Binding[]
	}

	/**
	 * Get all bindings of a certain type _to_ a particular shape. These are the bindings whose
	 * `toId` matches the shape's ID.
	 */
	getBindingsToShape<Binding extends TLUnknownBinding = TLBinding>(
		shape: TLShape | TLShapeId,
		type: Binding['type']
	): Binding[] {
		const id = typeof shape === 'string' ? shape : shape.id
		return this.getBindingsInvolvingShape(id).filter(
			(b) => b.toId === id && b.type === type
		) as Binding[]
	}

	/**
	 * Get all bindings involving a particular shape. This includes bindings where the shape is the
	 * `fromId` or `toId`. If a type is provided, only bindings of that type are returned.
	 */
	getBindingsInvolvingShape<Binding extends TLUnknownBinding = TLBinding>(
		shape: TLShape | TLShapeId,
		type?: Binding['type']
	): Binding[] {
		const id = typeof shape === 'string' ? shape : shape.id
		const result = this._getBindingsIndexCache().get(id) ?? EMPTY_ARRAY
		if (!type) return result as Binding[]
		return result.filter((b) => b.type === type) as Binding[]
	}

	/**
	 * Create bindings from a list of partial bindings. You can omit the ID and most props of a
	 * binding, but the `type`, `toId`, and `fromId` must all be provided.
	 */
	createBindings(partials: TLBindingCreate[]) {
		const bindings: TLBinding[] = []
		for (const partial of partials) {
			const fromShape = this.getShape(partial.fromId)
			const toShape = this.getShape(partial.toId)
			if (!fromShape || !toShape) continue
			if (!this.canBindShapes({ fromShape, toShape, binding: partial })) continue

			const util = this.getBindingUtil<TLUnknownBinding>(partial.type)
			const defaultProps = util.getDefaultProps()
			const binding = this.store.schema.types.binding.create({
				...partial,
				id: partial.id ?? createBindingId(),
				props: {
					...defaultProps,
					...partial.props,
				},
			}) as TLBinding

			bindings.push(binding)
		}

		this.store.put(bindings)
		return this
	}

	/**
	 * Create a single binding from a partial. You can omit the ID and most props of a binding, but
	 * the `type`, `toId`, and `fromId` must all be provided.
	 */
	createBinding<B extends TLBinding = TLBinding>(partial: TLBindingCreate<B>) {
		return this.createBindings([partial])
	}

	/**
	 * Update bindings from a list of partial bindings. Each partial must include an ID, which will
	 * be used to match the binding to it's existing record. If there is no existing record, that
	 * binding is skipped. The changes from the partial are merged into the existing record.
	 */
	updateBindings(partials: (TLBindingUpdate | null | undefined)[]) {
		const updated: TLBinding[] = []

		for (const partial of partials) {
			if (!partial) continue

			const current = this.getBinding(partial.id)
			if (!current) continue

			const updatedBinding = applyPartialToRecordWithProps(current, partial)
			if (updatedBinding === current) continue

			const fromShape = this.getShape(updatedBinding.fromId)
			const toShape = this.getShape(updatedBinding.toId)
			if (!fromShape || !toShape) continue
			if (!this.canBindShapes({ fromShape, toShape, binding: updatedBinding })) continue

			updated.push(updatedBinding)
		}

		this.store.put(updated)

		return this
	}

	/**
	 * Update a binding from a partial binding. Each partial must include an ID, which will be used
	 * to match the binding to it's existing record. If there is no existing record, that binding is
	 * skipped. The changes from the partial are merged into the existing record.
	 */
	updateBinding<B extends TLBinding = TLBinding>(partial: TLBindingUpdate<B>) {
		return this.updateBindings([partial])
	}

	/**
	 * Delete several bindings by their IDs. If a binding ID doesn't exist, it's ignored.
	 */
	deleteBindings(bindings: (TLBinding | TLBindingId)[], { isolateShapes = false } = {}) {
		const ids = bindings.map((binding) => (typeof binding === 'string' ? binding : binding.id))
		if (isolateShapes) {
			this.store.atomic(() => {
				for (const id of ids) {
					const binding = this.getBinding(id)
					if (!binding) continue
					const util = this.getBindingUtil(binding)
					util.onBeforeIsolateFromShape?.({ binding, removedShape: this.getShape(binding.toId)! })
					util.onBeforeIsolateToShape?.({ binding, removedShape: this.getShape(binding.fromId)! })
					this.store.remove([id])
				}
			})
		} else {
			this.store.remove(ids)
		}
		return this
	}
	/**
	 * Delete a binding by its ID. If the binding doesn't exist, it's ignored.
	 */
	deleteBinding(binding: TLBinding | TLBindingId, opts?: Parameters<this['deleteBindings']>[1]) {
		return this.deleteBindings([binding], opts)
	}
	canBindShapes({
		fromShape,
		toShape,
		binding,
	}: {
		fromShape: TLShape | { type: TLShape['type'] } | TLShape['type']
		toShape: TLShape | { type: TLShape['type'] } | TLShape['type']
		binding: TLBinding | { type: TLBinding['type'] } | TLBinding['type']
	}): boolean {
		const fromShapeType = typeof fromShape === 'string' ? fromShape : fromShape.type
		const toShapeType = typeof toShape === 'string' ? toShape : toShape.type
		const bindingType = typeof binding === 'string' ? binding : binding.type

		const canBindOpts = { fromShapeType, toShapeType, bindingType }

		if (fromShapeType === toShapeType) {
			return this.getShapeUtil(fromShapeType).canBind(canBindOpts)
		}

		return (
			this.getShapeUtil(fromShapeType).canBind(canBindOpts) &&
			this.getShapeUtil(toShapeType).canBind(canBindOpts)
		)
	}

	/* -------------------- Commands -------------------- */

	/**
	 * Rotate shapes by a delta in radians.
	 *
	 * @example
	 * ```ts
	 * editor.rotateShapesBy(editor.getSelectedShapeIds(), Math.PI)
	 * editor.rotateShapesBy(editor.getSelectedShapeIds(), Math.PI / 2)
	 * ```
	 *
	 * @param shapes - The shapes (or shape ids) of the shapes to move.
	 * @param delta - The delta in radians to apply to the selection rotation.
	 * @param opts - The options for the rotation.
	 */
	rotateShapesBy(
		shapes: TLShapeId[] | TLShape[],
		delta: number,
		opts?: { center?: VecLike }
	): this {
		const ids =
			typeof shapes[0] === 'string'
				? (shapes as TLShapeId[])
				: (shapes as TLShape[]).map((s) => s.id)

		if (ids.length <= 0) return this

		const snapshot = getRotationSnapshot({ editor: this, ids })
		if (!snapshot) return this
		applyRotationToSnapshotShapes({
			delta,
			snapshot,
			editor: this,
			stage: 'one-off',
			centerOverride: opts?.center,
		})

		return this
	}

	private getChangesToTranslateShape(initialShape: TLShape, newShapeCoords: VecLike): TLShape {
		let workingShape = initialShape
		const util = this.getShapeUtil(initialShape)

		workingShape = applyPartialToRecordWithProps(
			workingShape,
			util.onTranslateStart?.(workingShape) ?? undefined
		)

		workingShape = applyPartialToRecordWithProps(workingShape, {
			id: initialShape.id,
			type: initialShape.type,
			x: newShapeCoords.x,
			y: newShapeCoords.y,
		})

		workingShape = applyPartialToRecordWithProps(
			workingShape,
			util.onTranslate?.(initialShape, workingShape) ?? undefined
		)

		workingShape = applyPartialToRecordWithProps(
			workingShape,
			util.onTranslateEnd?.(initialShape, workingShape) ?? undefined
		)

		return workingShape
	}

	/**
	 * Move shapes by a delta.
	 *
	 * @example
	 * ```ts
	 * editor.nudgeShapes(['box1', 'box2'], { x: 8, y: 8 })
	 * ```
	 *
	 * @param shapes - The shapes (or shape ids) to move.
	 * @param offset - The offset to apply to the shapes.
	 */
	nudgeShapes(shapes: TLShapeId[] | TLShape[], offset: VecLike): this {
		const ids =
			typeof shapes[0] === 'string'
				? (shapes as TLShapeId[])
				: (shapes as TLShape[]).map((s) => s.id)

		if (ids.length <= 0) return this
		const changes: TLShapePartial[] = []

		for (const id of ids) {
			const shape = this.getShape(id)!
			const localDelta = Vec.From(offset)
			const parentTransform = this.getShapeParentTransform(shape)
			if (parentTransform) localDelta.rot(-parentTransform.rotation())

			changes.push(this.getChangesToTranslateShape(shape, localDelta.add(shape)))
		}

		this.updateShapes(changes)

		return this
	}

	/**
	 * Duplicate shapes.
	 *
	 * @example
	 * ```ts
	 * editor.duplicateShapes(['box1', 'box2'], { x: 8, y: 8 })
	 * editor.duplicateShapes(editor.getSelectedShapes(), { x: 8, y: 8 })
	 * ```
	 *
	 * @param shapes - The shapes (or shape ids) to duplicate.
	 * @param offset - The offset (in pixels) to apply to the duplicated shapes.
	 *
	 * @public
	 */
	duplicateShapes(shapes: TLShapeId[] | TLShape[], offset?: VecLike): this {
		this.run(() => {
			const ids =
				typeof shapes[0] === 'string'
					? (shapes as TLShapeId[])
					: (shapes as TLShape[]).map((s) => s.id)

			if (ids.length <= 0) return this

			const initialIds = new Set(ids)
			const shapeIdSet = this.getShapeAndDescendantIds(ids)

			const orderedShapeIds = [...shapeIdSet].reverse()
			const shapeIds = new Map<TLShapeId, TLShapeId>()
			for (const shapeId of shapeIdSet) {
				shapeIds.set(shapeId, createShapeId())
			}

			const { shapesToCreateWithOriginals, bindingsToCreate } = withIsolatedShapes(
				this,
				shapeIdSet,
				(bindingIdsToMaintain) => {
					const bindingsToCreate: TLBinding[] = []
					for (const originalId of bindingIdsToMaintain) {
						const originalBinding = this.getBinding(originalId)
						if (!originalBinding) continue

						const duplicatedId = createBindingId()
						bindingsToCreate.push({
							...originalBinding,
							id: duplicatedId,
							fromId: assertExists(shapeIds.get(originalBinding.fromId)),
							toId: assertExists(shapeIds.get(originalBinding.toId)),
						})
					}

					const shapesToCreateWithOriginals: { shape: TLShape; originalShape: TLShape }[] = []
					for (const originalId of orderedShapeIds) {
						const duplicatedId = assertExists(shapeIds.get(originalId))
						const originalShape = this.getShape(originalId)
						if (!originalShape) continue

						let ox = 0
						let oy = 0

						if (offset && initialIds.has(originalId)) {
							const parentTransform = this.getShapeParentTransform(originalShape)
							const vec = new Vec(offset.x, offset.y).rot(-parentTransform!.rotation())
							ox = vec.x
							oy = vec.y
						}

						shapesToCreateWithOriginals.push({
							shape: {
								...originalShape,
								id: duplicatedId,
								x: originalShape.x + ox,
								y: originalShape.y + oy,
								// Use a dummy index for now, it will get updated outside of the `withIsolatedShapes`
								index: 'a1' as IndexKey,
								parentId:
									shapeIds.get(originalShape.parentId as TLShapeId) ?? originalShape.parentId,
							},
							originalShape,
						})
					}

					return { shapesToCreateWithOriginals, bindingsToCreate }
				}
			)

			// We will update the indexes after the `withIsolatedShapes`, since we cannot rely on the indexes
			// to be correct inside of it.
			shapesToCreateWithOriginals.forEach(({ shape, originalShape }) => {
				const parentId = originalShape.parentId
				const siblings = this.getSortedChildIdsForParent(parentId)
				const currentIndex = siblings.indexOf(originalShape.id)
				const siblingAboveId = siblings[currentIndex + 1]
				const siblingAbove = siblingAboveId ? this.getShape(siblingAboveId) : undefined

				const index = getIndexBetween(originalShape.index, siblingAbove?.index)

				shape.index = index
			})
			const shapesToCreate = shapesToCreateWithOriginals.map(({ shape }) => shape)

			const maxShapesReached =
				shapesToCreate.length + this.getCurrentPageShapeIds().size > this.options.maxShapesPerPage

			if (maxShapesReached) {
				alertMaxShapes(this)
				return
			}

			this.createShapes(shapesToCreate)
			this.createBindings(bindingsToCreate)
			this.setSelectedShapes(compact(ids.map((id) => shapeIds.get(id))))

			if (offset !== undefined) {
				// If we've offset the duplicated shapes, check to see whether their new bounds is entirely
				// contained in the current viewport. If not, then animate the camera to be centered on the
				// new shapes.
				const selectionPageBounds = this.getSelectionPageBounds()
				const viewportPageBounds = this.getViewportPageBounds()
				if (selectionPageBounds && !viewportPageBounds.contains(selectionPageBounds)) {
					this.centerOnPoint(selectionPageBounds.center, {
						animation: { duration: this.options.animationMediumMs },
					})
				}
			}
		})

		return this
	}

	/**
	 * Move shapes to page.
	 *
	 * @example
	 * ```ts
	 * editor.moveShapesToPage(['box1', 'box2'], 'page1')
	 * ```
	 *
	 * @param shapes - The shapes (or shape ids) of the shapes to move.
	 * @param pageId - The id of the page where the shapes will be moved.
	 *
	 * @public
	 */
	moveShapesToPage(shapes: TLShapeId[] | TLShape[], pageId: TLPageId): this {
		const ids =
			typeof shapes[0] === 'string'
				? (shapes as TLShapeId[])
				: (shapes as TLShape[]).map((s) => s.id)

		if (ids.length === 0) return this
		if (this.getIsReadonly()) return this

		const currentPageId = this.getCurrentPageId()

		if (pageId === currentPageId) return this
		if (!this.store.has(pageId)) return this

		// Basically copy the shapes
		const content = this.getContentFromCurrentPage(ids)

		// Just to be sure
		if (!content) return this

		// If there is no space on pageId, or if the selected shapes
		// would take the new page above the limit, don't move the shapes
		if (this.getPageShapeIds(pageId).size + content.shapes.length > this.options.maxShapesPerPage) {
			alertMaxShapes(this, pageId)
			return this
		}

		const fromPageZ = this.getCamera().z

		this.run(() => {
			// Delete the shapes on the current page
			this.deleteShapes(ids)

			// Move to the next page
			this.setCurrentPage(pageId)

			// Put the shape content onto the new page; parents and indices will
			// be taken care of by the putContent method; make sure to pop any focus
			// layers so that the content will be put onto the page.
			this.setFocusedGroup(null)
			this.selectNone()
			this.putContentOntoCurrentPage(content, {
				select: true,
				preserveIds: true,
				preservePosition: true,
			})

			// Force the new page's camera to be at the same zoom level as the
			// "from" page's camera, then center the "to" page's camera on the
			// pasted shapes
			this.setCamera({ ...this.getCamera(), z: fromPageZ })
			this.centerOnPoint(this.getSelectionRotatedPageBounds()!.center)
		})

		return this
	}

	/**
	 * Toggle the lock state of one or more shapes. If there is a mix of locked and unlocked shapes, all shapes will be locked.
	 *
	 * @param shapes - The shapes (or shape ids) to toggle.
	 *
	 * @public
	 */
	toggleLock(shapes: TLShapeId[] | TLShape[]): this {
		const ids =
			typeof shapes[0] === 'string'
				? (shapes as TLShapeId[])
				: (shapes as TLShape[]).map((s) => s.id)

		if (this.getIsReadonly() || ids.length === 0) return this

		let allLocked = true,
			allUnlocked = true
		const shapesToToggle: TLShape[] = []
		for (const id of ids) {
			const shape = this.getShape(id)
			if (shape) {
				shapesToToggle.push(shape)
				if (shape.isLocked) {
					allUnlocked = false
				} else {
					allLocked = false
				}
			}
		}
		this.run(() => {
			if (allUnlocked) {
				this.updateShapes(
					shapesToToggle.map((shape) => ({ id: shape.id, type: shape.type, isLocked: true }))
				)
				this.setSelectedShapes([])
			} else if (allLocked) {
				this.updateShapes(
					shapesToToggle.map((shape) => ({ id: shape.id, type: shape.type, isLocked: false }))
				)
			} else {
				this.updateShapes(
					shapesToToggle.map((shape) => ({ id: shape.id, type: shape.type, isLocked: true }))
				)
			}
		})

		return this
	}

	/**
	 * Send shapes to the back of the page's object list.
	 *
	 * @example
	 * ```ts
	 * editor.sendToBack(['id1', 'id2'])
	 * editor.sendToBack(box1, box2)
	 * ```
	 *
	 * @param shapes - The shapes (or shape ids) to move.
	 *
	 * @public
	 */
	sendToBack(shapes: TLShapeId[] | TLShape[]): this {
		const ids =
			typeof shapes[0] === 'string'
				? (shapes as TLShapeId[])
				: (shapes as TLShape[]).map((s) => s.id)
		const changes = getReorderingShapesChanges(this, 'toBack', ids as TLShapeId[], {
			considerAllShapes: true,
		})
		if (changes) this.updateShapes(changes)
		return this
	}

	/**
	 * Send shapes backward in the page's object list.
	 *
	 * @example
	 * ```ts
	 * editor.sendBackward(['id1', 'id2'])
	 * editor.sendBackward([box1, box2])
	 * ```
	 *
	 * By default, the operation will only consider overlapping shapes.
	 * To consider all shapes, pass `{ considerAllShapes: true }` in the options.
	 *
	 * @example
	 * ```ts
	 * editor.sendBackward(['id1', 'id2'], { considerAllShapes: true })
	 * ```
	 *
	 * @param shapes - The shapes (or shape ids) to move.
	 * @param opts - The options for the backward operation.
	 *
	 * @public
	 */
	sendBackward(shapes: TLShapeId[] | TLShape[], opts: { considerAllShapes?: boolean } = {}): this {
		const ids =
			typeof shapes[0] === 'string'
				? (shapes as TLShapeId[])
				: (shapes as TLShape[]).map((s) => s.id)
		const changes = getReorderingShapesChanges(this, 'backward', ids as TLShapeId[], opts)
		if (changes) this.updateShapes(changes)
		return this
	}

	/**
	 * Bring shapes forward in the page's object list.
	 *
	 * @example
	 * ```ts
	 * editor.bringForward(['id1', 'id2'])
	 * editor.bringForward(box1,  box2)
	 * ```
	 *
	 * By default, the operation will only consider overlapping shapes.
	 * To consider all shapes, pass `{ considerAllShapes: true }` in the options.
	 *
	 * @example
	 * ```ts
	 * editor.bringForward(['id1', 'id2'], { considerAllShapes: true })
	 * ```
	 *
	 * @param shapes - The shapes (or shape ids) to move.
	 * @param opts - The options for the forward operation.
	 *
	 * @public
	 */
	bringForward(shapes: TLShapeId[] | TLShape[], opts: { considerAllShapes?: boolean } = {}): this {
		const ids =
			typeof shapes[0] === 'string'
				? (shapes as TLShapeId[])
				: (shapes as TLShape[]).map((s) => s.id)
		const changes = getReorderingShapesChanges(this, 'forward', ids as TLShapeId[], opts)
		if (changes) this.updateShapes(changes)
		return this
	}

	/**
	 * Bring shapes to the front of the page's object list.
	 *
	 * @example
	 * ```ts
	 * editor.bringToFront(['id1', 'id2'])
	 * editor.bringToFront([box1, box2])
	 * ```
	 *
	 * @param shapes - The shapes (or shape ids) to move.
	 *
	 * @public
	 */
	bringToFront(shapes: TLShapeId[] | TLShape[]): this {
		const ids =
			typeof shapes[0] === 'string'
				? (shapes as TLShapeId[])
				: (shapes as TLShape[]).map((s) => s.id)
		const changes = getReorderingShapesChanges(this, 'toFront', ids as TLShapeId[])
		if (changes) this.updateShapes(changes)
		return this
	}

	/**
	 * Flip shape positions.
	 *
	 * @example
	 * ```ts
	 * editor.flipShapes([box1, box2], 'horizontal', 32)
	 * editor.flipShapes(editor.getSelectedShapeIds(), 'horizontal', 32)
	 * ```
	 *
	 * @param shapes - The ids of the shapes to flip.
	 * @param operation - Whether to flip horizontally or vertically.
	 *
	 * @public
	 */
	flipShapes(shapes: TLShapeId[] | TLShape[], operation: 'horizontal' | 'vertical'): this {
		const ids =
			typeof shapes[0] === 'string'
				? (shapes as TLShapeId[])
				: (shapes as TLShape[]).map((s) => s.id)

		if (this.getIsReadonly()) return this

		let shapesToFlip = compact(ids.map((id) => this.getShape(id)))

		if (!shapesToFlip.length) return this

		shapesToFlip = compact(
			shapesToFlip
				.map((shape) => {
					if (this.isShapeOfType<TLGroupShape>(shape, 'group')) {
						return this.getSortedChildIdsForParent(shape.id).map((id) => this.getShape(id))
					}

					return shape
				})
				.flat()
		)

		const scaleOriginPage = Box.Common(
			compact(shapesToFlip.map((id) => this.getShapePageBounds(id)))
		).center

		this.run(() => {
			for (const shape of shapesToFlip) {
				const bounds = this.getShapeGeometry(shape).bounds
				const initialPageTransform = this.getShapePageTransform(shape.id)
				if (!initialPageTransform) continue
				this.resizeShape(
					shape.id,
					{ x: operation === 'horizontal' ? -1 : 1, y: operation === 'vertical' ? -1 : 1 },
					{
						initialBounds: bounds,
						initialPageTransform,
						initialShape: shape,
						mode: 'scale_shape',
						isAspectRatioLocked: this.getShapeUtil(shape).isAspectRatioLocked(shape),
						scaleOrigin: scaleOriginPage,
						scaleAxisRotation: 0,
					}
				)
			}
		})

		return this
	}

	/**
	 * Stack shape.
	 *
	 * @example
	 * ```ts
	 * editor.stackShapes([box1, box2], 'horizontal', 32)
	 * editor.stackShapes(editor.getSelectedShapeIds(), 'horizontal', 32)
	 * ```
	 *
	 * @param shapes - The shapes (or shape ids) to stack.
	 * @param operation - Whether to stack horizontally or vertically.
	 * @param gap - The gap to leave between shapes.
	 *
	 * @public
	 */
	stackShapes(
		shapes: TLShapeId[] | TLShape[],
		operation: 'horizontal' | 'vertical',
		gap: number
	): this {
		const ids =
			typeof shapes[0] === 'string'
				? (shapes as TLShapeId[])
				: (shapes as TLShape[]).map((s) => s.id)
		if (this.getIsReadonly()) return this

		const shapesToStack = ids
			.map((id) => this.getShape(id)) // always fresh shapes
			.filter((shape): shape is TLShape => {
				if (!shape) return false

				return this.getShapeUtil(shape).canBeLaidOut(shape)
			})

		const len = shapesToStack.length

		if ((gap === 0 && len < 3) || len < 2) return this

		const pageBounds = Object.fromEntries(
			shapesToStack.map((shape) => [shape.id, this.getShapePageBounds(shape)!])
		)

		let val: 'x' | 'y'
		let min: 'minX' | 'minY'
		let max: 'maxX' | 'maxY'
		let dim: 'width' | 'height'

		if (operation === 'horizontal') {
			val = 'x'
			min = 'minX'
			max = 'maxX'
			dim = 'width'
		} else {
			val = 'y'
			min = 'minY'
			max = 'maxY'
			dim = 'height'
		}

		let shapeGap: number

		if (gap === 0) {
			const gaps: { gap: number; count: number }[] = []

			shapesToStack.sort((a, b) => pageBounds[a.id][min] - pageBounds[b.id][min])

			// Collect all of the gaps between shapes. We want to find
			// patterns (equal gaps between shapes) and use the most common
			// one as the gap for all of the shapes.
			for (let i = 0; i < len - 1; i++) {
				const shape = shapesToStack[i]
				const nextShape = shapesToStack[i + 1]

				const bounds = pageBounds[shape.id]
				const nextBounds = pageBounds[nextShape.id]

				const gap = nextBounds[min] - bounds[max]

				const current = gaps.find((g) => g.gap === gap)

				if (current) {
					current.count++
				} else {
					gaps.push({ gap, count: 1 })
				}
			}

			// Which gap is the most common?
			let maxCount = 0
			gaps.forEach((g) => {
				if (g.count > maxCount) {
					maxCount = g.count
					shapeGap = g.gap
				}
			})

			// If there is no most-common gap, use the average gap.
			if (maxCount === 1) {
				shapeGap = Math.max(0, gaps.reduce((a, c) => a + c.gap * c.count, 0) / (len - 1))
			}
		} else {
			// If a gap was provided, then use that instead.
			shapeGap = gap
		}

		const changes: TLShapePartial[] = []

		let v = pageBounds[shapesToStack[0].id][max]

		shapesToStack.forEach((shape, i) => {
			if (i === 0) return

			const delta = { x: 0, y: 0 }
			delta[val] = v + shapeGap - pageBounds[shape.id][val]

			const parent = this.getShapeParent(shape)
			const localDelta = parent
				? Vec.Rot(delta, -this.getShapePageTransform(parent)!.decompose().rotation)
				: delta

			const translateStartChanges = this.getShapeUtil(shape).onTranslateStart?.(shape)

			changes.push(
				translateStartChanges
					? {
							...translateStartChanges,
							[val]: shape[val] + localDelta[val],
						}
					: {
							id: shape.id as any,
							type: shape.type,
							[val]: shape[val] + localDelta[val],
						}
			)

			v += pageBounds[shape.id][dim] + shapeGap
		})

		this.updateShapes(changes)
		return this
	}

	/**
	 * Pack shapes into a grid centered on their current position. Based on potpack (https://github.com/mapbox/potpack).
	 *
	 * @example
	 * ```ts
	 * editor.packShapes([box1, box2], 32)
	 * editor.packShapes(editor.getSelectedShapeIds(), 32)
	 * ```
	 *
	 *
	 * @param shapes - The shapes (or shape ids) to pack.
	 * @param gap - The padding to apply to the packed shapes. Defaults to 16.
	 */
	packShapes(shapes: TLShapeId[] | TLShape[], gap: number): this {
		const ids =
			typeof shapes[0] === 'string'
				? (shapes as TLShapeId[])
				: (shapes as TLShape[]).map((s) => s.id)

		if (this.getIsReadonly()) return this
		if (ids.length < 2) return this

		const shapesToPack = ids
			.map((id) => this.getShape(id)) // always fresh shapes
			.filter((shape): shape is TLShape => {
				if (!shape) return false

				return this.getShapeUtil(shape).canBeLaidOut(shape)
			})
		const shapePageBounds: Record<string, Box> = {}
		const nextShapePageBounds: Record<string, Box> = {}

		let shape: TLShape,
			bounds: Box,
			area = 0

		for (let i = 0; i < shapesToPack.length; i++) {
			shape = shapesToPack[i]
			bounds = this.getShapePageBounds(shape)!
			shapePageBounds[shape.id] = bounds
			nextShapePageBounds[shape.id] = bounds.clone()
			area += bounds.width * bounds.height
		}

		const commonBounds = Box.Common(compact(Object.values(shapePageBounds)))

		const maxWidth = commonBounds.width

		// sort the shapes by height, descending
		shapesToPack.sort((a, b) => shapePageBounds[b.id].height - shapePageBounds[a.id].height)

		// Start with is (sort of) the square of the area
		const startWidth = Math.max(Math.ceil(Math.sqrt(area / 0.95)), maxWidth)

		// first shape fills the width and is infinitely tall
		const spaces: Box[] = [new Box(commonBounds.x, commonBounds.y, startWidth, Infinity)]

		let width = 0
		let height = 0
		let space: Box
		let last: Box

		for (let i = 0; i < shapesToPack.length; i++) {
			shape = shapesToPack[i]
			bounds = nextShapePageBounds[shape.id]

			// starting at the back (smaller shapes)
			for (let i = spaces.length - 1; i >= 0; i--) {
				space = spaces[i]

				// find a space that is big enough to contain the shape
				if (bounds.width > space.width || bounds.height > space.height) continue

				// add the shape to its top-left corner
				bounds.x = space.x
				bounds.y = space.y

				height = Math.max(height, bounds.maxY)
				width = Math.max(width, bounds.maxX)

				if (bounds.width === space.width && bounds.height === space.height) {
					// remove the space on a perfect fit
					last = spaces.pop()!
					if (i < spaces.length) spaces[i] = last
				} else if (bounds.height === space.height) {
					// fit the shape into the space (width)
					space.x += bounds.width + gap
					space.width -= bounds.width + gap
				} else if (bounds.width === space.width) {
					// fit the shape into the space (height)
					space.y += bounds.height + gap
					space.height -= bounds.height + gap
				} else {
					// split the space into two spaces
					spaces.push(
						new Box(
							space.x + (bounds.width + gap),
							space.y,
							space.width - (bounds.width + gap),
							bounds.height
						)
					)
					space.y += bounds.height + gap
					space.height -= bounds.height + gap
				}
				break
			}
		}

		const commonAfter = Box.Common(Object.values(nextShapePageBounds))
		const centerDelta = Vec.Sub(commonBounds.center, commonAfter.center)

		let nextBounds: Box

		const changes: TLShapePartial<any>[] = []

		for (let i = 0; i < shapesToPack.length; i++) {
			shape = shapesToPack[i]
			bounds = shapePageBounds[shape.id]
			nextBounds = nextShapePageBounds[shape.id]

			const delta = Vec.Sub(nextBounds.point, bounds.point).add(centerDelta)
			const parentTransform = this.getShapeParentTransform(shape)
			if (parentTransform) delta.rot(-parentTransform.rotation())

			const change: TLShapePartial = {
				id: shape.id,
				type: shape.type,
				x: shape.x + delta.x,
				y: shape.y + delta.y,
			}

			const translateStartChange = this.getShapeUtil(shape).onTranslateStart?.({
				...shape,
				...change,
			})

			if (translateStartChange) {
				changes.push({ ...change, ...translateStartChange })
			} else {
				changes.push(change)
			}
		}

		if (changes.length) {
			this.updateShapes(changes)
		}

		return this
	}

	/**
	 * Align shape positions.
	 *
	 * @example
	 * ```ts
	 * editor.alignShapes([box1, box2], 'left')
	 * editor.alignShapes(editor.getSelectedShapeIds(), 'left')
	 * ```
	 *
	 * @param shapes - The shapes (or shape ids) to align.
	 * @param operation - The align operation to apply.
	 *
	 * @public
	 */

	alignShapes(
		shapes: TLShapeId[] | TLShape[],
		operation: 'left' | 'center-horizontal' | 'right' | 'top' | 'center-vertical' | 'bottom'
	): this {
		const ids =
			typeof shapes[0] === 'string'
				? (shapes as TLShapeId[])
				: (shapes as TLShape[]).map((s) => s.id)

		if (this.getIsReadonly()) return this
		if (ids.length < 2) return this

		const shapesToAlign = compact(ids.map((id) => this.getShape(id))) // always fresh shapes
		const shapePageBounds = Object.fromEntries(
			shapesToAlign.map((shape) => [shape.id, this.getShapePageBounds(shape)])
		)
		const commonBounds = Box.Common(compact(Object.values(shapePageBounds)))

		const changes: TLShapePartial[] = []

		shapesToAlign.forEach((shape) => {
			const pageBounds = shapePageBounds[shape.id]
			if (!pageBounds) return

			const delta = { x: 0, y: 0 }

			switch (operation) {
				case 'top': {
					delta.y = commonBounds.minY - pageBounds.minY
					break
				}
				case 'center-vertical': {
					delta.y = commonBounds.midY - pageBounds.minY - pageBounds.height / 2
					break
				}
				case 'bottom': {
					delta.y = commonBounds.maxY - pageBounds.minY - pageBounds.height
					break
				}
				case 'left': {
					delta.x = commonBounds.minX - pageBounds.minX
					break
				}
				case 'center-horizontal': {
					delta.x = commonBounds.midX - pageBounds.minX - pageBounds.width / 2
					break
				}
				case 'right': {
					delta.x = commonBounds.maxX - pageBounds.minX - pageBounds.width
					break
				}
			}

			const parent = this.getShapeParent(shape)
			const localDelta = parent
				? Vec.Rot(delta, -this.getShapePageTransform(parent)!.decompose().rotation)
				: delta

			changes.push(this.getChangesToTranslateShape(shape, Vec.Add(shape, localDelta)))
		})

		this.updateShapes(changes)
		return this
	}

	/**
	 * Distribute shape positions.
	 *
	 * @example
	 * ```ts
	 * editor.distributeShapes([box1, box2], 'horizontal')
	 * editor.distributeShapes(editor.getSelectedShapeIds(), 'horizontal')
	 * ```
	 *
	 * @param shapes - The shapes (or shape ids) to distribute.
	 * @param operation - Whether to distribute shapes horizontally or vertically.
	 *
	 * @public
	 */
	distributeShapes(shapes: TLShapeId[] | TLShape[], operation: 'horizontal' | 'vertical'): this {
		const ids =
			typeof shapes[0] === 'string'
				? (shapes as TLShapeId[])
				: (shapes as TLShape[]).map((s) => s.id)

		if (this.getIsReadonly()) return this
		if (ids.length < 3) return this

		const len = ids.length
		const shapesToDistribute = compact(ids.map((id) => this.getShape(id))) // always fresh shapes
		const pageBounds = Object.fromEntries(
			shapesToDistribute.map((shape) => [shape.id, this.getShapePageBounds(shape)!])
		)

		let val: 'x' | 'y'
		let min: 'minX' | 'minY'
		let max: 'maxX' | 'maxY'
		let mid: 'midX' | 'midY'
		let dim: 'width' | 'height'

		if (operation === 'horizontal') {
			val = 'x'
			min = 'minX'
			max = 'maxX'
			mid = 'midX'
			dim = 'width'
		} else {
			val = 'y'
			min = 'minY'
			max = 'maxY'
			mid = 'midY'
			dim = 'height'
		}
		const changes: TLShapePartial[] = []

		// Clustered
		const first = shapesToDistribute.sort(
			(a, b) => pageBounds[a.id][min] - pageBounds[b.id][min]
		)[0]
		const last = shapesToDistribute.sort((a, b) => pageBounds[b.id][max] - pageBounds[a.id][max])[0]

		const midFirst = pageBounds[first.id][mid]
		const step = (pageBounds[last.id][mid] - midFirst) / (len - 1)
		const v = midFirst + step

		shapesToDistribute
			.filter((shape) => shape !== first && shape !== last)
			.sort((a, b) => pageBounds[a.id][mid] - pageBounds[b.id][mid])
			.forEach((shape, i) => {
				const delta = { x: 0, y: 0 }
				delta[val] = v + step * i - pageBounds[shape.id][dim] / 2 - pageBounds[shape.id][val]

				const parent = this.getShapeParent(shape)
				const localDelta = parent
					? Vec.Rot(delta, -this.getShapePageTransform(parent)!.rotation())
					: delta

				changes.push(this.getChangesToTranslateShape(shape, Vec.Add(shape, localDelta)))
			})

		this.updateShapes(changes)
		return this
	}

	/**
	 * Stretch shape sizes and positions to fill their common bounding box.
	 *
	 * @example
	 * ```ts
	 * editor.stretchShapes([box1, box2], 'horizontal')
	 * editor.stretchShapes(editor.getSelectedShapeIds(), 'horizontal')
	 * ```
	 *
	 * @param shapes - The shapes (or shape ids) to stretch.
	 * @param operation - Whether to stretch shapes horizontally or vertically.
	 *
	 * @public
	 */
	stretchShapes(shapes: TLShapeId[] | TLShape[], operation: 'horizontal' | 'vertical'): this {
		const ids =
			typeof shapes[0] === 'string'
				? (shapes as TLShapeId[])
				: (shapes as TLShape[]).map((s) => s.id)

		if (this.getIsReadonly()) return this
		if (ids.length < 2) return this

		const shapesToStretch = compact(ids.map((id) => this.getShape(id))) // always fresh shapes
		const shapeBounds = Object.fromEntries(ids.map((id) => [id, this.getShapeGeometry(id).bounds]))
		const shapePageBounds = Object.fromEntries(ids.map((id) => [id, this.getShapePageBounds(id)!]))
		const commonBounds = Box.Common(compact(Object.values(shapePageBounds)))

		switch (operation) {
			case 'vertical': {
				this.run(() => {
					for (const shape of shapesToStretch) {
						const pageRotation = this.getShapePageTransform(shape)!.rotation()
						if (pageRotation % PI2) continue
						const bounds = shapeBounds[shape.id]
						const pageBounds = shapePageBounds[shape.id]
						const localOffset = new Vec(0, commonBounds.minY - pageBounds.minY)
						const parentTransform = this.getShapeParentTransform(shape)
						if (parentTransform) localOffset.rot(-parentTransform.rotation())

						const { x, y } = Vec.Add(localOffset, shape)
						this.updateShapes([{ id: shape.id, type: shape.type, x, y }])
						const scale = new Vec(1, commonBounds.height / pageBounds.height)
						this.resizeShape(shape.id, scale, {
							initialBounds: bounds,
							scaleOrigin: new Vec(pageBounds.center.x, commonBounds.minY),
							isAspectRatioLocked: this.getShapeUtil(shape).isAspectRatioLocked(shape),
							scaleAxisRotation: 0,
						})
					}
				})
				break
			}
			case 'horizontal': {
				this.run(() => {
					for (const shape of shapesToStretch) {
						const bounds = shapeBounds[shape.id]
						const pageBounds = shapePageBounds[shape.id]
						const pageRotation = this.getShapePageTransform(shape)!.rotation()
						if (pageRotation % PI2) continue
						const localOffset = new Vec(commonBounds.minX - pageBounds.minX, 0)
						const parentTransform = this.getShapeParentTransform(shape)
						if (parentTransform) localOffset.rot(-parentTransform.rotation())

						const { x, y } = Vec.Add(localOffset, shape)
						this.updateShapes([{ id: shape.id, type: shape.type, x, y }])
						const scale = new Vec(commonBounds.width / pageBounds.width, 1)
						this.resizeShape(shape.id, scale, {
							initialBounds: bounds,
							scaleOrigin: new Vec(commonBounds.minX, pageBounds.center.y),
							isAspectRatioLocked: this.getShapeUtil(shape).isAspectRatioLocked(shape),
							scaleAxisRotation: 0,
						})
					}
				})

				break
			}
		}

		return this
	}

	/**
	 * Resize a shape.
	 *
	 * @param shape - The shape (or the shape id of the shape) to resize.
	 * @param scale - The scale factor to apply to the shape.
	 * @param opts - Additional options.
	 *
	 * @public
	 */
	resizeShape(shape: TLShapeId | TLShape, scale: VecLike, opts: TLResizeShapeOptions = {}): this {
		const id = typeof shape === 'string' ? shape : shape.id
		if (this.getIsReadonly()) return this

		if (!Number.isFinite(scale.x)) scale = new Vec(1, scale.y)
		if (!Number.isFinite(scale.y)) scale = new Vec(scale.x, 1)

		const initialShape = opts.initialShape ?? this.getShape(id)
		if (!initialShape) return this

		const scaleOrigin = opts.scaleOrigin ?? this.getShapePageBounds(id)?.center
		if (!scaleOrigin) return this

		const pageTransform = opts.initialPageTransform
			? Mat.Cast(opts.initialPageTransform)
			: this.getShapePageTransform(id)
		if (!pageTransform) return this

		const pageRotation = pageTransform.rotation()

		if (pageRotation == null) return this

		const scaleAxisRotation = opts.scaleAxisRotation ?? pageRotation

		const initialBounds = opts.initialBounds ?? this.getShapeGeometry(id).bounds

		if (!initialBounds) return this

		const isAspectRatioLocked =
			opts.isAspectRatioLocked ?? this.getShapeUtil(initialShape).isAspectRatioLocked(initialShape)

		if (!areAnglesCompatible(pageRotation, scaleAxisRotation)) {
			// shape is awkwardly rotated, keep the aspect ratio locked and adopt the scale factor
			// from whichever axis is being scaled the least, to avoid the shape getting bigger
			// than the bounds of the selection
			// const minScale = Math.min(Math.abs(scale.x), Math.abs(scale.y))
			return this._resizeUnalignedShape(id, scale, {
				...opts,
				initialBounds,
				scaleOrigin,
				scaleAxisRotation,
				initialPageTransform: pageTransform,
				isAspectRatioLocked,
				initialShape,
			})
		}

		const util = this.getShapeUtil(initialShape)

		if (isAspectRatioLocked) {
			if (Math.abs(scale.x) > Math.abs(scale.y)) {
				scale = new Vec(scale.x, Math.sign(scale.y) * Math.abs(scale.x))
			} else {
				scale = new Vec(Math.sign(scale.x) * Math.abs(scale.y), scale.y)
			}
		}

		if (util.onResize && util.canResize(initialShape)) {
			// get the model changes from the shape util
			const newPagePoint = this._scalePagePoint(
				Mat.applyToPoint(pageTransform, new Vec(0, 0)),
				scaleOrigin,
				scale,
				scaleAxisRotation
			)

			const newLocalPoint = this.getPointInParentSpace(initialShape.id, newPagePoint)

			// resize the shape's local bounding box
			const myScale = new Vec(scale.x, scale.y)
			// the shape is aligned with the rest of the shapes in the selection, but may be
			// 90deg offset from the main rotation of the selection, in which case
			// we need to flip the width and height scale factors
			const areWidthAndHeightAlignedWithCorrectAxis = approximately(
				(pageRotation - scaleAxisRotation) % Math.PI,
				0
			)
			myScale.x = areWidthAndHeightAlignedWithCorrectAxis ? scale.x : scale.y
			myScale.y = areWidthAndHeightAlignedWithCorrectAxis ? scale.y : scale.x

			// adjust initial model for situations where the parent has moved during the resize
			// e.g. groups
			const initialPagePoint = Mat.applyToPoint(pageTransform, new Vec())

			// need to adjust the shape's x and y points in case the parent has moved since start of resizing
			const { x, y } = this.getPointInParentSpace(initialShape.id, initialPagePoint)

			let workingShape = initialShape
			if (!opts.skipStartAndEndCallbacks) {
				workingShape = applyPartialToRecordWithProps(
					initialShape,
					util.onResizeStart?.(initialShape) ?? undefined
				)
			}

			workingShape = applyPartialToRecordWithProps(workingShape, {
				id,
				type: initialShape.type as any,
				x: newLocalPoint.x,
				y: newLocalPoint.y,
				...util.onResize(
					{ ...initialShape, x, y },
					{
						newPoint: newLocalPoint,
						handle: opts.dragHandle ?? 'bottom_right',
						// don't set isSingle to true for children
						mode: opts.mode ?? 'scale_shape',
						scaleX: myScale.x,
						scaleY: myScale.y,
						initialBounds,
						initialShape,
					}
				),
			})

			if (!opts.skipStartAndEndCallbacks) {
				workingShape = applyPartialToRecordWithProps(
					workingShape,
					util.onResizeEnd?.(initialShape, workingShape) ?? undefined
				)
			}

			this.updateShapes([workingShape])
		} else {
			const initialPageCenter = Mat.applyToPoint(pageTransform, initialBounds.center)
			// get the model changes from the shape util
			const newPageCenter = this._scalePagePoint(
				initialPageCenter,
				scaleOrigin,
				scale,
				scaleAxisRotation
			)

			const initialPageCenterInParentSpace = this.getPointInParentSpace(
				initialShape.id,
				initialPageCenter
			)
			const newPageCenterInParentSpace = this.getPointInParentSpace(initialShape.id, newPageCenter)

			const delta = Vec.Sub(newPageCenterInParentSpace, initialPageCenterInParentSpace)
			// apply the changes to the model
			this.updateShapes([
				{
					id,
					type: initialShape.type as any,
					x: initialShape.x + delta.x,
					y: initialShape.y + delta.y,
				},
			])
		}

		return this
	}

	/** @internal */
	private _scalePagePoint(
		point: VecLike,
		scaleOrigin: VecLike,
		scale: VecLike,
		scaleAxisRotation: number
	) {
		const relativePoint = Vec.RotWith(point, scaleOrigin, -scaleAxisRotation).sub(scaleOrigin)

		// calculate the new point position relative to the scale origin
		const newRelativePagePoint = Vec.MulV(relativePoint, scale)

		// and rotate it back to page coords to get the new page point of the resized shape
		const destination = Vec.Add(newRelativePagePoint, scaleOrigin).rotWith(
			scaleOrigin,
			scaleAxisRotation
		)

		return destination
	}

	/** @internal */
	private _resizeUnalignedShape(
		id: TLShapeId,
		scale: VecLike,
		options: {
			initialBounds: Box
			scaleOrigin: VecLike
			scaleAxisRotation: number
			initialShape: TLShape
			isAspectRatioLocked: boolean
			initialPageTransform: MatLike
		}
	) {
		const { type } = options.initialShape
		// If a shape is not aligned with the scale axis we need to treat it differently to avoid skewing.
		// Instead of skewing we normalize the scale aspect ratio (i.e. keep the same scale magnitude in both axes)
		// and then after applying the scale to the shape we also rotate it if required and translate it so that it's center
		// point ends up in the right place.

		const shapeScale = new Vec(scale.x, scale.y)

		// // make sure we are constraining aspect ratio, and using the smallest scale axis to avoid shapes getting bigger
		// // than the selection bounding box
		if (Math.abs(scale.x) > Math.abs(scale.y)) {
			shapeScale.x = Math.sign(scale.x) * Math.abs(scale.y)
		} else {
			shapeScale.y = Math.sign(scale.y) * Math.abs(scale.x)
		}

		// first we can scale the shape about its center point
		this.resizeShape(id, shapeScale, {
			initialShape: options.initialShape,
			initialBounds: options.initialBounds,
			isAspectRatioLocked: options.isAspectRatioLocked,
		})

		// then if the shape is flipped in one axis only, we need to apply an extra rotation
		// to make sure the shape is mirrored correctly
		if (Math.sign(scale.x) * Math.sign(scale.y) < 0) {
			let { rotation } = Mat.Decompose(options.initialPageTransform)
			rotation -= 2 * rotation
			this.updateShapes([{ id, type, rotation }])
		}

		// Next we need to translate the shape so that it's center point ends up in the right place.
		// To do that we first need to calculate the center point of the shape in the current page space before the scale was applied.
		const preScaleShapePageCenter = Mat.applyToPoint(
			options.initialPageTransform,
			options.initialBounds.center
		)

		// And now we scale the center point by the original scale factor
		const postScaleShapePageCenter = this._scalePagePoint(
			preScaleShapePageCenter,
			options.scaleOrigin,
			scale,
			options.scaleAxisRotation
		)

		// now calculate how far away the shape is from where it needs to be
		const pageBounds = this.getShapePageBounds(id)!
		const pageTransform = this.getShapePageTransform(id)!
		const currentPageCenter = pageBounds.center
		const shapePageTransformOrigin = pageTransform.point()
		if (!currentPageCenter || !shapePageTransformOrigin) return this
		const pageDelta = Vec.Sub(postScaleShapePageCenter, currentPageCenter)

		// and finally figure out what the shape's new position should be
		const postScaleShapePagePoint = Vec.Add(shapePageTransformOrigin, pageDelta)
		const { x, y } = this.getPointInParentSpace(id, postScaleShapePagePoint)

		this.updateShapes([{ id, type, x, y }])

		return this
	}

	/**
	 * Get the initial meta value for a shape.
	 *
	 * @example
	 * ```ts
	 * editor.getInitialMetaForShape = (shape) => {
	 *   if (shape.type === 'note') {
	 *     return { createdBy: myCurrentUser.id }
	 *   }
	 * }
	 * ```
	 *
	 * @param shape - The shape to get the initial meta for.
	 *
	 * @public
	 */
	getInitialMetaForShape(_shape: TLShape): JsonObject {
		return {}
	}

	/**
	 * Create a single shape.
	 *
	 * @example
	 * ```ts
	 * editor.createShape(myShape)
	 * editor.createShape({ id: 'box1', type: 'text', props: { text: "ok" } })
	 * ```
	 *
	 * @param shape - The shape (or shape partial) to create.
	 *
	 * @public
	 */
	createShape<T extends TLUnknownShape>(shape: OptionalKeys<TLShapePartial<T>, 'id'>): this {
		this.createShapes([shape])
		return this
	}

	/**
	 * Create shapes.
	 *
	 * @example
	 * ```ts
	 * editor.createShapes([myShape])
	 * editor.createShapes([{ id: 'box1', type: 'text', props: { text: "ok" } }])
	 * ```
	 *
	 * @param shapes - The shapes (or shape partials) to create.
	 *
	 * @public
	 */
	createShapes<T extends TLUnknownShape>(shapes: OptionalKeys<TLShapePartial<T>, 'id'>[]): this {
		if (!Array.isArray(shapes)) {
			throw Error('Editor.createShapes: must provide an array of shapes or shape partials')
		}
		if (this.getIsReadonly()) return this
		if (shapes.length <= 0) return this

		const currentPageShapeIds = this.getCurrentPageShapeIds()

		const maxShapesReached =
			shapes.length + currentPageShapeIds.size > this.options.maxShapesPerPage

		if (maxShapesReached) {
			// can't create more shapes than fit on the page
			alertMaxShapes(this)
			return this
		}

		const focusedGroupId = this.getFocusedGroupId()

		this.run(() => {
			// 1. Parents

			// Make sure that each partial will become the child of either the
			// page or another shape that exists (or that will exist) in this page.

			// find last parent id
			const currentPageShapesSorted = this.getCurrentPageShapesSorted()

			const partials = shapes.map((partial) => {
				if (!partial.id) {
					partial = { id: createShapeId(), ...partial }
				}

				// If the partial does not provide the parentId OR if the provided
				// parentId is NOT in the store AND NOT among the other shapes being
				// created, then we need to find a parent for the shape. This can be
				// another shape that exists under that point and which can receive
				// children of the creating shape's type, or else the page itself.
				if (
					!partial.parentId ||
					!(this.store.has(partial.parentId) || shapes.some((p) => p.id === partial.parentId))
				) {
					let parentId: TLParentId = this.getFocusedGroupId()

					for (let i = currentPageShapesSorted.length - 1; i >= 0; i--) {
						const parent = currentPageShapesSorted[i]
						if (
							!this.isShapeHidden(parent) &&
							this.getShapeUtil(parent).canReceiveNewChildrenOfType(parent, partial.type) &&
							this.isPointInShape(
								parent,
								// If no parent is provided, then we can treat the
								// shape's provided x/y as being in the page's space.
								{ x: partial.x ?? 0, y: partial.y ?? 0 },
								{
									margin: 0,
									hitInside: true,
								}
							)
						) {
							parentId = parent.id
							break
						}
					}

					const prevParentId = partial.parentId

					// a shape cannot be it's own parent. This was a rare issue with frames/groups in the syncFuzz tests.
					if (parentId === partial.id) {
						parentId = focusedGroupId
					}

					// If the parentid has changed...
					if (parentId !== prevParentId) {
						partial = { ...partial }

						partial.parentId = parentId

						// If the parent is a shape (rather than a page) then insert the
						// shapes into the shape's children. Adjust the point and page rotation to be
						// preserved relative to the parent.
						if (isShapeId(parentId)) {
							const point = this.getPointInShapeSpace(this.getShape(parentId)!, {
								x: partial.x ?? 0,
								y: partial.y ?? 0,
							})
							partial.x = point.x
							partial.y = point.y
							partial.rotation =
								-this.getShapePageTransform(parentId)!.rotation() + (partial.rotation ?? 0)
						}
					}
				}

				return partial
			})

			// 2. Indices

			// Get the highest index among the parents of each of the
			// the shapes being created; we'll increment from there.

			const parentIndices = new Map<TLParentId, IndexKey>()

			const shapeRecordsToCreate: TLShape[] = []

			const { opacityForNextShape } = this.getInstanceState()

			for (const partial of partials) {
				const util = this.getShapeUtil(partial as TLShapePartial)

				// If an index is not explicitly provided, then add the
				// shapes to the top of their parents' children; using the
				// value in parentsMappedToIndex, get the index above, use it,
				// and set it back to parentsMappedToIndex for next time.
				let index = partial.index

				if (!index) {
					// Hello bug-seeker: have you just created a frame and then a shape
					// and found that the shape is automatically the child of the frame?
					// this is the reason why! It would be harder to have each shape specify
					// the frame as the parent when creating a shape inside of a frame, so
					// we do it here.
					const parentId = partial.parentId ?? focusedGroupId

					if (!parentIndices.has(parentId)) {
						parentIndices.set(parentId, this.getHighestIndexForParent(parentId))
					}
					index = parentIndices.get(parentId)!
					parentIndices.set(parentId, getIndexAbove(index))
				}

				// The initial props starts as the shape utility's default props
				const initialProps = util.getDefaultProps()

				// We then look up each key in the tab state's styles; and if it's there,
				// we use the value from the tab state's styles instead of the default.
				for (const [style, propKey] of this.styleProps[partial.type]) {
					;(initialProps as any)[propKey] = this.getStyleForNextShape(style)
				}

				// When we create the shape, take in the partial (the props coming into the
				// function) and merge it with the default props.
				let shapeRecordToCreate = (
					this.store.schema.types.shape as RecordType<
						TLShape,
						'type' | 'props' | 'index' | 'parentId'
					>
				).create({
					...partial,
					index,
					opacity: partial.opacity ?? opacityForNextShape,
					parentId: partial.parentId ?? focusedGroupId,
					props: 'props' in partial ? { ...initialProps, ...partial.props } : initialProps,
				})

				if (shapeRecordToCreate.index === undefined) {
					throw Error('no index!')
				}

				const next = this.getShapeUtil(shapeRecordToCreate).onBeforeCreate?.(shapeRecordToCreate)

				if (next) {
					shapeRecordToCreate = next
				}

				shapeRecordsToCreate.push(shapeRecordToCreate)
			}

			// Add meta properties, if any, to the shapes
			shapeRecordsToCreate.forEach((shape) => {
				shape.meta = {
					...this.getInitialMetaForShape(shape),
					...shape.meta,
				}
			})

			this.store.put(shapeRecordsToCreate)
		})

		return this
	}

	private animatingShapes = new Map<TLShapeId, string>()

	/**
	 * Animate a shape.
	 *
	 * @example
	 * ```ts
	 * editor.animateShape({ id: 'box1', type: 'box', x: 100, y: 100 })
	 * editor.animateShape({ id: 'box1', type: 'box', x: 100, y: 100 }, { animation: { duration: 100, ease: t => t*t } })
	 * ```
	 *
	 * @param partial - The shape partial to update.
	 * @param opts - The animation's options.
	 *
	 * @public
	 */
	animateShape(
		partial: TLShapePartial | null | undefined,
		opts = { animation: DEFAULT_ANIMATION_OPTIONS } as TLCameraMoveOptions
	): this {
		return this.animateShapes([partial], opts)
	}

	/**
	 * Animate shapes.
	 *
	 * @example
	 * ```ts
	 * editor.animateShapes([{ id: 'box1', type: 'box', x: 100, y: 100 }])
	 * editor.animateShapes([{ id: 'box1', type: 'box', x: 100, y: 100 }], { animation: { duration: 100, ease: t => t*t } })
	 * ```
	 *
	 * @param partials - The shape partials to update.
	 * @param opts - The animation's options.
	 *
	 * @public
	 */
	animateShapes(
		partials: (TLShapePartial | null | undefined)[],
		opts = { animation: DEFAULT_ANIMATION_OPTIONS } as TLCameraMoveOptions
	): this {
		if (!opts.animation) return this
		const { duration = 500, easing = EASINGS.linear } = opts.animation

		const animationId = uniqueId()

		let remaining = duration
		let t: number

		interface ShapeAnimation {
			start: TLShape
			end: TLShape
		}

		const animations: ShapeAnimation[] = []

		let partial: TLShapePartial | null | undefined, result: ShapeAnimation
		for (let i = 0, n = partials.length; i < n; i++) {
			partial = partials[i]
			if (!partial) continue

			const shape = this.getShape(partial.id)!
			if (!shape) continue

			result = {
				start: structuredClone(shape),
				end: applyPartialToRecordWithProps(structuredClone(shape), partial),
			}

			animations.push(result)
			this.animatingShapes.set(shape.id, animationId)
		}

		const handleTick = (elapsed: number) => {
			remaining -= elapsed

			if (remaining < 0) {
				const { animatingShapes } = this
				const partialsToUpdate = partials.filter(
					(p) => p && animatingShapes.get(p.id) === animationId
				)
				if (partialsToUpdate.length) {
					// the regular update shapes also removes the shape from
					// the animating shapes set
					this.updateShapes(partialsToUpdate)
				}

				this.off('tick', handleTick)
				return
			}

			t = easing(1 - remaining / duration)

			const { animatingShapes } = this

			const updates: TLShapePartial[] = []

			let animationIdForShape: string | undefined
			for (let i = 0, n = animations.length; i < n; i++) {
				const { start, end } = animations[i]
				// Is the animation for this shape still active?
				animationIdForShape = animatingShapes.get(start.id)
				if (animationIdForShape !== animationId) continue

				updates.push({
					...end,
					x: start.x + (end.x - start.x) * t,
					y: start.y + (end.y - start.y) * t,
					opacity: start.opacity + (end.opacity - start.opacity) * t,
					rotation: start.rotation + (end.rotation - start.rotation) * t,
					props: this.getShapeUtil(end).getInterpolatedProps?.(start, end, t) ?? end.props,
				})
			}

			// The _updateShapes method does NOT remove the
			// shapes from the animated shapes set
			this._updateShapes(updates)
		}

		this.on('tick', handleTick)

		return this
	}

	/**
	 * Create a group containing the provided shapes.
	 *
	 * @example
	 * ```ts
	 * editor.groupShapes([myShape, myOtherShape])
	 * editor.groupShapes([myShape, myOtherShape], { groupId: myGroupId, select: false })
	 * ```
	 *
	 * @param shapes - The shapes (or shape ids) to group. Defaults to the selected shapes.
	 * @param opts - An options object.
	 *
	 * @public
	 */
	groupShapes(shapes: TLShape[], opts?: Partial<{ groupId: TLShapeId; select: boolean }>): this
	groupShapes(ids: TLShapeId[], opts?: Partial<{ groupId: TLShapeId; select: boolean }>): this
	groupShapes(
		shapes: TLShapeId[] | TLShape[],
		opts = {} as Partial<{ groupId: TLShapeId; select: boolean }>
	): this {
		const { groupId = createShapeId(), select = true } = opts

		if (!Array.isArray(shapes)) {
			throw Error('Editor.groupShapes: must provide an array of shapes or shape ids')
		}
		if (this.getIsReadonly()) return this

		const ids =
			typeof shapes[0] === 'string'
				? (shapes as TLShapeId[])
				: (shapes.map((s) => (s as TLShape).id) as TLShapeId[])

		if (ids.length <= 1) return this

		const shapesToGroup = compact(
			(this._shouldIgnoreShapeLock ? ids : this._getUnlockedShapeIds(ids)).map((id) =>
				this.getShape(id)
			)
		)
		const sortedShapeIds = shapesToGroup.sort(sortByIndex).map((s) => s.id)
		const pageBounds = Box.Common(compact(shapesToGroup.map((id) => this.getShapePageBounds(id))))

		const { x, y } = pageBounds.point

		const parentId = this.findCommonAncestor(shapesToGroup) ?? this.getCurrentPageId()

		// Only group when the select tool is active
		if (this.getCurrentToolId() !== 'select') return this

		// If not already in idle, cancel the current interaction (get back to idle)
		if (!this.isIn('select.idle')) {
			this.cancel()
		}

		// Find all the shapes that have the same parentId, and use the highest index.
		const shapesWithRootParent = shapesToGroup
			.filter((shape) => shape.parentId === parentId)
			.sort(sortByIndex)

		const highestIndex = shapesWithRootParent[shapesWithRootParent.length - 1]?.index

		this.run(() => {
			this.createShapes<TLGroupShape>([
				{
					id: groupId,
					type: 'group',
					parentId,
					index: highestIndex,
					x,
					y,
					opacity: 1,
					props: {},
				},
			])
			this.reparentShapes(sortedShapeIds, groupId)
			if (select) {
				// the select option determines whether the grouped shapes' children are selected
				this.select(groupId)
			}
		})

		return this
	}

	/**
	 * Ungroup some shapes.
	 *
	 * @example
	 * ```ts
	 * editor.ungroupShapes([myGroup, myOtherGroup])
	 * editor.ungroupShapes([myGroup], { select: false })
	 * ```
	 *
	 * @param shapes - The group shapes (or shape ids) to ungroup.
	 * @param opts - An options object.
	 *
	 * @public
	 */
	ungroupShapes(ids: TLShapeId[], opts?: Partial<{ select: boolean }>): this
	ungroupShapes(shapes: TLShape[], opts?: Partial<{ select: boolean }>): this
	ungroupShapes(shapes: TLShapeId[] | TLShape[], opts = {} as Partial<{ select: boolean }>) {
		if (this.getIsReadonly()) return this

		const { select = true } = opts
		const ids =
			typeof shapes[0] === 'string'
				? (shapes as TLShapeId[])
				: (shapes as TLShape[]).map((s) => s.id)

		const shapesToUngroup = compact(
			(this._shouldIgnoreShapeLock ? ids : this._getUnlockedShapeIds(ids)).map((id) =>
				this.getShape(id)
			)
		)

		if (shapesToUngroup.length === 0) return this

		// todo: the editor shouldn't know about the select tool, move to group / ungroup actions
		if (this.getCurrentToolId() !== 'select') return this
		if (!this.isIn('select.idle')) {
			this.cancel()
		}

		// The ids of the selected shapes after ungrouping;
		// these include all of the grouped shapes children,
		// plus any shapes that were selected apart from the groups.
		const idsToSelect = new Set<TLShapeId>()

		// Get all groups in the selection
		const groups: TLGroupShape[] = []

		shapesToUngroup.forEach((shape) => {
			if (this.isShapeOfType<TLGroupShape>(shape, 'group')) {
				groups.push(shape)
			} else {
				idsToSelect.add(shape.id)
			}
		})

		if (groups.length === 0) return this

		this.run(() => {
			let group: TLGroupShape

			for (let i = 0, n = groups.length; i < n; i++) {
				group = groups[i]
				const childIds = this.getSortedChildIdsForParent(group.id)

				for (let j = 0, n = childIds.length; j < n; j++) {
					idsToSelect.add(childIds[j])
				}

				this.reparentShapes(childIds, group.parentId, group.index)
			}

			this.deleteShapes(groups.map((group) => group.id))

			if (select) {
				// the select option determines whether the ungrouped shapes' children are selected
				this.select(...idsToSelect)
			}
		})

		return this
	}

	/**
	 * Update a shape using a partial of the shape.
	 *
	 * @example
	 * ```ts
	 * editor.updateShape({ id: 'box1', type: 'geo', props: { w: 100, h: 100 } })
	 * ```
	 *
	 * @param partial - The shape partial to update.
	 *
	 * @public
	 */
	updateShape<T extends TLUnknownShape>(partial: TLShapePartial<T> | null | undefined) {
		this.updateShapes([partial])
		return this
	}

	/**
	 * Update shapes using partials of each shape.
	 *
	 * @example
	 * ```ts
	 * editor.updateShapes([{ id: 'box1', type: 'geo', props: { w: 100, h: 100 } }])
	 * ```
	 *
	 * @param partials - The shape partials to update.
	 *
	 * @public
	 */
	updateShapes<T extends TLUnknownShape>(partials: (TLShapePartial<T> | null | undefined)[]) {
		const compactedPartials: TLShapePartial<T>[] = Array(partials.length)

		for (let i = 0, n = partials.length; i < n; i++) {
			const partial = partials[i]
			if (!partial) continue
			// Get the current shape referenced by the partial
			const shape = this.getShape(partial.id)
			if (!shape) continue

			// If we're "forcing" the update, then we'll update the shape
			// regardless of whether it / its ancestor is locked
			if (!this._shouldIgnoreShapeLock) {
				if (shape.isLocked) {
					// If the shape itself is locked (even if one of its ancestors is
					// also locked) then only allow an update that unlocks the shape.
					if (!(Object.hasOwn(partial, 'isLocked') && !partial.isLocked)) {
						continue
					}
				} else if (this.isShapeOrAncestorLocked(shape)) {
					// If the shape itself is unlocked, and any of the shape's
					// ancestors are locked then we'll skip the update
					continue
				}
			}

			// Remove any animating shapes from the list of partials
			this.animatingShapes.delete(partial.id)

			compactedPartials.push(partial)
		}

		this._updateShapes(compactedPartials)
		return this
	}

	/** @internal */
	_updateShapes(_partials: (TLShapePartial | null | undefined)[]) {
		if (this.getIsReadonly()) return

		this.run(() => {
			const updates = []

			let shape: TLShape | undefined
			let updated: TLShape

			for (let i = 0, n = _partials.length; i < n; i++) {
				const partial = _partials[i]
				// Skip nullish partials (sometimes created by map fns returning undefined)
				if (!partial) continue

				// Get the current shape referenced by the partial
				// If there is no current shape, we'll skip this update
				shape = this.getShape(partial.id)
				if (!shape) continue

				// Get the updated version of the shape
				// If the update had no effect, we'll skip this update
				updated = applyPartialToRecordWithProps(shape, partial)
				if (updated === shape) continue

				//if any shape has an onBeforeUpdate handler, call it and, if the handler returns a
				// new shape, replace the old shape with the new one. This is used for example when
				// repositioning a text shape based on its new text content.
				updated = this.getShapeUtil(shape).onBeforeUpdate?.(shape, updated) ?? updated

				updates.push(updated)
			}

			this.store.put(updates)
		})
	}

	/** @internal */
	private _getUnlockedShapeIds(ids: TLShapeId[]): TLShapeId[] {
		return ids.filter((id) => !this.getShape(id)?.isLocked)
	}

	/**
	 * Delete shapes.
	 *
	 * @example
	 * ```ts
	 * editor.deleteShapes(['box1', 'box2'])
	 * ```
	 *
	 * @param ids - The ids of the shapes to delete.
	 *
	 * @public
	 */
	deleteShapes(ids: TLShapeId[]): this
	deleteShapes(shapes: TLShape[]): this
	deleteShapes(_ids: TLShapeId[] | TLShape[]): this {
		if (this.getIsReadonly()) return this

		if (!Array.isArray(_ids)) {
			throw Error('Editor.deleteShapes: must provide an array of shapes or shapeIds')
		}

		const shapeIds =
			typeof _ids[0] === 'string' ? (_ids as TLShapeId[]) : (_ids as TLShape[]).map((s) => s.id)

		// Normally we don't want to delete locked shapes, but if the force option is set, we'll delete them anyway
		const shapeIdsToDelete = this._shouldIgnoreShapeLock
			? shapeIds
			: this._getUnlockedShapeIds(shapeIds)

		if (shapeIdsToDelete.length === 0) return this

		// We also need to delete these shapes' descendants
		const allShapeIdsToDelete = new Set<TLShapeId>(shapeIdsToDelete)

		for (const id of shapeIdsToDelete) {
			this.visitDescendants(id, (childId) => {
				allShapeIdsToDelete.add(childId)
			})
		}

		return this.run(() => this.store.remove([...allShapeIdsToDelete]))
	}

	/**
	 * Delete a shape.
	 *
	 * @example
	 * ```ts
	 * editor.deleteShape(shape.id)
	 * ```
	 *
	 * @param id - The id of the shape to delete.
	 *
	 * @public
	 */
	deleteShape(id: TLShapeId): this
	deleteShape(shape: TLShape): this
	deleteShape(_id: TLShapeId | TLShape) {
		this.deleteShapes([typeof _id === 'string' ? _id : _id.id])
		return this
	}

	/* --------------------- Styles --------------------- */

	/**
	 * Get all the current styles among the users selected shapes
	 *
	 * @internal
	 */
	private _extractSharedStyles(shape: TLShape, sharedStyleMap: SharedStyleMap) {
		if (this.isShapeOfType<TLGroupShape>(shape, 'group')) {
			// For groups, ignore the styles of the group shape and instead include the styles of the
			// group's children. These are the shapes that would have their styles changed if the
			// user called `setStyle` on the current selection.
			const childIds = this._parentIdsToChildIds.get()[shape.id]
			if (!childIds) return

			for (let i = 0, n = childIds.length; i < n; i++) {
				this._extractSharedStyles(this.getShape(childIds[i])!, sharedStyleMap)
			}
		} else {
			for (const [style, propKey] of this.styleProps[shape.type]) {
				sharedStyleMap.applyValue(style, getOwnProperty(shape.props, propKey))
			}
		}
	}

	/**
	 * A derived map containing all current styles among the user's selected shapes.
	 *
	 * @internal
	 */
	@computed
	private _getSelectionSharedStyles(): ReadonlySharedStyleMap {
		const selectedShapes = this.getSelectedShapes()

		const sharedStyles = new SharedStyleMap()
		for (const selectedShape of selectedShapes) {
			this._extractSharedStyles(selectedShape, sharedStyles)
		}

		return sharedStyles
	}

	/**
	 * Get the style for the next shape.
	 *
	 * @example
	 * ```ts
	 * const color = editor.getStyleForNextShape(DefaultColorStyle)
	 * ```
	 *
	 * @param style - The style to get.
	 *
	 * @public */
	getStyleForNextShape<T>(style: StyleProp<T>): T {
		const value = this.getInstanceState().stylesForNextShape[style.id]
		return value === undefined ? style.defaultValue : (value as T)
	}

	getShapeStyleIfExists<T>(shape: TLShape, style: StyleProp<T>): T | undefined {
		const styleKey = this.styleProps[shape.type].get(style)
		if (styleKey === undefined) return undefined
		return getOwnProperty(shape.props, styleKey) as T | undefined
	}

	/**
	 * A map of all the current styles either in the current selection, or that are relevant to the
	 * current tool.
	 *
	 * @example
	 * ```ts
	 * const color = editor.getSharedStyles().get(DefaultColorStyle)
	 * if (color && color.type === 'shared') {
	 *   print('All selected shapes have the same color:', color.value)
	 * }
	 * ```
	 *
	 * @public
	 */
	@computed<ReadonlySharedStyleMap>({ isEqual: (a, b) => a.equals(b) })
	getSharedStyles(): ReadonlySharedStyleMap {
		// If we're in selecting and if we have a selection, return the shared styles from the
		// current selection
		if (this.isIn('select') && this.getSelectedShapeIds().length > 0) {
			return this._getSelectionSharedStyles()
		}

		// If the current tool is associated with a shape, return the styles for that shape.
		// Otherwise, just return an empty map.
		const currentTool = this.root.getCurrent()!
		const styles = new SharedStyleMap()

		if (!currentTool) return styles

		if (currentTool.shapeType) {
			for (const style of this.styleProps[currentTool.shapeType].keys()) {
				styles.applyValue(style, this.getStyleForNextShape(style))
			}
		}

		return styles
	}

	/**
	 * Get the currently selected shared opacity.
	 * If any shapes are selected, this returns the shared opacity of the selected shapes.
	 * Otherwise, this returns the chosen opacity for the next shape.
	 *
	 * @public
	 */
	@computed getSharedOpacity(): SharedStyle<number> {
		if (this.isIn('select') && this.getSelectedShapeIds().length > 0) {
			const shapesToCheck: TLShape[] = []
			const addShape = (shapeId: TLShapeId) => {
				const shape = this.getShape(shapeId)
				if (!shape) return
				// For groups, ignore the opacity of the group shape and instead include
				// the opacity of the group's children. These are the shapes that would have
				// their opacity changed if the user called `setOpacity` on the current selection.
				if (this.isShapeOfType<TLGroupShape>(shape, 'group')) {
					for (const childId of this.getSortedChildIdsForParent(shape.id)) {
						addShape(childId)
					}
				} else {
					shapesToCheck.push(shape)
				}
			}
			for (const shapeId of this.getSelectedShapeIds()) {
				addShape(shapeId)
			}

			let opacity: number | null = null
			for (const shape of shapesToCheck) {
				if (opacity === null) {
					opacity = shape.opacity
				} else if (opacity !== shape.opacity) {
					return { type: 'mixed' }
				}
			}

			if (opacity !== null) return { type: 'shared', value: opacity }
		}
		return { type: 'shared', value: this.getInstanceState().opacityForNextShape }
	}

	/**
	 * Set the opacity for the next shapes. This will effect subsequently created shapes.
	 *
	 * @example
	 * ```ts
	 * editor.setOpacityForNextShapes(0.5)
	 * ```
	 *
	 * @param opacity - The opacity to set. Must be a number between 0 and 1 inclusive.
	 * @param historyOptions - The history options for the change.
	 */
	setOpacityForNextShapes(opacity: number, historyOptions?: TLHistoryBatchOptions): this {
		this.updateInstanceState({ opacityForNextShape: opacity }, historyOptions)
		return this
	}

	/**
	 * Set the current opacity. This will effect any selected shapes.
	 *
	 * @example
	 * ```ts
	 * editor.setOpacityForSelectedShapes(0.5)
	 * ```
	 *
	 * @param opacity - The opacity to set. Must be a number between 0 and 1 inclusive.
	 */
	setOpacityForSelectedShapes(opacity: number): this {
		const selectedShapes = this.getSelectedShapes()

		if (selectedShapes.length > 0) {
			const shapesToUpdate: TLShape[] = []

			// We can have many deep levels of grouped shape
			// Making a recursive function to look through all the levels
			const addShapeById = (shape: TLShape) => {
				if (this.isShapeOfType<TLGroupShape>(shape, 'group')) {
					const childIds = this.getSortedChildIdsForParent(shape)
					for (const childId of childIds) {
						addShapeById(this.getShape(childId)!)
					}
				} else {
					shapesToUpdate.push(shape)
				}
			}

			for (const id of selectedShapes) {
				addShapeById(id)
			}

			this.updateShapes(
				shapesToUpdate.map((shape) => {
					return {
						id: shape.id,
						type: shape.type,
						opacity,
					}
				})
			)
		}

		return this
	}

	/**
	 * Set the value of a {@link @tldraw/tlschema#StyleProp} for the next shapes. This change will be applied to subsequently created shapes.
	 *
	 * @example
	 * ```ts
	 * editor.setStyleForNextShapes(DefaultColorStyle, 'red')
	 * editor.setStyleForNextShapes(DefaultColorStyle, 'red', { ephemeral: true })
	 * ```
	 *
	 * @param style - The style to set.
	 * @param value - The value to set.
	 * @param historyOptions - The history options for the change.
	 *
	 * @public
	 */
	setStyleForNextShapes<T>(
		style: StyleProp<T>,
		value: T,
		historyOptions?: TLHistoryBatchOptions
	): this {
		const stylesForNextShape = this.getInstanceState().stylesForNextShape

		this.updateInstanceState(
			{ stylesForNextShape: { ...stylesForNextShape, [style.id]: value } },
			historyOptions
		)

		return this
	}

	/**
	 * Set the value of a {@link @tldraw/tlschema#StyleProp}. This change will be applied to the currently selected shapes.
	 *
	 * @example
	 * ```ts
	 * editor.setStyleForSelectedShapes(DefaultColorStyle, 'red')
	 * ```
	 *
	 * @param style - The style to set.
	 * @param value - The value to set.
	 *
	 * @public
	 */
	setStyleForSelectedShapes<S extends StyleProp<any>>(style: S, value: StylePropValue<S>): this {
		const selectedShapes = this.getSelectedShapes()

		if (selectedShapes.length > 0) {
			const updates: {
				util: ShapeUtil
				originalShape: TLShape
				updatePartial: TLShapePartial
			}[] = []

			// We can have many deep levels of grouped shape
			// Making a recursive function to look through all the levels
			const addShapeById = (shape: TLShape) => {
				if (this.isShapeOfType<TLGroupShape>(shape, 'group')) {
					const childIds = this.getSortedChildIdsForParent(shape.id)
					for (const childId of childIds) {
						addShapeById(this.getShape(childId)!)
					}
				} else {
					const util = this.getShapeUtil(shape)
					const stylePropKey = this.styleProps[shape.type].get(style)
					if (stylePropKey) {
						const shapePartial: TLShapePartial = {
							id: shape.id,
							type: shape.type,
							props: { [stylePropKey]: value },
						}
						updates.push({
							util,
							originalShape: shape,
							updatePartial: shapePartial,
						})
					}
				}
			}

			for (const shape of selectedShapes) {
				addShapeById(shape)
			}

			this.updateShapes(updates.map(({ updatePartial }) => updatePartial))
		}

		return this
	}

	/* --------------------- Content -------------------- */

	/** @internal */
	externalAssetContentHandlers: {
		[K in TLExternalAssetContent['type']]: {
			[Key in K]:
				| null
				| ((info: TLExternalAssetContent & { type: Key }) => Promise<TLAsset | undefined>)
		}[K]
	} = {
		file: null,
		url: null,
	}

	/** @internal */
	private readonly temporaryAssetPreview = new Map<TLAssetId, string>()

	/**
	 * Register an external asset handler. This handler will be called when the editor needs to
	 * create an asset for some external content, like an image/video file or a bookmark URL. For
	 * example, the 'file' type handler will be called when a user drops an image onto the canvas.
	 *
	 * The handler should extract any relevant metadata for the asset, upload it to blob storage
	 * using {@link Editor.uploadAsset} if needed, and return the asset with the metadata & uploaded
	 * URL.
	 *
	 * @example
	 * ```ts
	 * editor.registerExternalAssetHandler('file', myHandler)
	 * ```
	 *
	 * @param type - The type of external content.
	 * @param handler - The handler to use for this content type.
	 *
	 * @public
	 */
	registerExternalAssetHandler<T extends TLExternalAssetContent['type']>(
		type: T,
		handler: null | ((info: TLExternalAssetContent & { type: T }) => Promise<TLAsset>)
	): this {
		this.externalAssetContentHandlers[type] = handler as any
		return this
	}

	/**
	 * Register a temporary preview of an asset. This is useful for showing a ghost image of
	 * something that is being uploaded. Retrieve the placeholder with
	 * {@link Editor.getTemporaryAssetPreview}. Placeholders last for 3 minutes by default, but this
	 * can be configured using
	 *
	 * @example
	 * ```ts
	 * editor.createTemporaryAssetPreview(assetId, file)
	 * ```
	 *
	 * @param assetId - The asset's id.
	 * @param file - The raw file.
	 *
	 * @public
	 */
	createTemporaryAssetPreview(assetId: TLAssetId, file: File) {
		if (this.temporaryAssetPreview.has(assetId)) {
			return this.temporaryAssetPreview.get(assetId)
		}

		const objectUrl = URL.createObjectURL(file)
		this.temporaryAssetPreview.set(assetId, objectUrl)

		// eslint-disable-next-line no-restricted-globals -- we always want to revoke the asset and object URL
		setTimeout(() => {
			this.temporaryAssetPreview.delete(assetId)
			URL.revokeObjectURL(objectUrl)
		}, this.options.temporaryAssetPreviewLifetimeMs)

		return objectUrl
	}

	/**
	 * Get temporary preview of an asset. This is useful for showing a ghost
	 * image of something that is being uploaded.
	 *
	 * @example
	 * ```ts
	 * editor.getTemporaryAssetPreview('someId')
	 * ```
	 *
	 * @param assetId - The asset's id.
	 *
	 * @public
	 */
	getTemporaryAssetPreview(assetId: TLAssetId) {
		return this.temporaryAssetPreview.get(assetId)
	}

	/**
	 * Get an asset for an external asset content type.
	 *
	 * @example
	 * ```ts
	 * const asset = await editor.getAssetForExternalContent({ type: 'file', file: myFile })
	 * const asset = await editor.getAssetForExternalContent({ type: 'url', url: myUrl })
	 * ```
	 *
	 * @param info - Info about the external content.
	 * @returns The asset.
	 */
	async getAssetForExternalContent(info: TLExternalAssetContent): Promise<TLAsset | undefined> {
		return await this.externalAssetContentHandlers[info.type]?.(info as any)
	}

	hasExternalAssetHandler(type: TLExternalAssetContent['type']): boolean {
		return !!this.externalAssetContentHandlers[type]
	}

	/** @internal */
	externalContentHandlers: {
		[K in TLExternalContent<any>['type']]: {
			[Key in K]: null | ((info: TLExternalContent<any> & { type: Key }) => void)
		}[K]
	} = {
		text: null,
		files: null,
		embed: null,
		'svg-text': null,
		url: null,
	}

	/**
	 * Register an external content handler. This handler will be called when the editor receives
	 * external content of the provided type. For example, the 'image' type handler will be called
	 * when a user drops an image onto the canvas.
	 *
	 * @example
	 * ```ts
	 * editor.registerExternalContentHandler('text', myHandler)
	 * ```
	 * @example
	 * ```ts
	 * editor.registerExternalContentHandler<'embed', MyEmbedType>('embed', myHandler)
	 * ```
	 *
	 * @param type - The type of external content.
	 * @param handler - The handler to use for this content type.
	 *
	 * @public
	 */
	registerExternalContentHandler<T extends TLExternalContent<E>['type'], E>(
		type: T,
		handler:
			| null
			| ((
					info: T extends TLExternalContent<E>['type']
						? TLExternalContent<E> & { type: T }
						: TLExternalContent<E>
			  ) => void)
	): this {
		this.externalContentHandlers[type] = handler as any
		return this
	}

	/**
	 * Handle external content, such as files, urls, embeds, or plain text which has been put into the app, for example by pasting external text or dropping external images onto canvas.
	 *
	 * @param info - Info about the external content.
	 */
	async putExternalContent<E>(info: TLExternalContent<E>): Promise<void> {
		return this.externalContentHandlers[info.type]?.(info as any)
	}

	/**
	 * Get content that can be exported for the given shape ids.
	 *
	 * @param shapes - The shapes (or shape ids) to get content for.
	 *
	 * @returns The exported content.
	 *
	 * @public
	 */
	getContentFromCurrentPage(shapes: TLShapeId[] | TLShape[]): TLContent | undefined {
		// todo: make this work with any page, not just the current page
		const ids =
			typeof shapes[0] === 'string'
				? (shapes as TLShapeId[])
				: (shapes as TLShape[]).map((s) => s.id)

		if (!ids) return
		if (ids.length === 0) return

		const shapeIds = this.getShapeAndDescendantIds(ids)

		return withIsolatedShapes(this, shapeIds, (bindingIdsToKeep) => {
			const bindings: TLBinding[] = []
			for (const id of bindingIdsToKeep) {
				const binding = this.getBinding(id)
				if (!binding) continue
				bindings.push(binding)
			}

			const rootShapeIds: TLShapeId[] = []
			const shapes: TLShape[] = []
			for (const shapeId of shapeIds) {
				const shape = this.getShape(shapeId)
				if (!shape) continue

				const isRootShape = !shapeIds.has(shape.parentId as TLShapeId)
				if (isRootShape) {
					// Need to get page point and rotation of the shape because shapes in
					// groups use local position/rotation
					const pageTransform = this.getShapePageTransform(shape.id)!
					const pagePoint = pageTransform.point()
					shapes.push({
						...shape,
						x: pagePoint.x,
						y: pagePoint.y,
						rotation: pageTransform.rotation(),
						parentId: this.getCurrentPageId(),
					})
					rootShapeIds.push(shape.id)
				} else {
					shapes.push(shape)
				}
			}

			const assets: TLAsset[] = []
			const seenAssetIds = new Set<TLAssetId>()
			for (const shape of shapes) {
				if (!('assetId' in shape.props)) continue

				const assetId = shape.props.assetId
				if (!assetId || seenAssetIds.has(assetId)) continue

				seenAssetIds.add(assetId)
				const asset = this.getAsset(assetId)
				if (!asset) continue
				assets.push(asset)
			}

			return {
				schema: this.store.schema.serialize(),
				shapes,
				rootShapeIds,
				bindings,
				assets,
			}
		})
	}

	async resolveAssetsInContent(content: TLContent | undefined): Promise<TLContent | undefined> {
		if (!content) return undefined

		const assets: TLAsset[] = []
		await Promise.allSettled(
			content.assets.map(async (asset) => {
				if (
					(asset.type === 'image' || asset.type === 'video') &&
					!asset.props.src?.startsWith('data:image') &&
					!asset.props.src?.startsWith('http')
				) {
					const assetWithDataUrl = structuredClone(asset as TLImageAsset | TLVideoAsset)
					const objectUrl = await this.store.props.assets.resolve(asset, {
						screenScale: 1,
						steppedScreenScale: 1,
						dpr: 1,
						networkEffectiveType: null,
						shouldResolveToOriginal: true,
					})
					assetWithDataUrl.props.src = await FileHelpers.blobToDataUrl(
						await fetch(objectUrl!).then((r) => r.blob())
					)
					assets.push(assetWithDataUrl)
				} else {
					assets.push(asset)
				}
			})
		)
		content.assets = assets

		return content
	}

	/**
	 * Place content into the editor.
	 *
	 * @param content - The content.
	 * @param opts - Options for placing the content.
	 *
	 * @public
	 */
	putContentOntoCurrentPage(
		content: TLContent,
		opts: {
			point?: VecLike
			select?: boolean
			preservePosition?: boolean
			preserveIds?: boolean
		} = {}
	): this {
		if (this.getIsReadonly()) return this

		// todo: make this able to support putting content onto any page, not just the current page

		if (!content.schema) {
			throw Error('Could not put content:\ncontent is missing a schema.')
		}

		const { select = false, preserveIds = false, preservePosition = false } = opts
		let { point = undefined } = opts

		// decide on a parent for the put shapes; if the parent is among the put shapes(?) then use its parent

		const currentPageId = this.getCurrentPageId()
		const { rootShapeIds } = content

		// We need to collect the migrated records
		const assets: TLAsset[] = []
		const shapes: TLShape[] = []
		const bindings: TLBinding[] = []

		// Let's treat the content as a store, and then migrate that store.
		const store: StoreSnapshot<TLRecord> = {
			store: {
				...Object.fromEntries(content.assets.map((asset) => [asset.id, asset] as const)),
				...Object.fromEntries(content.shapes.map((shape) => [shape.id, shape] as const)),
				...Object.fromEntries(
					content.bindings?.map((bindings) => [bindings.id, bindings] as const) ?? []
				),
			},
			schema: content.schema,
		}
		const result = this.store.schema.migrateStoreSnapshot(store)
		if (result.type === 'error') {
			throw Error('Could not put content: could not migrate content')
		}
		for (const record of Object.values(result.value)) {
			switch (record.typeName) {
				case 'asset': {
					assets.push(record)
					break
				}
				case 'shape': {
					shapes.push(record)
					break
				}
				case 'binding': {
					bindings.push(record)
					break
				}
			}
		}

		// Ok, we've got our migrated records, now we can continue!
		const shapeIdMap = new Map<string, TLShapeId>(
			preserveIds
				? shapes.map((shape) => [shape.id, shape.id])
				: shapes.map((shape) => [shape.id, createShapeId()])
		)
		const bindingIdMap = new Map<string, TLBindingId>(
			preserveIds
				? bindings.map((binding) => [binding.id, binding.id])
				: bindings.map((binding) => [binding.id, createBindingId()])
		)

		// By default, the paste parent will be the current page.
		let pasteParentId = this.getCurrentPageId() as TLPageId | TLShapeId
		let lowestDepth = Infinity
		let lowestAncestors: TLShape[] = []

		// Among the selected shapes, find the shape with the fewest ancestors and use its first ancestor.
		for (const shape of this.getSelectedShapes()) {
			if (lowestDepth === 0) break

			const isFrame = this.isShapeOfType<TLFrameShape>(shape, 'frame')
			const ancestors = this.getShapeAncestors(shape)
			if (isFrame) ancestors.push(shape)

			const depth = isFrame ? ancestors.length + 1 : ancestors.length

			if (depth < lowestDepth) {
				lowestDepth = depth
				lowestAncestors = ancestors
				pasteParentId = isFrame ? shape.id : shape.parentId
			} else if (depth === lowestDepth) {
				if (lowestAncestors.length !== ancestors.length) {
					throw Error(`Ancestors: ${lowestAncestors.length} !== ${ancestors.length}`)
				}

				if (lowestAncestors.length === 0) {
					pasteParentId = currentPageId
					break
				} else {
					pasteParentId = currentPageId
					for (let i = 0; i < lowestAncestors.length; i++) {
						if (ancestors[i] !== lowestAncestors[i]) break
						pasteParentId = ancestors[i].id
					}
				}
			}
		}

		let isDuplicating = false

		if (!isPageId(pasteParentId)) {
			const parent = this.getShape(pasteParentId)
			if (parent) {
				if (!this.getViewportPageBounds().includes(this.getShapePageBounds(parent)!)) {
					pasteParentId = currentPageId
				} else {
					if (rootShapeIds.length === 1) {
						const rootShape = shapes.find((s) => s.id === rootShapeIds[0])!
						if (
							this.isShapeOfType<TLFrameShape>(parent, 'frame') &&
							this.isShapeOfType<TLFrameShape>(rootShape, 'frame') &&
							rootShape.props.w === parent?.props.w &&
							rootShape.props.h === parent?.props.h
						) {
							isDuplicating = true
						}
					}
				}
			} else {
				pasteParentId = currentPageId
			}
		}

		if (!isDuplicating) {
			isDuplicating = shapeIdMap.has(pasteParentId)
		}

		if (isDuplicating) {
			pasteParentId = this.getShape(pasteParentId)!.parentId
		}

		let index = this.getHighestIndexForParent(pasteParentId) // todo: requires that the putting page is the current page

		const rootShapes: TLShape[] = []

		const newShapes: TLShape[] = shapes.map((oldShape): TLShape => {
			const newId = shapeIdMap.get(oldShape.id)!

			// Create the new shape (new except for the id)
			const newShape = { ...oldShape, id: newId }

			if (rootShapeIds.includes(oldShape.id)) {
				newShape.parentId = currentPageId
				rootShapes.push(newShape)
			}

			// Assign the child to its new parent.

			// If the child's parent is among the putting shapes, then assign
			// it to the new parent's id.
			if (shapeIdMap.has(newShape.parentId)) {
				newShape.parentId = shapeIdMap.get(oldShape.parentId)!
			} else {
				rootShapeIds.push(newShape.id)
				// newShape.parentId = pasteParentId
				newShape.index = index
				index = getIndexAbove(index)
			}

			return newShape
		})

		if (newShapes.length + this.getCurrentPageShapeIds().size > this.options.maxShapesPerPage) {
			// There's some complexity here involving children
			// that might be created without their parents, so
			// if we're going over the limit then just don't paste.
			alertMaxShapes(this)
			return this
		}

		const newBindings = bindings.map(
			(oldBinding): TLBinding => ({
				...oldBinding,
				id: assertExists(bindingIdMap.get(oldBinding.id)),
				fromId: assertExists(shapeIdMap.get(oldBinding.fromId)),
				toId: assertExists(shapeIdMap.get(oldBinding.toId)),
			})
		)

		// These are all the assets we need to create
		const assetsToCreate: TLAsset[] = []

		// These assets have base64 data that may need to be hosted
		const assetsToUpdate: (TLImageAsset | TLVideoAsset)[] = []

		for (const asset of assets) {
			if (this.store.has(asset.id)) {
				// We already have this asset
				continue
			}

			if (
				(asset.type === 'image' || asset.type === 'video') &&
				asset.props.src?.startsWith('data:image')
			) {
				// it's src is a base64 image or video; we need to create a new asset without the src,
				// then create a new asset from the original src. So we save a copy of the original asset,
				// then delete the src from the original asset.
				assetsToUpdate.push(structuredClone(asset as TLImageAsset | TLVideoAsset))
				asset.props.src = null
			}

			// Add the asset to the list of assets to create
			assetsToCreate.push(asset)
		}

		// Start loading the new assets, order does not matter
		Promise.allSettled(
			(assetsToUpdate as (TLImageAsset | TLVideoAsset)[]).map(async (asset) => {
				// Turn the data url into a file
				const file = await dataUrlToFile(
					asset.props.src!,
					asset.props.name,
					asset.props.mimeType ?? 'image/png'
				)

				// Get a new asset for the file
				const newAsset = await this.getAssetForExternalContent({
					type: 'file',
					file,
					assetId: asset.id,
				})

				if (!newAsset) {
					// If we don't have a new asset, delete the old asset.
					// The shapes that reference this asset should break.
					this.deleteAssets([asset.id])
					return
				}

				// Save the new asset under the old asset's id
				this.updateAssets([{ ...newAsset, id: asset.id }])
			})
		)

		this.run(() => {
			// Create any assets that need to be created
			if (assetsToCreate.length > 0) {
				this.createAssets(assetsToCreate)
			}

			// Create the shapes with root shapes as children of the page
			this.createShapes(newShapes)
			this.createBindings(newBindings)

			if (select) {
				this.select(...rootShapes.map((s) => s.id))
			}

			// And then, if needed, reparent the root shapes to the paste parent
			if (pasteParentId !== currentPageId) {
				this.reparentShapes(
					rootShapes.map((s) => s.id),
					pasteParentId
				)
			}

			const newCreatedShapes = newShapes.map((s) => this.getShape(s.id)!)
			const bounds = Box.Common(newCreatedShapes.map((s) => this.getShapePageBounds(s)!))

			if (point === undefined) {
				if (!isPageId(pasteParentId)) {
					// Put the shapes in the middle of the (on screen) parent
					const shape = this.getShape(pasteParentId)!
					point = Mat.applyToPoint(
						this.getShapePageTransform(shape),
						this.getShapeGeometry(shape).bounds.center
					)
				} else {
					const viewportPageBounds = this.getViewportPageBounds()
					if (preservePosition || viewportPageBounds.includes(Box.From(bounds))) {
						// Otherwise, put shapes where they used to be
						point = bounds.center
					} else {
						// If the old bounds are outside of the viewport...
						// put the shapes in the middle of the viewport
						point = viewportPageBounds.center
					}
				}
			}

			if (rootShapes.length === 1) {
				const onlyRoot = rootShapes[0] as TLFrameShape
				// If the old bounds are in the viewport...
				if (this.isShapeOfType<TLFrameShape>(onlyRoot, 'frame')) {
					while (
						this.getShapesAtPoint(point).some(
							(shape) =>
								this.isShapeOfType<TLFrameShape>(shape, 'frame') &&
								shape.props.w === onlyRoot.props.w &&
								shape.props.h === onlyRoot.props.h
						)
					) {
						point.x += bounds.w + 16
					}
				}
			}

			const pageCenter = Box.Common(
				compact(rootShapes.map(({ id }) => this.getShapePageBounds(id)))
			).center

			const offset = Vec.Sub(point, pageCenter)

			this.updateShapes(
				rootShapes.map(({ id }) => {
					const s = this.getShape(id)!
					const localRotation = this.getShapeParentTransform(id).decompose().rotation
					const localDelta = Vec.Rot(offset, -localRotation)

					return { id: s.id, type: s.type, x: s.x + localDelta.x, y: s.y + localDelta.y }
				})
			)
		})

		return this
	}

	/**
	 * Get an exported SVG element of the given shapes.
	 *
	 * @param shapes - The shapes (or shape ids) to export.
	 * @param opts - Options for the export.
	 *
	 * @returns The SVG element.
	 *
	 * @public
	 */
	async getSvgElement(shapes: TLShapeId[] | TLShape[], opts: TLImageExportOptions = {}) {
		const ids =
			typeof shapes[0] === 'string'
				? (shapes as TLShapeId[])
				: (shapes as TLShape[]).map((s) => s.id)

		if (ids.length === 0) return undefined

		return exportToSvg(this, ids, opts)
	}

	/**
	 * Get an exported SVG string of the given shapes.
	 *
	 * @param shapes - The shapes (or shape ids) to export.
	 * @param opts - Options for the export.
	 *
	 * @returns The SVG element.
	 *
	 * @public
	 */
	async getSvgString(shapes: TLShapeId[] | TLShape[], opts: TLImageExportOptions = {}) {
		const result = await this.getSvgElement(shapes, opts)
		if (!result) return undefined

		const serializer = new XMLSerializer()
		return {
			svg: serializer.serializeToString(result.svg),
			width: result.width,
			height: result.height,
		}
	}

	/** @deprecated Use {@link Editor.getSvgString} or {@link Editor.getSvgElement} instead. */
	async getSvg(shapes: TLShapeId[] | TLShape[], opts: TLImageExportOptions = {}) {
		const result = await this.getSvgElement(shapes, opts)
		if (!result) return undefined
		return result.svg
	}

	/* --------------------- Events --------------------- */

	/**
	 * The app's current input state.
	 *
	 * @public
	 */
	inputs = {
		/** The most recent pointer down's position in the current page space. */
		originPagePoint: new Vec(),
		/** The most recent pointer down's position in screen space. */
		originScreenPoint: new Vec(),
		/** The previous pointer position in the current page space. */
		previousPagePoint: new Vec(),
		/** The previous pointer position in screen space. */
		previousScreenPoint: new Vec(),
		/** The most recent pointer position in the current page space. */
		currentPagePoint: new Vec(),
		/** The most recent pointer position in screen space. */
		currentScreenPoint: new Vec(),
		/** A set containing the currently pressed keys. */
		keys: new Set<string>(),
		/** A set containing the currently pressed buttons. */
		buttons: new Set<number>(),
		/** Whether the input is from a pe. */
		isPen: false,
		/** Whether the shift key is currently pressed. */
		shiftKey: false,
		/** Whether the meta key is currently pressed. */
		metaKey: false,
		/** Whether the control or command key is currently pressed. */
		ctrlKey: false,
		/** Whether the alt or option key is currently pressed. */
		altKey: false,
		/** Whether the user is dragging. */
		isDragging: false,
		/** Whether the user is pointing. */
		isPointing: false,
		/** Whether the user is pinching. */
		isPinching: false,
		/** Whether the user is editing. */
		isEditing: false,
		/** Whether the user is panning. */
		isPanning: false,
		/** Whether the user is spacebar panning. */
		isSpacebarPanning: false,
		/** Velocity of mouse pointer, in pixels per millisecond */
		pointerVelocity: new Vec(),
	}

	/**
	 * Update the input points from a pointer, pinch, or wheel event.
	 *
	 * @param info - The event info.
	 */
	private _updateInputsFromEvent(
		info: TLPointerEventInfo | TLPinchEventInfo | TLWheelEventInfo
	): void {
		const {
			pointerVelocity,
			previousScreenPoint,
			previousPagePoint,
			currentScreenPoint,
			currentPagePoint,
		} = this.inputs

		const { screenBounds } = this.store.unsafeGetWithoutCapture(TLINSTANCE_ID)!
		const { x: cx, y: cy, z: cz } = unsafe__withoutCapture(() => this.getCamera())

		const sx = info.point.x - screenBounds.x
		const sy = info.point.y - screenBounds.y
		const sz = info.point.z ?? 0.5

		previousScreenPoint.setTo(currentScreenPoint)
		previousPagePoint.setTo(currentPagePoint)

		// The "screen bounds" is relative to the user's actual screen.
		// The "screen point" is relative to the "screen bounds";
		// it will be 0,0 when its actual screen position is equal
		// to screenBounds.point. This is confusing!
		currentScreenPoint.set(sx, sy)
		const nx = sx / cz - cx
		const ny = sy / cz - cy
		if (isFinite(nx) && isFinite(ny)) {
			currentPagePoint.set(nx, ny, sz)
		}

		this.inputs.isPen = info.type === 'pointer' && info.isPen

		// Reset velocity on pointer down, or when a pinch starts or ends
		if (info.name === 'pointer_down' || this.inputs.isPinching) {
			pointerVelocity.set(0, 0)
			this.inputs.originScreenPoint.setTo(currentScreenPoint)
			this.inputs.originPagePoint.setTo(currentPagePoint)
		}

		// todo: We only have to do this if there are multiple users in the document
		this.run(
			() => {
				this.store.put([
					{
						id: TLPOINTER_ID,
						typeName: 'pointer',
						x: currentPagePoint.x,
						y: currentPagePoint.y,
						lastActivityTimestamp:
							// If our pointer moved only because we're following some other user, then don't
							// update our last activity timestamp; otherwise, update it to the current timestamp.
							info.type === 'pointer' && info.pointerId === INTERNAL_POINTER_IDS.CAMERA_MOVE
								? this.store.unsafeGetWithoutCapture(TLPOINTER_ID)?.lastActivityTimestamp ??
									this._tickManager.now
								: this._tickManager.now,
						meta: {},
					},
				])
			},
			{ history: 'ignore' }
		)
	}

	/**
	 * Dispatch a cancel event.
	 *
	 * @example
	 * ```ts
	 * editor.cancel()
	 * ```
	 *
	 * @public
	 */
	cancel(): this {
		this.dispatch({ type: 'misc', name: 'cancel' })
		return this
	}

	/**
	 * Dispatch an interrupt event.
	 *
	 * @example
	 * ```ts
	 * editor.interrupt()
	 * ```
	 *
	 * @public
	 */
	interrupt(): this {
		this.dispatch({ type: 'misc', name: 'interrupt' })
		return this
	}

	/**
	 * Dispatch a complete event.
	 *
	 * @example
	 * ```ts
	 * editor.complete()
	 * ```
	 *
	 * @public
	 */
	complete(): this {
		this.dispatch({ type: 'misc', name: 'complete' })
		return this
	}

	/**
	 * Puts the editor into focused mode.
	 *
	 * This makes the editor eligible to receive keyboard events and some pointer events (move, wheel).
	 *
	 * @example
	 * ```ts
	 * editor.focus()
	 * ```
	 *
	 * By default this also dispatches a 'focus' event to the container element. To prevent this, pass `focusContainer: false`.
	 *
	 * @example
	 * ```ts
	 * editor.focus({ focusContainer: false })
	 * ```
	 *
	 * @public
	 */
	focus({ focusContainer = true } = {}): this {
		if (this.getIsFocused()) return this
		if (focusContainer) this.focusManager.focus()
		this.updateInstanceState({ isFocused: true })
		return this
	}

	/**
	 * Switches off the editor's focused mode.
	 *
	 * This makes the editor ignore keyboard events and some pointer events (move, wheel).
	 *
	 * @example
	 * ```ts
	 * editor.blur()
	 * ```
	 * By default this also dispatches a 'blur' event to the container element. To prevent this, pass `blurContainer: false`.
	 *
	 * @example
	 * ```ts
	 * editor.blur({ blurContainer: false })
	 * ```
	 *
	 * @public
	 */
	blur({ blurContainer = true } = {}): this {
		if (!this.getIsFocused()) return this
		if (blurContainer) {
			this.focusManager.blur()
		} else {
			this.complete() // stop any interaction
		}
		this.updateInstanceState({ isFocused: false })
		return this
	}

	/**
	 * @public
	 * @returns true if the editor is focused
	 */
	@computed getIsFocused() {
		return this.getInstanceState().isFocused
	}

	/**
	 * @public
	 * @returns true if the editor is in readonly mode
	 */
	@computed getIsReadonly() {
		return this.getInstanceState().isReadonly
	}

	/**
	 * @public
	 * @returns a snapshot of the store's UI and document state
	 */
	getSnapshot() {
		return getSnapshot(this.store)
	}

	/**
	 * Loads a snapshot into the editor.
	 * @param snapshot - The snapshot to load.
	 * @param opts - The options for loading the snapshot.
	 * @returns
	 */
	loadSnapshot(
		snapshot: Partial<TLEditorSnapshot> | TLStoreSnapshot,
		opts?: TLLoadSnapshotOptions
	) {
		loadSnapshot(this.store, snapshot, opts)
		return this
	}

	private _zoomToFitPageContentAt100Percent() {
		const bounds = this.getCurrentPageBounds()
		if (bounds) {
			this.zoomToBounds(bounds, { immediate: true, targetZoom: this.getBaseZoom() })
		}
	}
	private _navigateToDeepLink(deepLink: TLDeepLink) {
		this.run(() => {
			switch (deepLink.type) {
				case 'page': {
					const page = this.getPage(deepLink.pageId)
					if (page) {
						this.setCurrentPage(page)
					}
					this._zoomToFitPageContentAt100Percent()
					return
				}
				case 'shapes': {
					const allShapes = compact(deepLink.shapeIds.map((id) => this.getShape(id)))
					const byPage: { [pageId: string]: TLShape[] } = {}
					for (const shape of allShapes) {
						const pageId = this.getAncestorPageId(shape)
						if (!pageId) continue
						byPage[pageId] ??= []
						byPage[pageId].push(shape)
					}
					const [pageId, shapes] = Object.entries(byPage).sort(
						([_, a], [__, b]) => b.length - a.length
					)[0] ?? ['', []]

					if (!pageId || !shapes.length) {
						this._zoomToFitPageContentAt100Percent()
					} else {
						this.setCurrentPage(pageId as TLPageId)
						const bounds = Box.Common(shapes.map((s) => this.getShapePageBounds(s)!))
						this.zoomToBounds(bounds, { immediate: true, targetZoom: this.getBaseZoom() })
					}
					return
				}
				case 'viewport': {
					if (deepLink.pageId) {
						if (!this.getPage(deepLink.pageId)) {
							this._zoomToFitPageContentAt100Percent()
							return
						}
						this.setCurrentPage(deepLink.pageId)
					}
					this.zoomToBounds(deepLink.bounds, { immediate: true, inset: 0 })
					return
				}
				default:
					exhaustiveSwitchError(deepLink)
			}
		})
	}

	/**
	 * Handles navigating to the content specified by the query param in the given URL.
	 *
	 * Use {@link Editor#createDeepLink} to create a URL with a deep link query param.
	 *
	 * If no URL is provided, it will look for the param in the current `window.location.href`.
	 *
	 * @example
	 * ```ts
	 * editor.navigateToDeepLink()
	 * ```
	 *
	 * The default parameter name is 'd'. You can override this by providing the `param` option.
	 *
	 * @example
	 * ```ts
	 * // disable page parameter and change viewport parameter to 'c'
	 * editor.navigateToDeepLink({
	 *   param: 'x',
	 *   url: 'https://my-app.com/my-document?x=200.12.454.23.xyz123',
	 * })
	 * ```
	 *
	 * @param opts - Options for loading the state from the URL.
	 */
	navigateToDeepLink(opts?: TLDeepLink | { url?: string | URL; param?: string }): Editor {
		if (opts && 'type' in opts) {
			this._navigateToDeepLink(opts)
			return this
		}

		const url = new URL(opts?.url ?? window.location.href)
		const deepLinkString = url.searchParams.get(opts?.param ?? 'd')

		if (!deepLinkString) {
			this._zoomToFitPageContentAt100Percent()
			return this
		}

		try {
			this._navigateToDeepLink(parseDeepLinkString(deepLinkString))
		} catch (e) {
			console.warn(e)
			this._zoomToFitPageContentAt100Percent()
		}
		return this
	}

	/**
	 * Turns the given URL into a deep link by adding a query parameter.
	 *
	 * e.g. `https://my-app.com/my-document?d=100.100.200.200.xyz123`
	 *
	 * If no URL is provided, it will use the current `window.location.href`.
	 *
	 * @example
	 * ```ts
	 * // create a deep link to the current page + viewport
	 * navigator.clipboard.writeText(editor.createDeepLink())
	 * ```
	 *
	 * You can link to a particular set of shapes by providing a `to` parameter.
	 *
	 * @example
	 * ```ts
	 * // create a deep link to the set of currently selected shapes
	 * navigator.clipboard.writeText(editor.createDeepLink({
	 *   to: { type: 'selection', shapeIds: editor.getSelectedShapeIds() }
	 * }))
	 * ```
	 *
	 * The default query param is 'd'. You can override this by providing a `param` parameter.
	 *
	 * @example
	 * ```ts
	 * // Use `x` as the param name instead
	 * editor.createDeepLink({ param: 'x' })
	 * ```
	 *
	 * @param opts - Options for adding the state to the URL.
	 * @returns the updated URL
	 */
	createDeepLink(opts?: { url?: string | URL; param?: string; to?: TLDeepLink }): URL {
		const url = new URL(opts?.url ?? window.location.href)

		url.searchParams.set(
			opts?.param ?? 'd',
			createDeepLinkString(
				opts?.to ?? {
					type: 'viewport',
					pageId: this.options.maxPages === 1 ? undefined : this.getCurrentPageId(),
					bounds: this.getViewportPageBounds(),
				}
			)
		)

		return url
	}

	/**
	 * Register a listener for changes to a deep link for the current document.
	 *
	 * You'll typically want to use this indirectly via the {@link TldrawEditorBaseProps.deepLinks} prop on the `<Tldraw />` component.
	 *
	 * By default this will update `window.location` in place, but you can provide a custom callback
	 * to handle state changes on your own.
	 *
	 * @example
	 * ```ts
	 * editor.registerDeepLinkListener({
	 *   onChange(url) {
	 *     window.history.replaceState({}, document.title, url.toString())
	 *   }
	 * })
	 * ```
	 *
	 * You can also provide a custom URL to update, in which case you must also provide `onChange`.
	 *
	 * @example
	 * ```ts
	 * editor.registerDeepLinkListener({
	 *   getUrl: () => `https://my-app.com/my-document`,
	 *   onChange(url) {
	 *     setShareUrl(url.toString())
	 *   }
	 * })
	 * ```
	 *
	 * By default this will update with a debounce interval of 500ms, but you can provide a custom interval.
	 *
	 * @example
	 * ```ts
	 * editor.registerDeepLinkListener({ debounceMs: 1000 })
	 * ```
	 * The default parameter name is `d`. You can override this by providing a `param` option.
	 *
	 * @example
	 * ```ts
	 * editor.registerDeepLinkListener({ param: 'x' })
	 * ```
	 * @param opts - Options for setting up the listener.
	 * @returns a function that will stop the listener.
	 */
	registerDeepLinkListener(opts?: TLDeepLinkOptions): () => void {
		if (opts?.getUrl && !opts?.onChange) {
			throw Error(
				'[tldraw:urlStateSync] If you specify getUrl, you must also specify the onChange callback.'
			)
		}

		const url$ = computed('url with state', () => {
			const url = opts?.getUrl?.(this) ?? window.location.href
			const urlWithState = this.createDeepLink({
				param: opts?.param,
				url,
				to: opts?.getTarget?.(this),
			})
			return urlWithState.toString()
		})

		const announceChange =
			opts?.onChange ??
			(() => {
				const url = this.createDeepLink({
					param: opts?.param,
					to: opts?.getTarget?.(this),
				})

				window.history.replaceState({}, document.title, url.toString())
			})

		const scheduleEffect = debounce((execute: () => void) => execute(), opts?.debounceMs ?? 500)

		const unlisten = react(
			'update url on state change',
			() => announceChange(new URL(url$.get()), this),
			{ scheduleEffect }
		)

		return () => {
			unlisten()
			scheduleEffect.cancel()
		}
	}

	/**
	 * A manager for recording multiple click events.
	 *
	 * @internal
	 */
	protected _clickManager = new ClickManager(this)

	/**
	 * Prevent a double click event from firing the next time the user clicks
	 *
	 * @public
	 */
	cancelDoubleClick() {
		this._clickManager.cancelDoubleClickTimeout()
	}

	/**
	 * The previous cursor. Used for restoring the cursor after pan events.
	 *
	 * @internal
	 */
	private _prevCursor: TLCursorType = 'default'

	/** @internal */
	private _shiftKeyTimeout = -1 as any

	/** @internal */
	@bind
	_setShiftKeyTimeout() {
		this.inputs.shiftKey = false
		this.dispatch({
			type: 'keyboard',
			name: 'key_up',
			key: 'Shift',
			shiftKey: this.inputs.shiftKey,
			ctrlKey: this.inputs.ctrlKey,
			altKey: this.inputs.altKey,
			metaKey: this.inputs.metaKey,
			accelKey: isAccelKey(this.inputs),
			code: 'ShiftLeft',
		})
	}

	/** @internal */
	private _altKeyTimeout = -1 as any

	/** @internal */
	@bind
	_setAltKeyTimeout() {
		this.inputs.altKey = false
		this.dispatch({
			type: 'keyboard',
			name: 'key_up',
			key: 'Alt',
			shiftKey: this.inputs.shiftKey,
			ctrlKey: this.inputs.ctrlKey,
			altKey: this.inputs.altKey,
			metaKey: this.inputs.metaKey,
			accelKey: isAccelKey(this.inputs),
			code: 'AltLeft',
		})
	}

	/** @internal */
	private _ctrlKeyTimeout = -1 as any

	/** @internal */
	@bind
	_setCtrlKeyTimeout() {
		this.inputs.ctrlKey = false
		this.dispatch({
			type: 'keyboard',
			name: 'key_up',
			key: 'Ctrl',
			shiftKey: this.inputs.shiftKey,
			ctrlKey: this.inputs.ctrlKey,
			altKey: this.inputs.altKey,
			metaKey: this.inputs.metaKey,
			accelKey: isAccelKey(this.inputs),
			code: 'ControlLeft',
		})
	}

	/** @internal */
	private _metaKeyTimeout = -1 as any

	/** @internal */
	@bind
	_setMetaKeyTimeout() {
		this.inputs.metaKey = false
		this.dispatch({
			type: 'keyboard',
			name: 'key_up',
			key: 'Meta',
			shiftKey: this.inputs.shiftKey,
			ctrlKey: this.inputs.ctrlKey,
			altKey: this.inputs.altKey,
			metaKey: this.inputs.metaKey,
			accelKey: isAccelKey(this.inputs),
			code: 'MetaLeft',
		})
	}

	/** @internal */
	private _restoreToolId = 'select'

	/** @internal */
	private _pinchStart = 1

	/** @internal */
	private _didPinch = false

	/** @internal */
	private _selectedShapeIdsAtPointerDown: TLShapeId[] = []

	/** @internal */
	private _longPressTimeout = -1 as any

	/** @internal */
	capturedPointerId: number | null = null

	/** @internal */
	private readonly performanceTracker: PerformanceTracker

	/** @internal */
	private performanceTrackerTimeout = -1 as any

	/**
	 * Dispatch an event to the editor.
	 *
	 * @example
	 * ```ts
	 * editor.dispatch(myPointerEvent)
	 * ```
	 *
	 * @param info - The event info.
	 *
	 * @public
	 */
	dispatch(info: TLEventInfo) {
		this._pendingEventsForNextTick.push(info)
		if (
			!(
				(info.type === 'pointer' && info.name === 'pointer_move') ||
				info.type === 'wheel' ||
				info.type === 'pinch'
			)
		) {
			this._flushEventsForTick(0)
		}
		return this
	}

	private _pendingEventsForNextTick: TLEventInfo[] = []

	private _flushEventsForTick(elapsed: number) {
		this.run(() => {
			if (this._pendingEventsForNextTick.length > 0) {
				const events = [...this._pendingEventsForNextTick]
				this._pendingEventsForNextTick.length = 0
				for (const info of events) {
					this._flushEventForTick(info)
				}
			}
			if (elapsed > 0) {
				this.root.handleEvent({ type: 'misc', name: 'tick', elapsed })
			}
			this.scribbles.tick(elapsed)
		})
	}

	_flushEventForTick(info: TLEventInfo) {
		// prevent us from spamming similar event errors if we're crashed.
		// todo: replace with new readonly mode?
		if (this.getCrashingError()) return this

		const { inputs } = this
		const { type } = info

		if (info.type === 'misc') {
			// stop panning if the interaction is cancelled or completed
			if (info.name === 'cancel' || info.name === 'complete') {
				this.inputs.isDragging = false

				if (this.inputs.isPanning) {
					this.inputs.isPanning = false
					this.inputs.isSpacebarPanning = false
					this.setCursor({ type: this._prevCursor, rotation: 0 })
				}
			}

			this.root.handleEvent(info)
			return
		}

		if (info.shiftKey) {
			clearTimeout(this._shiftKeyTimeout)
			this._shiftKeyTimeout = -1
			inputs.shiftKey = true
		} else if (!info.shiftKey && inputs.shiftKey && this._shiftKeyTimeout === -1) {
			this._shiftKeyTimeout = this.timers.setTimeout(this._setShiftKeyTimeout, 150)
		}

		if (info.altKey) {
			clearTimeout(this._altKeyTimeout)
			this._altKeyTimeout = -1
			inputs.altKey = true
		} else if (!info.altKey && inputs.altKey && this._altKeyTimeout === -1) {
			this._altKeyTimeout = this.timers.setTimeout(this._setAltKeyTimeout, 150)
		}

		if (info.ctrlKey) {
			clearTimeout(this._ctrlKeyTimeout)
			this._ctrlKeyTimeout = -1
			inputs.ctrlKey = true
		} else if (!info.ctrlKey && inputs.ctrlKey && this._ctrlKeyTimeout === -1) {
			this._ctrlKeyTimeout = this.timers.setTimeout(this._setCtrlKeyTimeout, 150)
		}

		if (info.metaKey) {
			clearTimeout(this._metaKeyTimeout)
			this._metaKeyTimeout = -1
			inputs.metaKey = true
		} else if (!info.metaKey && inputs.metaKey && this._metaKeyTimeout === -1) {
			this._metaKeyTimeout = this.timers.setTimeout(this._setMetaKeyTimeout, 150)
		}

		const { originPagePoint, currentPagePoint } = inputs

		if (!inputs.isPointing) {
			inputs.isDragging = false
		}

		const instanceState = this.store.unsafeGetWithoutCapture(TLINSTANCE_ID)!
		const pageState = this.store.get(this._getCurrentPageStateId())!
		const cameraOptions = this._cameraOptions.__unsafe__getWithoutCapture()!

		switch (type) {
			case 'pinch': {
				if (cameraOptions.isLocked) return
				clearTimeout(this._longPressTimeout)
				this._updateInputsFromEvent(info)

				switch (info.name) {
					case 'pinch_start': {
						if (inputs.isPinching) return

						if (!inputs.isEditing) {
							this._pinchStart = this.getCamera().z
							if (!this._selectedShapeIdsAtPointerDown.length) {
								this._selectedShapeIdsAtPointerDown = [...pageState.selectedShapeIds]
							}

							this._didPinch = true

							inputs.isPinching = true

							this.interrupt()
						}

						return // Stop here!
					}
					case 'pinch': {
						if (!inputs.isPinching) return

						const {
							point: { z = 1 },
							delta: { x: dx, y: dy },
						} = info

						// The center of the pinch in screen space
						const { x, y } = Vec.SubXY(
							info.point,
							instanceState.screenBounds.x,
							instanceState.screenBounds.y
						)

						this.stopCameraAnimation()
						if (instanceState.followingUserId) {
							this.stopFollowingUser()
						}

						const { x: cx, y: cy, z: cz } = unsafe__withoutCapture(() => this.getCamera())

						const { panSpeed, zoomSpeed } = cameraOptions
						this._setCamera(
							new Vec(
								cx + (dx * panSpeed) / cz - x / cz + x / (z * zoomSpeed),
								cy + (dy * panSpeed) / cz - y / cz + y / (z * zoomSpeed),
								z * zoomSpeed
							),
							{ immediate: true }
						)

						return // Stop here!
					}
					case 'pinch_end': {
						if (!inputs.isPinching) return this

						// Stop pinching
						inputs.isPinching = false

						// Stash and clear the shapes that were selected when the pinch started
						const { _selectedShapeIdsAtPointerDown: shapesToReselect } = this
						this.setSelectedShapes(this._selectedShapeIdsAtPointerDown)
						this._selectedShapeIdsAtPointerDown = []

						if (this._didPinch) {
							this._didPinch = false
							if (shapesToReselect.length > 0) {
								this.once('tick', () => {
									if (!this._didPinch) {
										// Unless we've started pinching again...
										// Reselect the shapes that were selected when the pinch started
										this.setSelectedShapes(shapesToReselect)
									}
								})
							}
						}

						return // Stop here!
					}
				}
			}
			case 'wheel': {
				if (cameraOptions.isLocked) return

				this._updateInputsFromEvent(info)

				const { panSpeed, zoomSpeed, wheelBehavior } = cameraOptions

				if (wheelBehavior !== 'none') {
					// Stop any camera animation
					this.stopCameraAnimation()
					// Stop following any following user
					if (instanceState.followingUserId) {
						this.stopFollowingUser()
					}

					const { x: cx, y: cy, z: cz } = unsafe__withoutCapture(() => this.getCamera())
					const { x: dx, y: dy, z: dz = 0 } = info.delta

					let behavior = wheelBehavior

					// If the camera behavior is "zoom" and the ctrl key is pressed, then pan;
					// If the camera behavior is "pan" and the ctrl key is not pressed, then zoom
					if (inputs.ctrlKey) behavior = wheelBehavior === 'pan' ? 'zoom' : 'pan'

					switch (behavior) {
						case 'zoom': {
							// Zoom in on current screen point using the wheel delta
							const { x, y } = this.inputs.currentScreenPoint
							let delta = dz

							// If we're forcing zoom, then we need to do the wheel normalization math here
							if (wheelBehavior === 'zoom') {
								if (Math.abs(dy) > 10) {
									delta = (10 * Math.sign(dy)) / 100
								} else {
									delta = dy / 100
								}
							}

							const zoom = cz + (delta ?? 0) * zoomSpeed * cz
							this._setCamera(
								new Vec(
									cx + (x / zoom - x) - (x / cz - x),
									cy + (y / zoom - y) - (y / cz - y),
									zoom
								),
								{ immediate: true }
							)
							this.maybeTrackPerformance('Zooming')
							return
						}
						case 'pan': {
							// Pan the camera based on the wheel delta
							this._setCamera(new Vec(cx + (dx * panSpeed) / cz, cy + (dy * panSpeed) / cz, cz), {
								immediate: true,
							})
							this.maybeTrackPerformance('Panning')
							return
						}
					}
				}
				break
			}
			case 'pointer': {
				// Ignore pointer events while we're pinching
				if (inputs.isPinching) return

				this._updateInputsFromEvent(info)
				const { isPen } = info
				const { isPenMode } = instanceState

				switch (info.name) {
					case 'pointer_down': {
						// If we're in pen mode and the input is not a pen type, then stop here
						if (isPenMode && !isPen) return

						if (!this.inputs.isPanning) {
							// Start a long press timeout
							this._longPressTimeout = this.timers.setTimeout(() => {
								this.dispatch({
									...info,
									point: this.inputs.currentScreenPoint,
									name: 'long_press',
								})
							}, this.options.longPressDurationMs)
						}

						// Save the selected ids at pointer down
						this._selectedShapeIdsAtPointerDown = this.getSelectedShapeIds()

						// Firefox bug fix...
						// If it's a left-mouse-click, we store the pointer id for later user
						if (info.button === LEFT_MOUSE_BUTTON) this.capturedPointerId = info.pointerId

						// Add the button from the buttons set
						inputs.buttons.add(info.button)

						// Start pointing and stop dragging
						inputs.isPointing = true
						inputs.isDragging = false

						// If pen mode is off but we're not already in pen mode, turn that on
						if (!isPenMode && isPen) this.updateInstanceState({ isPenMode: true })

						// On devices with erasers (like the Surface Pen or Wacom Pen), button 5 is the eraser
						if (info.button === STYLUS_ERASER_BUTTON) {
							this._restoreToolId = this.getCurrentToolId()
							this.complete()
							this.setCurrentTool('eraser')
						} else if (info.button === MIDDLE_MOUSE_BUTTON) {
							// Middle mouse pan activates panning unless we're already panning (with spacebar)
							if (!this.inputs.isPanning) {
								this._prevCursor = this.getInstanceState().cursor.type
							}
							this.inputs.isPanning = true
							clearTimeout(this._longPressTimeout)
						}

						// We might be panning because we did a middle mouse click, or because we're holding spacebar and started a regular click
						// Also stop here, we don't want the state chart to receive the event
						if (this.inputs.isPanning) {
							this.stopCameraAnimation()
							this.setCursor({ type: 'grabbing', rotation: 0 })
							return this
						}

						break
					}
					case 'pointer_move': {
						// If the user is in pen mode, but the pointer is not a pen, stop here.
						if (!isPen && isPenMode) return

						const { x: cx, y: cy, z: cz } = unsafe__withoutCapture(() => this.getCamera())

						// If we've started panning, then clear any long press timeout
						if (this.inputs.isPanning && this.inputs.isPointing) {
							// Handle spacebar / middle mouse button panning
							const { currentScreenPoint, previousScreenPoint } = this.inputs
							const { panSpeed } = cameraOptions
							const offset = Vec.Sub(currentScreenPoint, previousScreenPoint)
							this.setCamera(
								new Vec(cx + (offset.x * panSpeed) / cz, cy + (offset.y * panSpeed) / cz, cz),
								{ immediate: true }
							)
							this.maybeTrackPerformance('Panning')
							return
						}

						if (
							inputs.isPointing &&
							!inputs.isDragging &&
							Vec.Dist2(originPagePoint, currentPagePoint) * this.getZoomLevel() >
								(instanceState.isCoarsePointer
									? this.options.coarseDragDistanceSquared
									: this.options.dragDistanceSquared) /
									cz
						) {
							// Start dragging
							inputs.isDragging = true
							clearTimeout(this._longPressTimeout)
						}
						break
					}
					case 'pointer_up': {
						// Stop dragging / pointing
						inputs.isDragging = false
						inputs.isPointing = false
						clearTimeout(this._longPressTimeout)

						// Remove the button from the buttons set
						inputs.buttons.delete(info.button)

						// If we're in pen mode and we're not using a pen, stop here
						if (instanceState.isPenMode && !isPen) return

						// Firefox bug fix...
						// If it's the same pointer that we stored earlier...
						// ... then it's probably still a left-mouse-click!
						if (this.capturedPointerId === info.pointerId) {
							this.capturedPointerId = null
							info.button = 0
						}

						if (inputs.isPanning) {
							if (!inputs.keys.has('Space')) {
								inputs.isPanning = false
								inputs.isSpacebarPanning = false
							}
							const slideDirection = this.inputs.pointerVelocity
							const slideSpeed = Math.min(2, slideDirection.len())

							switch (info.button) {
								case LEFT_MOUSE_BUTTON: {
									this.setCursor({ type: 'grab', rotation: 0 })
									break
								}
								case MIDDLE_MOUSE_BUTTON: {
									if (this.inputs.keys.has(' ')) {
										this.setCursor({ type: 'grab', rotation: 0 })
									} else {
										this.setCursor({ type: this._prevCursor, rotation: 0 })
									}
								}
							}

							if (slideSpeed > 0) {
								this.slideCamera({ speed: slideSpeed, direction: slideDirection })
							}
						} else {
							if (info.button === STYLUS_ERASER_BUTTON) {
								// If we were erasing with a stylus button, restore the tool we were using before we started erasing
								this.complete()
								this.setCurrentTool(this._restoreToolId)
							}
						}
						break
					}
				}
				break
			}
			case 'keyboard': {
				// please, please
				if (info.key === 'ShiftRight') info.key = 'ShiftLeft'
				if (info.key === 'AltRight') info.key = 'AltLeft'
				if (info.code === 'ControlRight') info.code = 'ControlLeft'
				if (info.code === 'MetaRight') info.code = 'MetaLeft'

				switch (info.name) {
					case 'key_down': {
						// Add the key from the keys set
						inputs.keys.add(info.code)

						// If the space key is pressed (but meta / control isn't!) activate panning
						if (info.code === 'Space' && !info.ctrlKey) {
							if (!this.inputs.isPanning) {
								this._prevCursor = instanceState.cursor.type
							}

							this.inputs.isPanning = true
							this.inputs.isSpacebarPanning = true
							clearTimeout(this._longPressTimeout)
							this.setCursor({ type: this.inputs.isPointing ? 'grabbing' : 'grab', rotation: 0 })
						}

						if (this.inputs.isSpacebarPanning) {
							let offset: Vec | undefined
							switch (info.code) {
								case 'ArrowUp': {
									offset = new Vec(0, -1)
									break
								}
								case 'ArrowRight': {
									offset = new Vec(1, 0)
									break
								}
								case 'ArrowDown': {
									offset = new Vec(0, 1)
									break
								}
								case 'ArrowLeft': {
									offset = new Vec(-1, 0)
									break
								}
							}

							if (offset) {
								const bounds = this.getViewportPageBounds()
								const next = bounds.clone().translate(offset.mulV({ x: bounds.w, y: bounds.h }))
								this._animateToViewport(next, { animation: { duration: 320 } })
							}
						}

						break
					}
					case 'key_up': {
						// Remove the key from the keys set
						inputs.keys.delete(info.code)

						// If we've lifted the space key,
						if (info.code === 'Space') {
							if (this.inputs.buttons.has(MIDDLE_MOUSE_BUTTON)) {
								// If we're still middle dragging, continue panning
							} else {
								// otherwise, stop panning
								this.inputs.isPanning = false
								this.inputs.isSpacebarPanning = false
								this.setCursor({ type: this._prevCursor, rotation: 0 })
							}
						}
						break
					}
					case 'key_repeat': {
						// noop
						break
					}
				}
				break
			}
		}

		// Correct the info name for right / middle clicks
		if (info.type === 'pointer') {
			if (info.button === MIDDLE_MOUSE_BUTTON) {
				info.name = 'middle_click'
			} else if (info.button === RIGHT_MOUSE_BUTTON) {
				info.name = 'right_click'
			}

			// If a left click pointer event, send the event to the click manager.
			const { isPenMode } = this.store.unsafeGetWithoutCapture(TLINSTANCE_ID)!
			if (info.isPen === isPenMode) {
				// The click manager may return a new event, i.e. a double click event
				// depending on the event coming in and its own state. If the event has
				// changed then hand both events to the statechart
				const clickInfo = this._clickManager.handlePointerEvent(info)
				if (info.name !== clickInfo.name) {
					this.root.handleEvent(info)
					this.emit('event', info)
					this.root.handleEvent(clickInfo)
					this.emit('event', clickInfo)
					return
				}
			}
		}

		// Send the event to the statechart. It will be handled by all
		// active states, starting at the root.
		this.root.handleEvent(info)
		this.emit('event', info)

		// close open menus at the very end on pointer down! after everything else! συντελείας τοῦ κώδικα!!
		if (info.type === 'pointer' && info.name === 'pointer_down') {
			this.menus.clearOpenMenus()
		}

		return this
	}

	/** @internal */
	private maybeTrackPerformance(name: string) {
		if (debugFlags.measurePerformance.get()) {
			if (this.performanceTracker.isStarted()) {
				clearTimeout(this.performanceTrackerTimeout)
			} else {
				this.performanceTracker.start(name)
			}
			this.performanceTrackerTimeout = this.timers.setTimeout(() => {
				this.performanceTracker.stop()
			}, 50)
		}
	}
}

function alertMaxShapes(editor: Editor, pageId = editor.getCurrentPageId()) {
	const name = editor.getPage(pageId)!.name
	editor.emit('max-shapes', { name, pageId, count: editor.options.maxShapesPerPage })
}

function applyPartialToRecordWithProps<
	T extends UnknownRecord & { type: string; props: object; meta: object },
>(prev: T, partial?: Partial<T> & { props?: Partial<T['props']> }): T {
	if (!partial) return prev
	let next = null as null | T
	const entries = Object.entries(partial)
	for (let i = 0, n = entries.length; i < n; i++) {
		const [k, v] = entries[i]
		if (v === undefined) continue

		// Is the key a special key? We don't update those
		if (k === 'id' || k === 'type' || k === 'typeName') continue

		// Is the value the same as it was before?
		if (v === (prev as any)[k]) continue

		// There's a new value, so create the new shape if we haven't already (should we be cloning this?)
		if (!next) next = { ...prev }

		// for props / meta properties, we support updates with partials of this object
		if (k === 'props' || k === 'meta') {
			next[k] = { ...prev[k] } as JsonObject
			for (const [nextKey, nextValue] of Object.entries(v as object)) {
				if (nextValue !== undefined) {
					;(next[k] as JsonObject)[nextKey] = nextValue
				}
			}
			continue
		}

		// base property
		;(next as any)[k] = v
	}
	if (!next) return prev
	return next
}

function pushShapeWithDescendants(editor: Editor, id: TLShapeId, result: TLShape[]): void {
	const shape = editor.getShape(id)
	if (!shape) return
	result.push(shape)
	const childIds = editor.getSortedChildIdsForParent(id)
	for (let i = 0, n = childIds.length; i < n; i++) {
		pushShapeWithDescendants(editor, childIds[i], result)
	}
}

/**
 * Run `callback` in a world where all bindings from the shapes in `shapeIds` to shapes not in
 * `shapeIds` are removed. This is useful when you want to duplicate/copy shapes without worrying
 * about bindings that might be pointing to shapes that are not being duplicated.
 *
 * The callback is given the set of bindings that should be maintained.
 */
function withIsolatedShapes<T>(
	editor: Editor,
	shapeIds: Set<TLShapeId>,
	callback: (bindingsWithBoth: Set<TLBindingId>) => T
): T {
	let result!: Result<T, unknown>

	editor.run(
		() => {
			const changes = editor.store.extractingChanges(() => {
				const bindingsWithBoth = new Set<TLBindingId>()
				const bindingsToRemove = new Set<TLBindingId>()

				for (const shapeId of shapeIds) {
					const shape = editor.getShape(shapeId)
					if (!shape) continue

					for (const binding of editor.getBindingsInvolvingShape(shapeId)) {
						const hasFrom = shapeIds.has(binding.fromId)
						const hasTo = shapeIds.has(binding.toId)
						if (hasFrom && hasTo) {
							bindingsWithBoth.add(binding.id)
							continue
						}
						if (!hasFrom || !hasTo) {
							bindingsToRemove.add(binding.id)
						}
					}
				}

				editor.deleteBindings([...bindingsToRemove], { isolateShapes: true })

				try {
					result = Result.ok(callback(bindingsWithBoth))
				} catch (error) {
					result = Result.err(error)
				}
			})

			editor.store.applyDiff(reverseRecordsDiff(changes))
		},
		{ history: 'ignore' }
	)

	if (result.ok) {
		return result.value
	} else {
		throw result.error
	}
}

function getCameraFitXFitY(editor: Editor, cameraOptions: TLCameraOptions) {
	if (!cameraOptions.constraints) throw Error('Should have constraints here')
	const {
		padding: { x: px, y: py },
	} = cameraOptions.constraints
	const vsb = editor.getViewportScreenBounds()
	const bounds = Box.From(cameraOptions.constraints.bounds)
	const zx = (vsb.w - px * 2) / bounds.w
	const zy = (vsb.h - py * 2) / bounds.h
	return { zx, zy }
}<|MERGE_RESOLUTION|>--- conflicted
+++ resolved
@@ -4795,27 +4795,15 @@
 
 			// Check labels first
 			if (
-<<<<<<< HEAD
-				this.isShapeOfType<TLArrowShape>(shape, 'arrow') ||
-				this.isShapeOfType<TLNoteShape>(shape, 'note') ||
-				(this.isShapeOfType<TLGeoShape>(shape, 'geo') && shape.props.fill === 'none')
-			) {
-				if (shape.props.text.trim() || (shape as TLGeoShape).props.richText) {
-					// let's check whether the shape has a label and check that
-					for (const childGeometry of (geometry as Group2d).children) {
-						if (childGeometry.isLabel && childGeometry.isPointInBounds(pointInShapeSpace)) {
-							return shape
-						}
-=======
 				this.isShapeOfType<TLFrameShape>(shape, 'frame') ||
 				((this.isShapeOfType<TLArrowShape>(shape, 'arrow') ||
+					this.isShapeOfType<TLNoteShape>(shape, 'note') ||
 					(this.isShapeOfType<TLGeoShape>(shape, 'geo') && shape.props.fill === 'none')) &&
-					shape.props.text.trim())
+					(shape.props.text.trim() || (shape as TLGeoShape).props.richText))
 			) {
 				for (const childGeometry of (geometry as Group2d).children) {
 					if (childGeometry.isLabel && childGeometry.isPointInBounds(pointInShapeSpace)) {
 						return shape
->>>>>>> 0bacaf10
 					}
 				}
 			}
