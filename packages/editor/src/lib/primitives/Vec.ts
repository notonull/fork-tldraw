--- conflicted
+++ resolved
@@ -308,14 +308,7 @@
 	static Per(A: VecLike): Vec {
 		return new Vec(A.y, -A.x)
 	}
-<<<<<<< HEAD
-
-	static Dist2(A: VecLike, B: VecLike): number {
-		return (A.x - B.x) ** 2 + (A.y - B.y) ** 2
-	}
-
-=======
->>>>>>> 5347c5f3
+
 	static Abs(A: VecLike): Vec {
 		return new Vec(Math.abs(A.x), Math.abs(A.y))
 	}
