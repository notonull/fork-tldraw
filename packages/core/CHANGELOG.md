# Changelog

## 1.7.0

<<<<<<< HEAD
### Minor Changes

- Update dependencies and monorepo.

### Patch Changes

- Updated dependencies
  - @tldraw/intersect@1.7.0
  - @tldraw/vec@1.7.0

## 1.7.0

=======
>>>>>>> e1fb9a82
- Simplifies monorepo and dependencies.

## 1.5.0

- Fix propagation on pointer move events.

## 1.4.3

- Update README
- Update LICENSE year

## 1.4.0

- Adds support for performance modes.
- Makes assets an optional prop for the Renderer.

## 1.3.0

- Adds assets for image and video shape types.

## 1.2.10

- Fix bug in shape events.

## 1.2.9

- Improves multiplayer cursor appearance.

## 1.2.2

- Adds mobx and support for mobx observables in the Renderer's props.
- Removes unused code.

## 0.1.21

New:

- Adds the `isGhost` prop to `TLShape`. In `TLComponentProps`, the `isGhost` prop will be true if either a shape has its `isGhost` set to `true` OR if a shape is the descendant of a shape with `isGhost` set to `true`. A ghost shape will have the `tl-ghost` class name, though this is not used in the Renderer. You can set it yourself in your app.
- Adds the `isChildOfSelected` prop for `TLComponentProps`. If a shape is the child of a selected shape, its `isChildOfSelected` prop will be true.

Improved:

- Fixes a bug that could occur with the order of grouped shapes.
- Adds an Eraser tool to the advanced example.
- Adds a Pencil tool to the advanced example.

## 0.1.20

- Update docs.
- Adds `hideResizeHandles` prop.

## 0.1.19

- Remove stray `index.js` files.

## 0.1.18

- Even more dependency fixes.

## 0.1.17

- More dependency fixes.

## 0.1.16

- Fix dependencies, remove `@use-gesture/react` from bundle.

## 0.1.15

- Fix README.

## 0.1.14

- Add README to package.

## 0.1.13

- Remove `type` from `TLBinding`.

## 0.1.12

- Fix bug with initial bounds.

## 0.1.12

- Fix bug with initial bounds.

## 0.1.12

- Fix bug with bounds handle events.

## 0.1.11

- Fix bug with initial camera state.

## 0.1.10

- Improve example.
- Improve types for `TLPage`.

## 0.1.9

- Bug fixes.

## 0.1.8

- Expands README.
- Removes properties specific to the tldraw app.

## 0.1.7

- Fixes selection bug with SVGContainer.
- Removes various properties specific to the tldraw app.

## 0.1.0

- Re-writes API for ShapeUtils.<|MERGE_RESOLUTION|>--- conflicted
+++ resolved
@@ -2,7 +2,6 @@
 
 ## 1.7.0
 
-<<<<<<< HEAD
 ### Minor Changes
 
 - Update dependencies and monorepo.
@@ -12,12 +11,6 @@
 - Updated dependencies
   - @tldraw/intersect@1.7.0
   - @tldraw/vec@1.7.0
-
-## 1.7.0
-
-=======
->>>>>>> e1fb9a82
-- Simplifies monorepo and dependencies.
 
 ## 1.5.0
 
