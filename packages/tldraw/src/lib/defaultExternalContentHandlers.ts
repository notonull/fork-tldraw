import {
	AssetRecordType,
	Editor,
	MediaHelpers,
	TLAsset,
	TLAssetId,
	TLBookmarkShape,
	TLEmbedShape,
	TLImageAsset,
	TLShapeId,
	TLShapePartial,
	TLTextShape,
	TLTextShapeProps,
	TLVideoAsset,
	Vec,
	VecLike,
	assert,
	createShapeId,
	fetch,
	getHashForBuffer,
	getHashForString,
} from '@tldraw/editor'
import { AUDIO_HEIGHT, AUDIO_WIDTH } from './shapes/audio/AudioShapeUtil'
import { FONT_FAMILIES, FONT_SIZES, TEXT_PROPS } from './shapes/shared/default-shape-constants'
import { TLUiToastsContextType } from './ui/context/toasts'
import { useTranslation } from './ui/hooks/useTranslation/useTranslation'
import { containBoxSize } from './utils/assets/assets'
import { getEmbedInfo } from './utils/embeds/embeds'
import { cleanupText, isRightToLeftLanguage } from './utils/text/text'

/** @public */
export interface TLExternalContentProps {
	/**
	 * The maximum dimension (width or height) of an image. Images larger than this will be rescaled
	 * to fit. Defaults to infinity.
	 */
	maxImageDimension?: number
	/**
	 * The maximum size (in bytes) of an asset. Assets larger than this will be rejected. Defaults
	 * to 10mb (10 * 1024 * 1024).
	 */
	maxAssetSize?: number
	/**
	 * The mime types of images that are allowed to be handled. Defaults to
	 * DEFAULT_SUPPORTED_IMAGE_TYPES.
	 */
	acceptedImageMimeTypes?: readonly string[]
	/**
	 * The mime types of videos that are allowed to be handled. Defaults to
	 * DEFAULT_SUPPORT_VIDEO_TYPES.
	 */
	acceptedVideoMimeTypes?: readonly string[]
	/**
	 * The mime types of audio files that are allowed to be handled. Defaults to
	 * DEFAULT_SUPPORT_AUDIO_TYPES.
	 */
	acceptedAudioMimeTypes?: readonly string[]
}

/** @public */
export function registerDefaultExternalContentHandlers(
	editor: Editor,
	{
		maxImageDimension,
		maxAssetSize,
		acceptedImageMimeTypes,
		acceptedVideoMimeTypes,
		acceptedAudioMimeTypes,
	}: Required<TLExternalContentProps>,
	{ toasts, msg }: { toasts: TLUiToastsContextType; msg: ReturnType<typeof useTranslation> }
) {
	// files -> asset
	editor.registerExternalAssetHandler('file', async ({ file }) => {
		const isImageType = acceptedImageMimeTypes.includes(file.type)
		const isVideoType = acceptedVideoMimeTypes.includes(file.type)
		const isAudioType = acceptedAudioMimeTypes.includes(file.type)

		if (!isImageType && !isVideoType && !isAudioType) {
			toasts.addToast({
				title: msg('assets.files.type-not-allowed'),
				severity: 'error',
			})
		}
		assert(isImageType || isVideoType || isAudioType, `File type not allowed: ${file.type}`)

		if (file.size > maxAssetSize) {
			toasts.addToast({
				title: msg('assets.files.size-too-big'),
				severity: 'error',
			})
		}
		assert(
			file.size <= maxAssetSize,
			`File size too big: ${(file.size / 1024).toFixed()}kb > ${(maxAssetSize / 1024).toFixed()}kb`
		)

<<<<<<< HEAD
		if (file.type === 'video/quicktime') {
			// hack to make .mov videos work
			file = new File([file], file.name, { type: 'video/mp4' })
		}

		let size = isAudioType
			? { w: AUDIO_WIDTH, h: AUDIO_HEIGHT }
			: isImageType
				? await MediaHelpers.getImageSize(file)
				: await MediaHelpers.getVideoSize(file)

		let title
		let coverArt
		if (isAudioType) {
			const { title: _title, coverArt: _coverArt } = await MediaHelpers.getAudioTags(file)
			title = _title
			coverArt = _coverArt
		}

		const isAnimated = (await MediaHelpers.isAnimated(file)) || isVideoType

		const hash = getHashForBuffer(await file.arrayBuffer())
=======
		const hash = await getHashForBuffer(await file.arrayBuffer())
		const assetId: TLAssetId = AssetRecordType.createId(hash)
		const assetInfo = await getMediaAssetInfoPartial(file, assetId, isImageType, isVideoType)
>>>>>>> c6e07a06

		if (isFinite(maxImageDimension)) {
			const size = { w: assetInfo.props.w, h: assetInfo.props.h }
			const resizedSize = containBoxSize(size, { w: maxImageDimension, h: maxImageDimension })
			if (size !== resizedSize && MediaHelpers.isStaticImageType(file.type)) {
				assetInfo.props.w = resizedSize.w
				assetInfo.props.h = resizedSize.h
			}
		}

<<<<<<< HEAD
		const assetId: TLAssetId = AssetRecordType.createId(hash)
		const assetInfo = {
			id: assetId,
			type: isAudioType ? 'audio' : isImageType ? 'image' : 'video',
			typeName: 'asset',
			props: Object.fromEntries(
				Object.entries({
					name,
					src: '',
					w: size.w,
					h: size.h,
					fileSize: file.size,
					mimeType: file.type,
					isAnimated,
					title,
					coverArt,
				}).filter(([, v]) => v !== undefined)
			),
		} as TLAsset

=======
>>>>>>> c6e07a06
		assetInfo.props.src = await editor.uploadAsset(assetInfo, file)

		return AssetRecordType.create(assetInfo)
	})

	// urls -> bookmark asset
	editor.registerExternalAssetHandler('url', async ({ url }) => {
		let meta: { image: string; favicon: string; title: string; description: string }

		try {
			const resp = await fetch(url, {
				method: 'GET',
				mode: 'no-cors',
			})
			const html = await resp.text()
			const doc = new DOMParser().parseFromString(html, 'text/html')
			meta = {
				image: doc.head.querySelector('meta[property="og:image"]')?.getAttribute('content') ?? '',
				favicon:
					doc.head.querySelector('link[rel="apple-touch-icon"]')?.getAttribute('href') ??
					doc.head.querySelector('link[rel="icon"]')?.getAttribute('href') ??
					'',
				title: doc.head.querySelector('meta[property="og:title"]')?.getAttribute('content') ?? url,
				description:
					doc.head.querySelector('meta[property="og:description"]')?.getAttribute('content') ?? '',
			}
			if (!meta.image.startsWith('http')) {
				meta.image = new URL(meta.image, url).href
			}
			if (!meta.favicon.startsWith('http')) {
				meta.favicon = new URL(meta.favicon, url).href
			}
		} catch (error) {
			console.error(error)
			toasts.addToast({
				title: msg('assets.url.failed'),
				severity: 'error',
			})
			meta = { image: '', favicon: '', title: '', description: '' }
		}

		// Create the bookmark asset from the meta
		return {
			id: AssetRecordType.createId(getHashForString(url)),
			typeName: 'asset',
			type: 'bookmark',
			props: {
				src: url,
				description: meta.description,
				image: meta.image,
				favicon: meta.favicon,
				title: meta.title,
			},
			meta: {},
		}
	})

	// svg text
	editor.registerExternalContentHandler('svg-text', async ({ point, text }) => {
		const position =
			point ??
			(editor.inputs.shiftKey
				? editor.inputs.currentPagePoint
				: editor.getViewportPageBounds().center)

		const svg = new DOMParser().parseFromString(text, 'image/svg+xml').querySelector('svg')
		if (!svg) {
			throw new Error('No <svg/> element present')
		}

		let width = parseFloat(svg.getAttribute('width') || '0')
		let height = parseFloat(svg.getAttribute('height') || '0')

		if (!(width && height)) {
			document.body.appendChild(svg)
			const box = svg.getBoundingClientRect()
			document.body.removeChild(svg)

			width = box.width
			height = box.height
		}

		const asset = await editor.getAssetForExternalContent({
			type: 'file',
			file: new File([text], 'asset.svg', { type: 'image/svg+xml' }),
		})

		if (!asset) throw Error('Could not create an asset')

		createShapesForAssets(editor, [asset], position)
	})

	// embeds
	editor.registerExternalContentHandler('embed', ({ point, url, embed }) => {
		const position =
			point ??
			(editor.inputs.shiftKey
				? editor.inputs.currentPagePoint
				: editor.getViewportPageBounds().center)

		const { width, height } = embed

		const id = createShapeId()

		const shapePartial: TLShapePartial<TLEmbedShape> = {
			id,
			type: 'embed',
			x: position.x - (width || 450) / 2,
			y: position.y - (height || 450) / 2,
			props: {
				w: width,
				h: height,
				url,
			},
		}

		editor.createShapes([shapePartial]).select(id)
	})

	// files
	editor.registerExternalContentHandler('files', async ({ point, files }) => {
		if (files.length > editor.options.maxFilesAtOnce) {
			throw Error('Too many files')
		}

		const position =
			point ??
			(editor.inputs.shiftKey
				? editor.inputs.currentPagePoint
				: editor.getViewportPageBounds().center)

		const pagePoint = new Vec(position.x, position.y)
		const assets: TLAsset[] = []
		const assetsToUpdate: {
			asset: TLAsset
			file: File
			temporaryAssetPreview?: string
		}[] = []
		for (const file of files) {
			if (file.size > maxAssetSize) {
				toasts.addToast({
					title: msg('assets.files.size-too-big'),
					severity: 'error',
				})

				console.warn(
					`File size too big: ${(file.size / 1024).toFixed()}kb > ${(
						maxAssetSize / 1024
					).toFixed()}kb`
				)
				continue
			}

			// Use mime type instead of file ext, this is because
			// window.navigator.clipboard does not preserve file names
			// of copied files.
			if (!file.type) {
				toasts.addToast({
					title: msg('assets.files.upload-failed'),
					severity: 'error',
				})
				console.error('No mime type')
				continue
			}

			// We can only accept certain extensions (either images or a videos)
			if (!acceptedImageMimeTypes.concat(acceptedVideoMimeTypes).includes(file.type)) {
				toasts.addToast({
					title: msg('assets.files.type-not-allowed'),
					severity: 'error',
				})

<<<<<<< HEAD
				// We can only accept certain extensions (either images, videos, or audio)
				if (
					!acceptedImageMimeTypes
						.concat(acceptedVideoMimeTypes)
						.concat(acceptedAudioMimeTypes)
						.includes(file.type)
				) {
					toasts.addToast({
						title: msg('assets.files.type-not-allowed'),
						severity: 'error',
					})
					console.warn(`${file.name} not loaded - Extension not allowed.`)
					return null
				}
=======
				console.warn(`${file.name} not loaded - Extension not allowed.`)
				continue
			}

			const isImageType = acceptedImageMimeTypes.includes(file.type)
			const isVideoType = acceptedVideoMimeTypes.includes(file.type)
			const hash = await getHashForBuffer(await file.arrayBuffer())
			const assetId: TLAssetId = AssetRecordType.createId(hash)
			const assetInfo = await getMediaAssetInfoPartial(file, assetId, isImageType, isVideoType)
			let temporaryAssetPreview
			if (isImageType) {
				temporaryAssetPreview = editor.createTemporaryAssetPreview(assetId, file)
			}
			assets.push(assetInfo)
			assetsToUpdate.push({ asset: assetInfo, file, temporaryAssetPreview })
		}
>>>>>>> c6e07a06

		Promise.allSettled(
			assetsToUpdate.map(async (assetAndFile) => {
				try {
					const newAsset = await editor.getAssetForExternalContent({
						type: 'file',
						file: assetAndFile.file,
					})

					if (!newAsset) {
						throw Error('Could not create an asset')
					}

					// Save the new asset under the old asset's id
					editor.updateAssets([{ ...newAsset, id: assetAndFile.asset.id }])
				} catch (error) {
					toasts.addToast({
						title: msg('assets.files.upload-failed'),
						severity: 'error',
					})
					console.error(error)
					return
				}
			})
		)

		createShapesForAssets(editor, assets, pagePoint)
	})

	// text
	editor.registerExternalContentHandler('text', async ({ point, text }) => {
		const p =
			point ??
			(editor.inputs.shiftKey
				? editor.inputs.currentPagePoint
				: editor.getViewportPageBounds().center)

		const defaultProps = editor.getShapeUtil<TLTextShape>('text').getDefaultProps()

		const textToPaste = cleanupText(text)

		// If we're pasting into a text shape, update the text.
		const onlySelectedShape = editor.getOnlySelectedShape()
		if (onlySelectedShape && 'text' in onlySelectedShape.props) {
			editor.updateShapes([
				{
					id: onlySelectedShape.id,
					type: onlySelectedShape.type,
					props: {
						text: textToPaste,
					},
				},
			])

			return
		}

		// Measure the text with default values
		let w: number
		let h: number
		let autoSize: boolean
		let align = 'middle' as TLTextShapeProps['textAlign']

		const isMultiLine = textToPaste.split('\n').length > 1

		// check whether the text contains the most common characters in RTL languages
		const isRtl = isRightToLeftLanguage(textToPaste)

		if (isMultiLine) {
			align = isMultiLine ? (isRtl ? 'end' : 'start') : 'middle'
		}

		const rawSize = editor.textMeasure.measureText(textToPaste, {
			...TEXT_PROPS,
			fontFamily: FONT_FAMILIES[defaultProps.font],
			fontSize: FONT_SIZES[defaultProps.size],
			maxWidth: null,
		})

		const minWidth = Math.min(
			isMultiLine ? editor.getViewportPageBounds().width * 0.9 : 920,
			Math.max(200, editor.getViewportPageBounds().width * 0.9)
		)

		if (rawSize.w > minWidth) {
			const shrunkSize = editor.textMeasure.measureText(textToPaste, {
				...TEXT_PROPS,
				fontFamily: FONT_FAMILIES[defaultProps.font],
				fontSize: FONT_SIZES[defaultProps.size],
				maxWidth: minWidth,
			})
			w = shrunkSize.w
			h = shrunkSize.h
			autoSize = false
			align = isRtl ? 'end' : 'start'
		} else {
			// autosize is fine
			w = rawSize.w
			h = rawSize.h
			autoSize = true
		}

		if (p.y - h / 2 < editor.getViewportPageBounds().minY + 40) {
			p.y = editor.getViewportPageBounds().minY + 40 + h / 2
		}

		editor.createShapes<TLTextShape>([
			{
				id: createShapeId(),
				type: 'text',
				x: p.x - w / 2,
				y: p.y - h / 2,
				props: {
					text: textToPaste,
					// if the text has more than one line, align it to the left
					textAlign: align,
					autoSize,
					w,
				},
			},
		])
	})

	// url
	editor.registerExternalContentHandler('url', async ({ point, url }) => {
		// try to paste as an embed first
		const embedInfo = getEmbedInfo(url)

		if (embedInfo) {
			return editor.putExternalContent({
				type: 'embed',
				url: embedInfo.url,
				point,
				embed: embedInfo.definition,
			})
		}

		const position =
			point ??
			(editor.inputs.shiftKey
				? editor.inputs.currentPagePoint
				: editor.getViewportPageBounds().center)

		const assetId: TLAssetId = AssetRecordType.createId(getHashForString(url))
		const shape = createEmptyBookmarkShape(editor, url, position)

		// Use an existing asset if we have one, or else else create a new one
		let asset = editor.getAsset(assetId) as TLAsset
		let shouldAlsoCreateAsset = false
		if (!asset) {
			shouldAlsoCreateAsset = true
			try {
				const bookmarkAsset = await editor.getAssetForExternalContent({ type: 'url', url })
				if (!bookmarkAsset) throw Error('Could not create an asset')
				asset = bookmarkAsset
			} catch (e) {
				toasts.addToast({
					title: msg('assets.url.failed'),
					severity: 'error',
				})
				return
			}
		}

		editor.run(() => {
			if (shouldAlsoCreateAsset) {
				editor.createAssets([asset])
			}

			editor.updateShapes([
				{
					id: shape.id,
					type: shape.type,
					props: {
						assetId: asset.id,
					},
				},
			])
		})
	})
}

/** @public */
export async function getMediaAssetInfoPartial(
	file: File,
	assetId: TLAssetId,
	isImageType: boolean,
	isVideoType: boolean
) {
	let fileType = file.type

	if (file.type === 'video/quicktime') {
		// hack to make .mov videos work
		fileType = 'video/mp4'
	}

	const size = isImageType
		? await MediaHelpers.getImageSize(file)
		: await MediaHelpers.getVideoSize(file)

	const isAnimated = (await MediaHelpers.isAnimated(file)) || isVideoType

	const assetInfo = {
		id: assetId,
		type: isImageType ? 'image' : 'video',
		typeName: 'asset',
		props: {
			name: file.name,
			src: '',
			w: size.w,
			h: size.h,
			fileSize: file.size,
			mimeType: fileType,
			isAnimated,
		},
		meta: {},
	} as TLAsset

	return assetInfo as TLImageAsset | TLVideoAsset
}

/**
 * A helper function for an external content handler. It creates bookmarks,
 * images, video, or audio shapes corresponding to the type of assets provided.
 *
 * @param editor - The editor instance
 *
 * @param assets - An array of asset Ids
 *
 * @param position - the position at which to create the shapes
 *
 * @public
 */
export async function createShapesForAssets(
	editor: Editor,
	assets: TLAsset[],
	position: VecLike
): Promise<TLShapeId[]> {
	if (!assets.length) return []

	const currentPoint = Vec.From(position)
	const partials: TLShapePartial[] = []

	for (let i = 0; i < assets.length; i++) {
		const asset = assets[i]
		switch (asset.type) {
<<<<<<< HEAD
			case 'bookmark': {
				partials.push({
					id: createShapeId(),
					type: 'bookmark',
					x: currentPoint.x,
					y: currentPoint.y,
					opacity: 1,
					props: {
						assetId: asset.id,
						url: asset.props.src,
					},
				})

				currentPoint.x += 300 // BOOKMARK_WIDTH
				break
			}
			case 'image':
			case 'video':
			case 'audio': {
=======
			case 'image': {
>>>>>>> c6e07a06
				partials.push({
					id: createShapeId(),
					type: asset.type,
					x: currentPoint.x,
					y: currentPoint.y,
					opacity: 1,
					props: {
						assetId: asset.id,
						w: asset.props.w,
						h: asset.props.h,
					},
				})

				currentPoint.x += asset.props.w
				break
			}
		}
	}

	editor.run(() => {
		// Create any assets
		const assetsToCreate = assets.filter((asset) => !editor.getAsset(asset.id))
		if (assetsToCreate.length) {
			editor.createAssets(assetsToCreate)
		}

		// Create the shapes
		editor.createShapes(partials).select(...partials.map((p) => p.id))

		// Re-position shapes so that the center of the group is at the provided point
		centerSelectionAroundPoint(editor, position)
	})

	return partials.map((p) => p.id)
}

/**
 * Repositions selected shapes do that the center of the group is
 * at the provided position
 *
 * @param editor - The editor instance
 *
 * @param position - the point to center the shapes around
 *
 * @public
 */
export function centerSelectionAroundPoint(editor: Editor, position: VecLike) {
	// Re-position shapes so that the center of the group is at the provided point
	const viewportPageBounds = editor.getViewportPageBounds()
	let selectionPageBounds = editor.getSelectionPageBounds()

	if (selectionPageBounds) {
		const offset = selectionPageBounds!.center.sub(position)

		editor.updateShapes(
			editor.getSelectedShapes().map((shape) => {
				const localRotation = editor.getShapeParentTransform(shape).decompose().rotation
				const localDelta = Vec.Rot(offset, -localRotation)
				return {
					id: shape.id,
					type: shape.type,
					x: shape.x! - localDelta.x,
					y: shape.y! - localDelta.y,
				}
			})
		)
	}

	// Zoom out to fit the shapes, if necessary
	selectionPageBounds = editor.getSelectionPageBounds()
	if (selectionPageBounds && !viewportPageBounds.contains(selectionPageBounds)) {
		editor.zoomToSelection()
	}
}

export function createEmptyBookmarkShape(
	editor: Editor,
	url: string,
	position: VecLike
): TLBookmarkShape {
	const partial: TLShapePartial = {
		id: createShapeId(),
		type: 'bookmark',
		x: position.x - 150,
		y: position.y - 160,
		opacity: 1,
		props: {
			assetId: null,
			url,
		},
	}

	editor.run(() => {
		editor.createShapes([partial]).select(partial.id)
		centerSelectionAroundPoint(editor, position)
	})

	return editor.getShape(partial.id) as TLBookmarkShape
}<|MERGE_RESOLUTION|>--- conflicted
+++ resolved
@@ -4,6 +4,7 @@
 	MediaHelpers,
 	TLAsset,
 	TLAssetId,
+	TLAudioAsset,
 	TLBookmarkShape,
 	TLEmbedShape,
 	TLImageAsset,
@@ -94,34 +95,15 @@
 			`File size too big: ${(file.size / 1024).toFixed()}kb > ${(maxAssetSize / 1024).toFixed()}kb`
 		)
 
-<<<<<<< HEAD
-		if (file.type === 'video/quicktime') {
-			// hack to make .mov videos work
-			file = new File([file], file.name, { type: 'video/mp4' })
-		}
-
-		let size = isAudioType
-			? { w: AUDIO_WIDTH, h: AUDIO_HEIGHT }
-			: isImageType
-				? await MediaHelpers.getImageSize(file)
-				: await MediaHelpers.getVideoSize(file)
-
-		let title
-		let coverArt
-		if (isAudioType) {
-			const { title: _title, coverArt: _coverArt } = await MediaHelpers.getAudioTags(file)
-			title = _title
-			coverArt = _coverArt
-		}
-
-		const isAnimated = (await MediaHelpers.isAnimated(file)) || isVideoType
-
-		const hash = getHashForBuffer(await file.arrayBuffer())
-=======
 		const hash = await getHashForBuffer(await file.arrayBuffer())
 		const assetId: TLAssetId = AssetRecordType.createId(hash)
-		const assetInfo = await getMediaAssetInfoPartial(file, assetId, isImageType, isVideoType)
->>>>>>> c6e07a06
+		const assetInfo = await getMediaAssetInfoPartial(
+			file,
+			assetId,
+			isImageType,
+			isVideoType,
+			isAudioType
+		)
 
 		if (isFinite(maxImageDimension)) {
 			const size = { w: assetInfo.props.w, h: assetInfo.props.h }
@@ -132,29 +114,6 @@
 			}
 		}
 
-<<<<<<< HEAD
-		const assetId: TLAssetId = AssetRecordType.createId(hash)
-		const assetInfo = {
-			id: assetId,
-			type: isAudioType ? 'audio' : isImageType ? 'image' : 'video',
-			typeName: 'asset',
-			props: Object.fromEntries(
-				Object.entries({
-					name,
-					src: '',
-					w: size.w,
-					h: size.h,
-					fileSize: file.size,
-					mimeType: file.type,
-					isAnimated,
-					title,
-					coverArt,
-				}).filter(([, v]) => v !== undefined)
-			),
-		} as TLAsset
-
-=======
->>>>>>> c6e07a06
 		assetInfo.props.src = await editor.uploadAsset(assetInfo, file)
 
 		return AssetRecordType.create(assetInfo)
@@ -321,37 +280,33 @@
 			}
 
 			// We can only accept certain extensions (either images or a videos)
-			if (!acceptedImageMimeTypes.concat(acceptedVideoMimeTypes).includes(file.type)) {
+			if (
+				!acceptedImageMimeTypes
+					.concat(acceptedVideoMimeTypes)
+					.concat(acceptedAudioMimeTypes)
+					.includes(file.type)
+			) {
 				toasts.addToast({
 					title: msg('assets.files.type-not-allowed'),
 					severity: 'error',
 				})
 
-<<<<<<< HEAD
-				// We can only accept certain extensions (either images, videos, or audio)
-				if (
-					!acceptedImageMimeTypes
-						.concat(acceptedVideoMimeTypes)
-						.concat(acceptedAudioMimeTypes)
-						.includes(file.type)
-				) {
-					toasts.addToast({
-						title: msg('assets.files.type-not-allowed'),
-						severity: 'error',
-					})
-					console.warn(`${file.name} not loaded - Extension not allowed.`)
-					return null
-				}
-=======
 				console.warn(`${file.name} not loaded - Extension not allowed.`)
 				continue
 			}
 
 			const isImageType = acceptedImageMimeTypes.includes(file.type)
 			const isVideoType = acceptedVideoMimeTypes.includes(file.type)
+			const isAudioType = acceptedAudioMimeTypes.includes(file.type)
 			const hash = await getHashForBuffer(await file.arrayBuffer())
 			const assetId: TLAssetId = AssetRecordType.createId(hash)
-			const assetInfo = await getMediaAssetInfoPartial(file, assetId, isImageType, isVideoType)
+			const assetInfo = await getMediaAssetInfoPartial(
+				file,
+				assetId,
+				isImageType,
+				isVideoType,
+				isAudioType
+			)
 			let temporaryAssetPreview
 			if (isImageType) {
 				temporaryAssetPreview = editor.createTemporaryAssetPreview(assetId, file)
@@ -359,7 +314,6 @@
 			assets.push(assetInfo)
 			assetsToUpdate.push({ asset: assetInfo, file, temporaryAssetPreview })
 		}
->>>>>>> c6e07a06
 
 		Promise.allSettled(
 			assetsToUpdate.map(async (assetAndFile) => {
@@ -547,7 +501,8 @@
 	file: File,
 	assetId: TLAssetId,
 	isImageType: boolean,
-	isVideoType: boolean
+	isVideoType: boolean,
+	isAudioType: boolean
 ) {
 	let fileType = file.type
 
@@ -556,29 +511,43 @@
 		fileType = 'video/mp4'
 	}
 
-	const size = isImageType
-		? await MediaHelpers.getImageSize(file)
-		: await MediaHelpers.getVideoSize(file)
+	const size = isAudioType
+		? { w: AUDIO_WIDTH, h: AUDIO_HEIGHT }
+		: isImageType
+			? await MediaHelpers.getImageSize(file)
+			: await MediaHelpers.getVideoSize(file)
+
+	let title
+	let coverArt
+	if (isAudioType) {
+		const { title: _title, coverArt: _coverArt } = await MediaHelpers.getAudioTags(file)
+		title = _title
+		coverArt = _coverArt
+	}
 
 	const isAnimated = (await MediaHelpers.isAnimated(file)) || isVideoType
 
 	const assetInfo = {
 		id: assetId,
-		type: isImageType ? 'image' : 'video',
+		type: isAudioType ? 'audio' : isImageType ? 'image' : 'video',
 		typeName: 'asset',
-		props: {
-			name: file.name,
-			src: '',
-			w: size.w,
-			h: size.h,
-			fileSize: file.size,
-			mimeType: fileType,
-			isAnimated,
-		},
+		props: Object.fromEntries(
+			Object.entries({
+				name: file.name,
+				src: '',
+				w: size.w,
+				h: size.h,
+				fileSize: file.size,
+				mimeType: fileType,
+				isAnimated,
+				title,
+				coverArt,
+			}).filter(([, v]) => v !== undefined)
+		),
 		meta: {},
 	} as TLAsset
 
-	return assetInfo as TLImageAsset | TLVideoAsset
+	return assetInfo as TLImageAsset | TLVideoAsset | TLAudioAsset
 }
 
 /**
@@ -606,29 +575,9 @@
 	for (let i = 0; i < assets.length; i++) {
 		const asset = assets[i]
 		switch (asset.type) {
-<<<<<<< HEAD
-			case 'bookmark': {
-				partials.push({
-					id: createShapeId(),
-					type: 'bookmark',
-					x: currentPoint.x,
-					y: currentPoint.y,
-					opacity: 1,
-					props: {
-						assetId: asset.id,
-						url: asset.props.src,
-					},
-				})
-
-				currentPoint.x += 300 // BOOKMARK_WIDTH
-				break
-			}
 			case 'image':
 			case 'video':
 			case 'audio': {
-=======
-			case 'image': {
->>>>>>> c6e07a06
 				partials.push({
 					id: createShapeId(),
 					type: asset.type,
