--- conflicted
+++ resolved
@@ -11,26 +11,15 @@
 
 	session?: RotatingInteraction
 
-<<<<<<< HEAD
 	override onEnter = (info: PointingRotateHandleInfo) => {
-		const selectionRotation = this.editor.getSelectionRotation()
-		this.editor.setCursor({
-			type: CursorTypeMap[info.handle],
-			rotation: selectionRotation,
-=======
-	private updateCursor() {
-		this.editor.updateInstanceState({
-			cursor: {
-				type: CursorTypeMap[this.info.handle as RotateCorner],
-				rotation: this.editor.getSelectionRotation(),
-			},
->>>>>>> 79d6058d
-		})
-
 		this.session = new RotatingInteraction(this.editor, {
 			handle: info.handle,
 			onStart: () => {
-				this.editor.setCursor({ type: 'grabbing', rotation: 0 })
+				const selectionRotation = this.editor.getSelectionRotation()
+				this.editor.setCursor({
+					type: CursorTypeMap[info.handle],
+					rotation: selectionRotation,
+				})
 			},
 			onEnd: () => {
 				this.parent.transition('idle')
