--- conflicted
+++ resolved
@@ -1,16 +1,5 @@
-<<<<<<< HEAD
-import {
-	StateNode,
-	TLEventHandlers,
-	TLImageShape,
-	TLPointerEventInfo,
-	TLShape,
-} from '@tldraw/editor'
+import { StateNode, TLEventHandlers, TLImageShape, TLPointerEventInfo } from '@tldraw/editor'
 import { CursorTypeMap } from '../select-helpers'
-=======
-import { StateNode, TLEventHandlers, TLPointerEventInfo } from '@tldraw/editor'
-import { CursorTypeMap } from './PointingResizeHandle'
->>>>>>> 79d6058d
 
 type TLPointingCropHandleInfo = TLPointerEventInfo & {
 	target: 'selection'
