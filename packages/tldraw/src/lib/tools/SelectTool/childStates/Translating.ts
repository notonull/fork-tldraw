import {
	BoundsSnapPoint,
	Box,
	Editor,
	Mat,
	MatModel,
	PageRecordType,
	StateNode,
	TLEventHandlers,
	TLPointerEventInfo,
	TLShape,
	TLShapePartial,
	TLTickEventHandler,
	Vec,
	compact,
	isPageId,
	moveCameraWhenCloseToEdge,
} from '@tldraw/editor'
import { DragAndDropManager } from '../DragAndDropManager'

export class Translating extends StateNode {
	static override id = 'translating'

	info = {} as TLPointerEventInfo & {
		target: 'shape'
		isCreating?: boolean
		onCreate?: () => void
		onInteractionEnd?: string
	}

	selectionSnapshot: TranslatingSnapshot = {} as any

	snapshot: TranslatingSnapshot = {} as any

	markId = ''

	isCloning = false
	isCreating = false
	isDirty = false
	onCreate: (shape: TLShape | null) => void = () => void null

	dragAndDropManager = new DragAndDropManager(this.editor)

	override onEnter = (
		info: TLPointerEventInfo & {
			target: 'shape'
			isCreating?: boolean
			onCreate?: () => void
			onInteractionEnd?: string
		}
	) => {
		const { isCreating = false, onCreate = () => void null } = info

		this.info = info
		this.isDirty = false
		this.parent.setCurrentToolIdMask(info.onInteractionEnd)
		this.isCreating = isCreating
		this.onCreate = onCreate

		if (isCreating) {
			this.markId = `creating:${this.editor.getOnlySelectedShape()!.id}`
		} else {
			this.markId = 'translating'
			this.editor.mark(this.markId)
		}

		this.isCloning = false
		this.info = info

		this.editor.setCursor({ type: 'move', rotation: 0 })
		this.selectionSnapshot = getTranslatingSnapshot(this.editor)

		// Don't clone on create; otherwise clone on altKey
		if (!this.isCreating) {
			if (this.editor.inputs.altKey) {
				this.startCloning()
				return
			}
		}

		this.snapshot = this.selectionSnapshot
		this.handleStart()
		this.updateShapes()
	}

	override onExit = () => {
		this.parent.setCurrentToolIdMask(undefined)
		this.selectionSnapshot = {} as any
		this.snapshot = {} as any
		this.editor.snaps.clearIndicators()
		this.editor.updateInstanceState(
			{ cursor: { type: 'default', rotation: 0 } },
			{ ephemeral: true }
		)
		this.dragAndDropManager.clear()
	}

	override onTick: TLTickEventHandler = () => {
		this.dragAndDropManager.updateDroppingNode(
			this.snapshot.movingShapes,
			this.updateParentTransforms
		)
		moveCameraWhenCloseToEdge(this.editor)
		if (this.isDirty) {
			this.isDirty = false
			this.updateShapes()
		}
	}

<<<<<<< HEAD
	override onThrottledPointerMove = () => {
		this.updateShapes()
=======
	override onPointerMove = () => {
		this.isDirty = true
>>>>>>> b5aff00c
	}

	override onKeyDown = () => {
		if (this.editor.inputs.altKey && !this.isCloning) {
			this.startCloning()
			return
		}

		// need to update in case user pressed a different modifier key
		this.updateShapes()
	}

	override onKeyUp: TLEventHandlers['onKeyUp'] = () => {
		if (!this.editor.inputs.altKey && this.isCloning) {
			this.stopCloning()
			return
		}

		// need to update in case user pressed a different modifier key
		this.updateShapes()
	}

	override onPointerUp: TLEventHandlers['onPointerUp'] = () => {
		this.complete()
	}

	override onComplete: TLEventHandlers['onComplete'] = () => {
		this.complete()
	}

	override onCancel: TLEventHandlers['onCancel'] = () => {
		this.cancel()
	}

	protected startCloning() {
		if (this.isCreating) return

		this.isCloning = true
		this.reset()
		this.markId = 'translating'
		this.editor.mark(this.markId)

		this.editor.duplicateShapes(Array.from(this.editor.getSelectedShapeIds()))

		this.snapshot = getTranslatingSnapshot(this.editor)
		this.handleStart()
		this.updateShapes()
	}

	protected stopCloning() {
		this.isCloning = false
		this.snapshot = this.selectionSnapshot
		this.reset()
		this.markId = 'translating'
		this.editor.mark(this.markId)
		this.updateShapes()
	}

	reset() {
		this.editor.bailToMark(this.markId)
	}

	protected complete() {
		this.updateShapes()
		this.isDirty = false
		this.dragAndDropManager.dropShapes(this.snapshot.movingShapes)
		this.handleEnd()

		if (this.editor.getInstanceState().isToolLocked && this.info.onInteractionEnd) {
			this.editor.setCurrentTool(this.info.onInteractionEnd)
		} else {
			if (this.isCreating) {
				this.onCreate?.(this.editor.getOnlySelectedShape())
			} else {
				this.parent.transition('idle')
			}
		}
	}

	private cancel() {
		this.reset()
		if (this.info.onInteractionEnd) {
			this.editor.setCurrentTool(this.info.onInteractionEnd)
		} else {
			this.parent.transition('idle', this.info)
		}
	}

	protected handleStart() {
		const { movingShapes } = this.snapshot

		const changes: TLShapePartial[] = []

		movingShapes.forEach((shape) => {
			const util = this.editor.getShapeUtil(shape)
			const change = util.onTranslateStart?.(shape)
			if (change) {
				changes.push(change)
			}
		})

		if (changes.length > 0) {
			this.editor.updateShapes(changes)
		}

		this.editor.setHoveredShape(null)
	}

	protected handleEnd() {
		const { movingShapes } = this.snapshot

		if (this.isCloning && movingShapes.length > 0) {
			const currentAveragePagePoint = Vec.Average(
				movingShapes.map((s) => this.editor.getShapePageTransform(s.id)!.point())
			)
			const offset = Vec.Sub(currentAveragePagePoint, this.selectionSnapshot.averagePagePoint)
			if (!Vec.IsNaN(offset)) {
				this.editor.updateInstanceState({
					duplicateProps: {
						shapeIds: movingShapes.map((s) => s.id),
						offset: { x: offset.x, y: offset.y },
					},
				})
			}
		}

		const changes: TLShapePartial[] = []

		movingShapes.forEach((shape) => {
			const current = this.editor.getShape(shape.id)!
			const util = this.editor.getShapeUtil(shape)
			const change = util.onTranslateEnd?.(shape, current)
			if (change) {
				changes.push(change)
			}
		})

		if (changes.length > 0) {
			this.editor.updateShapes(changes)
		}
	}

	protected handleChange() {
		const { movingShapes } = this.snapshot

		const changes: TLShapePartial[] = []

		movingShapes.forEach((shape) => {
			const current = this.editor.getShape(shape.id)!
			const util = this.editor.getShapeUtil(shape)
			const change = util.onTranslate?.(shape, current)
			if (change) {
				changes.push(change)
			}
		})

		if (changes.length > 0) {
			this.editor.updateShapes(changes)
		}
	}

	protected updateShapes() {
		const { snapshot } = this
		this.dragAndDropManager.updateDroppingNode(snapshot.movingShapes, this.updateParentTransforms)

		moveShapesToPoint({
			editor: this.editor,
			shapeSnapshots: snapshot.shapeSnapshots,
			averagePagePoint: snapshot.averagePagePoint,
			initialSelectionPageBounds: snapshot.initialPageBounds,
			initialSelectionSnapPoints: snapshot.initialSnapPoints,
		})

		this.handleChange()
	}

	protected updateParentTransforms = () => {
		const {
			editor,
			snapshot: { shapeSnapshots },
		} = this
		const movingShapes: TLShape[] = []

		shapeSnapshots.forEach((shapeSnapshot) => {
			const shape = editor.getShape(shapeSnapshot.shape.id)
			if (!shape) return null
			movingShapes.push(shape)

			const parentTransform = isPageId(shape.parentId)
				? null
				: Mat.Inverse(editor.getShapePageTransform(shape.parentId)!)

			shapeSnapshot.parentTransform = parentTransform
		})
	}
}

function getTranslatingSnapshot(editor: Editor) {
	const movingShapes: TLShape[] = []
	const pagePoints: Vec[] = []

	const shapeSnapshots = compact(
		editor.getSelectedShapeIds().map((id): null | MovingShapeSnapshot => {
			const shape = editor.getShape(id)
			if (!shape) return null
			movingShapes.push(shape)

			const pagePoint = editor.getShapePageTransform(id)!.point()
			if (!pagePoint) return null
			pagePoints.push(pagePoint)

			const parentTransform = PageRecordType.isId(shape.parentId)
				? null
				: Mat.Inverse(editor.getShapePageTransform(shape.parentId)!)

			return {
				shape,
				pagePoint,
				parentTransform,
			}
		})
	)

	let initialSnapPoints: BoundsSnapPoint[] = []
	if (editor.getSelectedShapeIds().length === 1) {
		initialSnapPoints = editor.snaps.shapeBounds.getSnapPoints(editor.getSelectedShapeIds()[0])!
	} else {
		const selectionPageBounds = editor.getSelectionPageBounds()
		if (selectionPageBounds) {
			initialSnapPoints = selectionPageBounds.cornersAndCenter.map((p, i) => ({
				id: 'selection:' + i,
				x: p.x,
				y: p.y,
			}))
		}
	}

	return {
		averagePagePoint: Vec.Average(pagePoints),
		movingShapes,
		shapeSnapshots,
		initialPageBounds: editor.getSelectionPageBounds()!,
		initialSnapPoints,
	}
}

export type TranslatingSnapshot = ReturnType<typeof getTranslatingSnapshot>

export interface MovingShapeSnapshot {
	shape: TLShape
	pagePoint: Vec
	parentTransform: MatModel | null
}

export function moveShapesToPoint({
	editor,
	shapeSnapshots: snapshots,
	averagePagePoint,
	initialSelectionPageBounds,
	initialSelectionSnapPoints,
}: {
	editor: Editor
	shapeSnapshots: MovingShapeSnapshot[]
	averagePagePoint: Vec
	initialSelectionPageBounds: Box
	initialSelectionSnapPoints: BoundsSnapPoint[]
}) {
	const { inputs } = editor

	const isGridMode = editor.getInstanceState().isGridMode

	const gridSize = editor.getDocumentSettings().gridSize

	const delta = Vec.Sub(inputs.currentPagePoint, inputs.originPagePoint)

	const flatten: 'x' | 'y' | null = editor.inputs.shiftKey
		? Math.abs(delta.x) < Math.abs(delta.y)
			? 'x'
			: 'y'
		: null

	if (flatten === 'x') {
		delta.x = 0
	} else if (flatten === 'y') {
		delta.y = 0
	}

	// Provisional snapping
	editor.snaps.clearIndicators()

	const shouldSnap =
		(editor.user.getIsSnapMode() ? !inputs.ctrlKey : inputs.ctrlKey) &&
		editor.inputs.pointerVelocity.len() < 0.5 // ...and if the user is not dragging fast

	if (shouldSnap) {
		const { nudge } = editor.snaps.shapeBounds.snapTranslateShapes({
			dragDelta: delta,
			initialSelectionPageBounds,
			lockedAxis: flatten,
			initialSelectionSnapPoints,
		})

		delta.add(nudge)
	}

	const averageSnappedPoint = Vec.Add(averagePagePoint, delta)

	if (isGridMode && !inputs.ctrlKey) {
		averageSnappedPoint.snapToGrid(gridSize)
	}

	const averageSnap = Vec.Sub(averageSnappedPoint, averagePagePoint)

	editor.updateShapes(
		compact(
			snapshots.map(({ shape, pagePoint, parentTransform }): TLShapePartial | null => {
				const newPagePoint = Vec.Add(pagePoint, averageSnap)
				const newLocalPoint = parentTransform
					? Mat.applyToPoint(parentTransform, newPagePoint)
					: newPagePoint

				return {
					id: shape.id,
					type: shape.type,
					x: newLocalPoint.x,
					y: newLocalPoint.y,
				}
			})
		),
		{ squashing: true }
	)
}<|MERGE_RESOLUTION|>--- conflicted
+++ resolved
@@ -107,13 +107,8 @@
 		}
 	}
 
-<<<<<<< HEAD
 	override onThrottledPointerMove = () => {
 		this.updateShapes()
-=======
-	override onPointerMove = () => {
-		this.isDirty = true
->>>>>>> b5aff00c
 	}
 
 	override onKeyDown = () => {
