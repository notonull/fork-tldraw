import {
	BoundsSnapPoint,
	Editor,
	Mat,
	MatModel,
	PageRecordType,
	StateNode,
	TLNoteShape,
	TLPointerEventInfo,
	TLShape,
	TLShapePartial,
	TLTickEventInfo,
	Vec,
	bind,
	compact,
	isPageId,
} from '@tldraw/editor'
import {
	NOTE_ADJACENT_POSITION_SNAP_RADIUS,
	NOTE_CENTER_OFFSET,
	getAvailableNoteAdjacentPositions,
} from '../../../shapes/note/noteHelpers'
import { DragAndDropManager } from '../DragAndDropManager'
import { kickoutOccludedShapes } from '../selectHelpers'

export type TranslatingInfo = TLPointerEventInfo & {
	target: 'shape'
	isCreating?: boolean
	creatingMarkId?: string
	onCreate?(): void
	didStartInPit?: boolean
	onInteractionEnd?: string
}

export class Translating extends StateNode {
	static override id = 'translating'

<<<<<<< HEAD
	info = {} as TLPointerEventInfo & {
		target: 'shape'
		isCreating?: boolean
		onCreate?: () => void
		onInteractionEnd?: string
	}
=======
	info = {} as TranslatingInfo
>>>>>>> f60bb7b7

	selectionSnapshot: TranslatingSnapshot = {} as any

	snapshot: TranslatingSnapshot = {} as any

	markId = ''

	isCloning = false
	isCreating = false
	onCreate(_shape: TLShape | null): void {
		return
	}

	dragAndDropManager = new DragAndDropManager(this.editor)

	override onEnter(info: TranslatingInfo) {
		const { isCreating = false, creatingMarkId, onCreate = () => void null } = info

		if (!this.editor.getSelectedShapeIds()?.length) {
			this.parent.transition('idle')
			return
		}

		this.info = info
		this.parent.setCurrentToolIdMask(info.onInteractionEnd)
		this.isCreating = isCreating

		this.markId = ''

		if (isCreating) {
			if (creatingMarkId) {
				this.markId = creatingMarkId
			} else {
				// handle legacy implicit `creating:{shapeId}` marks
				const markId = this.editor.getMarkIdMatching(
					`creating:${this.editor.getOnlySelectedShapeId()}`
				)
				if (markId) {
					this.markId = markId
				}
			}
		} else {
			this.markId = this.editor.markHistoryStoppingPoint('translating')
		}

		this.onCreate = onCreate

		this.isCloning = false
		this.info = info

		this.editor.setCursor({ type: 'move', rotation: 0 })
		this.selectionSnapshot = getTranslatingSnapshot(this.editor)

		// Don't clone on create; otherwise clone on altKey
		if (!this.isCreating) {
			if (this.editor.inputs.altKey) {
				this.startCloning()
				return
			}
		}

		this.snapshot = this.selectionSnapshot
		this.handleStart()
		this.updateShapes()
	}

	override onExit() {
		this.parent.setCurrentToolIdMask(undefined)
		this.selectionSnapshot = {} as any
		this.snapshot = {} as any
		this.editor.snaps.clearIndicators()
		this.editor.setCursor({ type: 'default', rotation: 0 })
		this.dragAndDropManager.clear()
	}

	override onTick({ elapsed }: TLTickEventInfo) {
		const { editor } = this
		this.dragAndDropManager.updateDroppingNode(
			this.snapshot.movingShapes,
			this.updateParentTransforms
		)
		editor.edgeScrollManager.updateEdgeScrolling(elapsed)
	}

	override onPointerMove() {
		this.updateShapes()
	}

	override onKeyDown() {
		if (this.editor.inputs.altKey && !this.isCloning) {
			this.startCloning()
			return
		}

		// need to update in case user pressed a different modifier key
		this.updateShapes()
	}

	override onKeyUp() {
		if (!this.editor.inputs.altKey && this.isCloning) {
			this.stopCloning()
			return
		}

		// need to update in case user pressed a different modifier key
		this.updateShapes()
	}

	override onPointerUp() {
		this.complete()
	}

	override onComplete() {
		this.complete()
	}

	override onCancel() {
		this.cancel()
	}

	protected startCloning() {
		if (this.isCreating) return

		this.isCloning = true
		this.reset()
		this.markId = this.editor.markHistoryStoppingPoint('translate cloning')

		this.editor.duplicateShapes(Array.from(this.editor.getSelectedShapeIds()))

		this.snapshot = getTranslatingSnapshot(this.editor)
		this.handleStart()
		this.updateShapes()
	}

	protected stopCloning() {
		this.isCloning = false
		this.snapshot = this.selectionSnapshot
		this.reset()
		this.markId = this.editor.markHistoryStoppingPoint('translate')
		this.updateShapes()
	}

	reset() {
		this.editor.bailToMark(this.markId)
	}

	protected complete() {
		this.updateShapes()
		this.dragAndDropManager.dropShapes(this.snapshot.movingShapes)
		kickoutOccludedShapes(
			this.editor,
			this.snapshot.movingShapes.map((s) => s.id)
		)
		this.handleEnd()

		if (this.editor.getInstanceState().isToolLocked && this.info.onInteractionEnd) {
			this.editor.setCurrentTool(this.info.onInteractionEnd)
		} else {
			if (this.isCreating) {
				this.onCreate?.(this.editor.getOnlySelectedShape())
			} else {
				this.parent.transition('idle')
			}
		}
	}

	private cancel() {
		this.reset()
		if (this.info.onInteractionEnd) {
			this.editor.setCurrentTool(this.info.onInteractionEnd)
		} else {
			this.parent.transition('idle', this.info)
		}
	}

	protected handleStart() {
		const { movingShapes } = this.snapshot

		const changes: TLShapePartial[] = []

		movingShapes.forEach((shape) => {
			const util = this.editor.getShapeUtil(shape)
			const change = util.onTranslateStart?.(shape)
			if (change) {
				changes.push(change)
			}
		})

		if (changes.length > 0) {
			this.editor.updateShapes(changes)
		}

		this.editor.setHoveredShape(null)
	}

	protected handleEnd() {
		const { movingShapes } = this.snapshot

		if (this.isCloning && movingShapes.length > 0) {
			const currentAveragePagePoint = Vec.Average(
				movingShapes.map((s) => this.editor.getShapePageTransform(s.id)!.point())
			)
			const offset = Vec.Sub(currentAveragePagePoint, this.selectionSnapshot.averagePagePoint)
			if (!Vec.IsNaN(offset)) {
				this.editor.updateInstanceState({
					duplicateProps: {
						shapeIds: movingShapes.map((s) => s.id),
						offset: { x: offset.x, y: offset.y },
					},
				})
			}
		}

		const changes: TLShapePartial[] = []

		movingShapes.forEach((shape) => {
			const current = this.editor.getShape(shape.id)!
			const util = this.editor.getShapeUtil(shape)
			const change = util.onTranslateEnd?.(shape, current)
			if (change) {
				changes.push(change)
			}
		})

		if (changes.length > 0) {
			this.editor.updateShapes(changes)
		}
	}

	protected updateShapes() {
		const { snapshot } = this

		this.dragAndDropManager.updateDroppingNode(snapshot.movingShapes, this.updateParentTransforms)

		moveShapesToPoint({
			editor: this.editor,
			snapshot,
		})

		const { movingShapes } = snapshot

		const changes: TLShapePartial[] = []

		movingShapes.forEach((shape) => {
			const current = this.editor.getShape(shape.id)!
			const util = this.editor.getShapeUtil(shape)
			const change = util.onTranslate?.(shape, current)
			if (change) {
				changes.push(change)
			}
		})

		if (changes.length > 0) {
			this.editor.updateShapes(changes)
		}
	}

	@bind
	protected updateParentTransforms() {
		const {
			editor,
			snapshot: { shapeSnapshots },
		} = this
		const movingShapes: TLShape[] = []

		shapeSnapshots.forEach((shapeSnapshot) => {
			const shape = editor.getShape(shapeSnapshot.shape.id)
			if (!shape) return null
			movingShapes.push(shape)

			const parentTransform = isPageId(shape.parentId)
				? null
				: Mat.Inverse(editor.getShapePageTransform(shape.parentId)!)

			shapeSnapshot.parentTransform = parentTransform
		})
	}
}

function getTranslatingSnapshot(editor: Editor) {
	const movingShapes: TLShape[] = []
	const pagePoints: Vec[] = []

	const selectedShapeIds = editor.getSelectedShapeIds()
	const shapeSnapshots = compact(
		selectedShapeIds.map((id): null | MovingShapeSnapshot => {
			const shape = editor.getShape(id)
			if (!shape) return null
			movingShapes.push(shape)

			const pageTransform = editor.getShapePageTransform(id)
			const pagePoint = pageTransform.point()
			const pageRotation = pageTransform.rotation()

			pagePoints.push(pagePoint)

			const parentTransform = PageRecordType.isId(shape.parentId)
				? null
				: Mat.Inverse(editor.getShapePageTransform(shape.parentId)!)

			return {
				shape,
				pagePoint,
				pageRotation,
				parentTransform,
			}
		})
	)

	const onlySelectedShape = editor.getOnlySelectedShape()

	let initialSnapPoints: BoundsSnapPoint[] = []

	if (onlySelectedShape) {
		initialSnapPoints = editor.snaps.shapeBounds.getSnapPoints(onlySelectedShape.id)!
	} else {
		const selectionPageBounds = editor.getSelectionPageBounds()
		if (selectionPageBounds) {
			initialSnapPoints = selectionPageBounds.cornersAndCenter.map((p, i) => ({
				id: 'selection:' + i,
				x: p.x,
				y: p.y,
			}))
		}
	}

	let noteAdjacentPositions: Vec[] | undefined
	let noteSnapshot: (MovingShapeSnapshot & { shape: TLNoteShape }) | undefined

	const { originPagePoint } = editor.inputs

	const allHoveredNotes = shapeSnapshots.filter(
		(s) =>
			editor.isShapeOfType<TLNoteShape>(s.shape, 'note') &&
			editor.isPointInShape(s.shape, originPagePoint)
	) as (MovingShapeSnapshot & { shape: TLNoteShape })[]

	if (allHoveredNotes.length === 0) {
		// noop
	} else if (allHoveredNotes.length === 1) {
		// just one, easy
		noteSnapshot = allHoveredNotes[0]
	} else {
		// More than one under the cursor, so we need to find the highest shape in z-order
		const allShapesSorted = editor.getCurrentPageShapesSorted()
		noteSnapshot = allHoveredNotes
			.map((s) => ({
				snapshot: s,
				index: allShapesSorted.findIndex((shape) => shape.id === s.shape.id),
			}))
			.sort((a, b) => b.index - a.index)[0]?.snapshot // highest up first
	}

	if (noteSnapshot) {
		noteAdjacentPositions = getAvailableNoteAdjacentPositions(
			editor,
			noteSnapshot.pageRotation,
			noteSnapshot.shape.props.scale,
			noteSnapshot.shape.props.growY ?? 0
		)
	}

	return {
		averagePagePoint: Vec.Average(pagePoints),
		movingShapes,
		shapeSnapshots,
		initialPageBounds: editor.getSelectionPageBounds()!,
		initialSnapPoints,
		noteAdjacentPositions,
		noteSnapshot,
	}
}

export type TranslatingSnapshot = ReturnType<typeof getTranslatingSnapshot>

export interface MovingShapeSnapshot {
	shape: TLShape
	pagePoint: Vec
	pageRotation: number
	parentTransform: MatModel | null
}

export function moveShapesToPoint({
	editor,
	snapshot,
}: {
	editor: Editor
	snapshot: TranslatingSnapshot
}) {
	const { inputs } = editor

	const {
		noteSnapshot,
		noteAdjacentPositions,
		initialPageBounds,
		initialSnapPoints,
		shapeSnapshots,
		averagePagePoint,
	} = snapshot

	const isGridMode = editor.getInstanceState().isGridMode

	const gridSize = editor.getDocumentSettings().gridSize

	const delta = Vec.Sub(inputs.currentPagePoint, inputs.originPagePoint)

	const flatten: 'x' | 'y' | null = editor.inputs.shiftKey
		? Math.abs(delta.x) < Math.abs(delta.y)
			? 'x'
			: 'y'
		: null

	if (flatten === 'x') {
		delta.x = 0
	} else if (flatten === 'y') {
		delta.y = 0
	}

	// Provisional snapping
	editor.snaps.clearIndicators()

	// If the user isn't moving super quick
	const isSnapping = editor.user.getIsSnapMode() ? !inputs.ctrlKey : inputs.ctrlKey
	if (isSnapping && editor.inputs.pointerVelocity.len() < 0.5) {
		// snapping
		const { nudge } = editor.snaps.shapeBounds.snapTranslateShapes({
			dragDelta: delta,
			initialSelectionPageBounds: initialPageBounds,
			lockedAxis: flatten,
			initialSelectionSnapPoints: initialSnapPoints,
		})

		delta.add(nudge)
	} else {
		// for sticky notes, snap to grid position next to other notes
		if (noteSnapshot && noteAdjacentPositions) {
			const { scale } = noteSnapshot.shape.props
			const pageCenter = noteSnapshot.pagePoint
				.clone()
				.add(delta)
				// use the middle of the note, disregarding extra height
				.add(NOTE_CENTER_OFFSET.clone().mul(scale).rot(noteSnapshot.pageRotation))

			// Find the pit with the center closest to the put center
			let min = NOTE_ADJACENT_POSITION_SNAP_RADIUS / editor.getZoomLevel() // in screen space
			let offset = new Vec(0, 0)
			for (const pit of noteAdjacentPositions) {
				// We've already filtered pits with the same page rotation
				const deltaToPit = Vec.Sub(pageCenter, pit)
				const dist = deltaToPit.len()
				if (dist < min) {
					min = dist
					offset = deltaToPit
				}
			}

			delta.sub(offset)
		}
	}

	const averageSnappedPoint = Vec.Add(averagePagePoint, delta)

	if (isGridMode && !inputs.ctrlKey) {
		averageSnappedPoint.snapToGrid(gridSize)
	}

	const averageSnap = Vec.Sub(averageSnappedPoint, averagePagePoint)

	editor.updateShapes(
		compact(
			shapeSnapshots.map(({ shape, pagePoint, parentTransform }): TLShapePartial | null => {
				const newPagePoint = Vec.Add(pagePoint, averageSnap)

				const newLocalPoint = parentTransform
					? Mat.applyToPoint(parentTransform, newPagePoint)
					: newPagePoint

				return {
					id: shape.id,
					type: shape.type,
					x: newLocalPoint.x,
					y: newLocalPoint.y,
				}
			})
		)
	)
}<|MERGE_RESOLUTION|>--- conflicted
+++ resolved
@@ -34,17 +34,7 @@
 
 export class Translating extends StateNode {
 	static override id = 'translating'
-
-<<<<<<< HEAD
-	info = {} as TLPointerEventInfo & {
-		target: 'shape'
-		isCreating?: boolean
-		onCreate?: () => void
-		onInteractionEnd?: string
-	}
-=======
 	info = {} as TranslatingInfo
->>>>>>> f60bb7b7
 
 	selectionSnapshot: TranslatingSnapshot = {} as any
 
