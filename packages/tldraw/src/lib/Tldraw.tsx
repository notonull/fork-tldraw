--- conflicted
+++ resolved
@@ -1,4 +1,3 @@
-<<<<<<< HEAD
 import {
 	DEFAULT_SHAPE_UTILS,
 	DEFAULT_TOOLS,
@@ -7,18 +6,8 @@
 	TldrawEditorProps,
 	createDefaultTldrawEditorStore,
 } from '@tldraw/editor'
-import {
-	DEFAULT_DOCUMENT_NAME,
-	TAB_ID,
-	getUserData,
-	useLocalSyncClient,
-} from '@tldraw/tlsync-client'
+import { DEFAULT_DOCUMENT_NAME, TAB_ID, useLocalSyncClient } from '@tldraw/tlsync-client'
 import { TldrawContextMenu, TldrawUi, TldrawUiContextProviderProps } from '@tldraw/ui'
-=======
-import { Canvas, TldrawEditor, TldrawEditorConfig, TldrawEditorProps } from '@tldraw/editor'
-import { DEFAULT_DOCUMENT_NAME, TAB_ID, useLocalSyncClient } from '@tldraw/tlsync-client'
-import { ContextMenu, TldrawUi, TldrawUiContextProviderProps } from '@tldraw/ui'
->>>>>>> 042edeb4
 import { useMemo } from 'react'
 
 /** @public */
@@ -39,32 +28,15 @@
 		...rest
 	} = props
 
-<<<<<<< HEAD
-	const userData = getUserData()
-
-	const _userId = userId ?? userData.id
-
-	const _store = useMemo(
-		() => createDefaultTldrawEditorStore({ userId: _userId, instanceId }),
-		[instanceId, _userId]
-	)
+	const _store = useMemo(() => createDefaultTldrawEditorStore({ instanceId }), [instanceId])
 
 	const syncedStore = useLocalSyncClient({
 		instanceId,
-		userId: _userId,
 		store: _store,
-=======
-	const _config = useMemo(() => config ?? new TldrawEditorConfig(), [config])
-
-	const syncedStore = useLocalSyncClient({
-		instanceId,
-		config: _config,
->>>>>>> 042edeb4
 		universalPersistenceKey: persistenceKey,
 	})
 
 	return (
-<<<<<<< HEAD
 		<TldrawEditor
 			{...rest}
 			instanceId={instanceId}
@@ -73,9 +45,6 @@
 			tools={DEFAULT_TOOLS}
 			shapes={DEFAULT_SHAPE_UTILS}
 		>
-=======
-		<TldrawEditor {...rest} instanceId={instanceId} store={syncedStore} config={_config}>
->>>>>>> 042edeb4
 			<TldrawUi {...rest}>
 				<TldrawContextMenu>
 					<TldrawCanvas />
