/* eslint-disable react-hooks/rules-of-hooks */
import {
	Box,
	Editor,
	Rectangle2d,
	ShapeUtil,
	SvgExportContext,
	TLOnEditEndHandler,
	TLOnResizeHandler,
	TLShapeId,
	TLShapeUtilFlag,
	TLTextShape,
	Vec,
	WeakCache,
	getDefaultColorTheme,
	preventDefault,
	textShapeMigrations,
	textShapeProps,
	toDomPrecision,
	useEditor,
	useEditorComponents,
} from '@tldraw/editor'
import { useCallback } from 'react'
import { SvgTextLabel } from '../shared/SvgTextLabel'
import { TextHelpers } from '../shared/TextHelpers'
import { FONT_FAMILIES, FONT_SIZES, TEXT_PROPS } from '../shared/default-shape-constants'
import { getFontDefForExport } from '../shared/defaultStyleDefs'
import { resizeScaled } from '../shared/resizeScaled'
import { useDefaultColorTheme } from '../shared/useDefaultColorTheme'

const sizeCache = new WeakCache<TLTextShape['props'], { height: number; width: number }>()

/** @public */
export class TextShapeUtil extends ShapeUtil<TLTextShape> {
	static override type = 'text' as const
	static override props = textShapeProps
	static override migrations = textShapeMigrations

	getDefaultProps(): TLTextShape['props'] {
		return {
			color: 'black',
			size: 'm',
			w: 8,
			text: '',
			font: 'draw',
			textAlign: 'start',
			autoSize: true,
			scale: 1,
		}
	}

	getMinDimensions(shape: TLTextShape) {
		return sizeCache.get(shape.props, (props) => getTextSize(this.editor, props))
	}

	getGeometry(shape: TLTextShape) {
		const { scale } = shape.props
		const { width, height } = this.getMinDimensions(shape)!
		return new Rectangle2d({
			width: width * scale,
			height: height * scale,
			isFilled: true,
			isLabel: true,
		})
	}

	override canEdit = () => true

	override isAspectRatioLocked: TLShapeUtilFlag<TLTextShape> = () => true // WAIT NO THIS IS HARD CODED IN THE RESIZE HANDLER

	component(shape: TLTextShape) {
		const {
			id,
			props: { font, size, text, color, scale, textAlign },
		} = shape

		const { width, height } = this.getMinDimensions(shape)
		const isSelected = shape.id === this.editor.getOnlySelectedShapeId()
		const theme = useDefaultColorTheme()
		const handleKeyDown = useTextShapeKeydownHandler(id)

		const { TextLabel } = useEditorComponents()

		return (
			TextLabel && (
				<TextLabel
					id={id}
					classNamePrefix="tl-text-shape"
					type="text"
					font={font}
					fontSize={FONT_SIZES[size]}
					lineHeight={TEXT_PROPS.lineHeight}
					align={textAlign}
					verticalAlign="middle"
					text={text}
					labelColor={theme[color].solid}
					isSelected={isSelected}
					textWidth={width}
					textHeight={height}
					style={{
						transform: `scale(${scale})`,
						transformOrigin: 'top left',
					}}
					wrap
					onKeyDown={handleKeyDown}
				/>
			)
		)
	}

	indicator(shape: TLTextShape) {
		const bounds = this.editor.getShapeGeometry(shape).bounds
		/* eslint-disable-next-line react-hooks/rules-of-hooks */
		const editor = useEditor()
		if (shape.props.autoSize && editor.getEditingShapeId() === shape.id) return null
		return <rect width={toDomPrecision(bounds.width)} height={toDomPrecision(bounds.height)} />
	}

	override toSvg(shape: TLTextShape, ctx: SvgExportContext) {
		ctx.addExportDef(getFontDefForExport(shape.props.font))
		if (shape.props.text) ctx.addExportDef(getFontDefForExport(shape.props.font))

		const bounds = this.editor.getShapeGeometry(shape).bounds
		const width = bounds.width / (shape.props.scale ?? 1)
		const height = bounds.height / (shape.props.scale ?? 1)

		const theme = getDefaultColorTheme(ctx)

		return (
			<SvgTextLabel
				fontSize={FONT_SIZES[shape.props.size]}
				font={shape.props.font}
				align={shape.props.textAlign}
				verticalAlign="middle"
				text={shape.props.text}
				labelColor={theme[shape.props.color].solid}
				bounds={new Box(0, 0, width, height)}
				padding={0}
			/>
		)
	}

	override onResize: TLOnResizeHandler<TLTextShape> = (shape, info) => {
		const { newPoint, initialBounds, initialShape, scaleX, handle } = info

		if (info.mode === 'scale_shape' || (handle !== 'right' && handle !== 'left')) {
			return {
				id: shape.id,
				type: shape.type,
				...resizeScaled(shape, info),
			}
		} else {
			const nextWidth = Math.max(1, Math.abs(initialBounds.width * scaleX))
			const { x, y } =
				scaleX < 0 ? Vec.Sub(newPoint, Vec.FromAngle(shape.rotation).mul(nextWidth)) : newPoint

			return {
				id: shape.id,
				type: shape.type,
				x,
				y,
				props: {
					w: nextWidth / initialShape.props.scale,
					autoSize: false,
				},
			}
		}
	}

	override onEditEnd: TLOnEditEndHandler<TLTextShape> = (shape) => {
		const {
			id,
			type,
			props: { text },
		} = shape

		const trimmedText = shape.props.text.trimEnd()

		if (trimmedText.length === 0) {
			this.editor.deleteShapes([shape.id])
		} else {
			if (trimmedText !== shape.props.text) {
				this.editor.updateShapes([
					{
						id,
						type,
						props: {
							text: text.trimEnd(),
						},
					},
				])
			}
		}
	}

	override onBeforeUpdate = (prev: TLTextShape, next: TLTextShape) => {
		if (!next.props.autoSize) return

		const styleDidChange =
			prev.props.size !== next.props.size ||
			prev.props.textAlign !== next.props.textAlign ||
			prev.props.font !== next.props.font ||
			(prev.props.scale !== 1 && next.props.scale === 1)

		const textDidChange = prev.props.text !== next.props.text

		// Only update position if either changed
		if (!styleDidChange && !textDidChange) return

		// Might return a cached value for the bounds
		const boundsA = this.getMinDimensions(prev)

		// Will always be a fresh call to getTextSize
		const boundsB = getTextSize(this.editor, next.props)

		const wA = boundsA.width * prev.props.scale
		const hA = boundsA.height * prev.props.scale
		const wB = boundsB.width * next.props.scale
		const hB = boundsB.height * next.props.scale

		let delta: Vec | undefined

		switch (next.props.textAlign) {
			case 'middle': {
				delta = new Vec((wB - wA) / 2, textDidChange ? 0 : (hB - hA) / 2)
				break
			}
			case 'end': {
				delta = new Vec(wB - wA, textDidChange ? 0 : (hB - hA) / 2)
				break
			}
			default: {
				if (textDidChange) break
				delta = new Vec(0, (hB - hA) / 2)
				break
			}
		}

		if (delta) {
			// account for shape rotation when writing text:
			delta.rot(next.rotation)
			const { x, y } = next
			return {
				...next,
				x: x - delta.x,
				y: y - delta.y,
				props: { ...next.props, w: wB },
			}
		} else {
			return {
				...next,
				props: { ...next.props, w: wB },
			}
		}
	}

	// 	todo: The edge doubleclicking feels like a mistake more often than
	//  not, especially on multiline text. Removed June 16 2024

	// override onDoubleClickEdge = (shape: TLTextShape) => {
	// 	// If the shape has a fixed width, set it to autoSize.
	// 	if (!shape.props.autoSize) {
	// 		return {
	// 			id: shape.id,
	// 			type: shape.type,
	// 			props: {
	// 				autoSize: true,
	// 			},
	// 		}
	// 	}
	// 	// If the shape is scaled, reset the scale to 1.
	// 	if (shape.props.scale !== 1) {
	// 		return {
	// 			id: shape.id,
	// 			type: shape.type,
	// 			props: {
	// 				scale: 1,
	// 			},
	// 		}
	// 	}
	// }
}

function getTextSize(editor: Editor, props: TLTextShape['props']) {
	const { font, text, autoSize, size, w } = props

	const minWidth = autoSize ? 16 : Math.max(16, w)
	const fontSize = FONT_SIZES[size]

	const cw = autoSize
		? null
		: // `measure` floors the number so we need to do the same here to avoid issues.
			Math.floor(Math.max(minWidth, w))

	const result = editor.textMeasure.measure(text, {
		...TEXT_PROPS,
		fontFamily: FONT_FAMILIES[font],
		fontSize: fontSize,
		maxWidth: cw,
	})

<<<<<<< HEAD
	// // If we're autosizing the `measure` will essentially `Math.floor`
	// // the numbers so `19` rather than `19.3`, this means we must +1 to
	// // whatever we get to avoid wrapping.
=======
	// If we're autosizing the measureText will essentially `Math.floor`
	// the numbers so `19` rather than `19.3`, this means we must +1 to
	// whatever we get to avoid wrapping.
>>>>>>> 0e32999f
	if (autoSize) {
		result.w += 1
	}

	return {
		width: Math.max(minWidth, result.w),
		height: Math.max(fontSize, result.h),
	}
}

function useTextShapeKeydownHandler(id: TLShapeId) {
	const editor = useEditor()

	return useCallback(
		(e: React.KeyboardEvent<HTMLTextAreaElement>) => {
			if (editor.getEditingShapeId() !== id) return

			switch (e.key) {
				case 'Enter': {
					if (e.ctrlKey || e.metaKey) {
						editor.complete()
					}
					break
				}
				case 'Tab': {
					preventDefault(e)
					if (e.shiftKey) {
						TextHelpers.unindent(e.currentTarget)
					} else {
						TextHelpers.indent(e.currentTarget)
					}
					break
				}
			}
		},
		[editor, id]
	)
}<|MERGE_RESOLUTION|>--- conflicted
+++ resolved
@@ -299,15 +299,9 @@
 		maxWidth: cw,
 	})
 
-<<<<<<< HEAD
-	// // If we're autosizing the `measure` will essentially `Math.floor`
-	// // the numbers so `19` rather than `19.3`, this means we must +1 to
-	// // whatever we get to avoid wrapping.
-=======
-	// If we're autosizing the measureText will essentially `Math.floor`
+	// If we're autosizing the `measure` will essentially `Math.floor`
 	// the numbers so `19` rather than `19.3`, this means we must +1 to
 	// whatever we get to avoid wrapping.
->>>>>>> 0e32999f
 	if (autoSize) {
 		result.w += 1
 	}
