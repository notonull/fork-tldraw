--- conflicted
+++ resolved
@@ -1,3 +1,4 @@
+/* eslint-disable react-hooks/rules-of-hooks */
 import {
 	Box,
 	Editor,
@@ -22,11 +23,7 @@
 import { useCallback } from 'react'
 import { useDefaultColorTheme } from '../shared/ShapeFill'
 import { SvgTextLabel } from '../shared/SvgTextLabel'
-<<<<<<< HEAD
-=======
 import { TextHelpers } from '../shared/TextHelpers'
-import { TextLabel } from '../shared/TextLabel'
->>>>>>> d2d3e582
 import { FONT_FAMILIES, FONT_SIZES, TEXT_PROPS } from '../shared/default-shape-constants'
 import { getFontDefForExport } from '../shared/defaultStyleDefs'
 import { resizeScaled } from '../shared/resizeScaled'
@@ -82,57 +79,32 @@
 		const theme = useDefaultColorTheme()
 		const handleKeyDown = useTextShapeKeydownHandler(id)
 
-		/* eslint-disable-next-line react-hooks/rules-of-hooks */
 		const { TextLabel } = useEditorComponents()
 
 		return (
-<<<<<<< HEAD
-			<HTMLContainer id={shape.id}>
-				{TextLabel && (
-					<TextLabel
-						id={id}
-						classNamePrefix="tl-text-shape"
-						type="text"
-						font={font}
-						fontSize={FONT_SIZES[size]}
-						lineHeight={TEXT_PROPS.lineHeight}
-						align={align}
-						verticalAlign="middle"
-						text={text}
-						labelColor={color}
-						textWidth={width}
-						textHeight={height}
-						style={{
-							transform: `scale(${scale})`,
-							transformOrigin: 'top left',
-						}}
-						wrap
-					/>
-				)}
-			</HTMLContainer>
-=======
-			<TextLabel
-				id={id}
-				classNamePrefix="tl-text-shape"
-				type="text"
-				font={font}
-				fontSize={FONT_SIZES[size]}
-				lineHeight={TEXT_PROPS.lineHeight}
-				align={textAlign}
-				verticalAlign="middle"
-				text={text}
-				labelColor={theme[color].solid}
-				isSelected={isSelected}
-				textWidth={width}
-				textHeight={height}
-				style={{
-					transform: `scale(${scale})`,
-					transformOrigin: 'top left',
-				}}
-				wrap
-				onKeyDown={handleKeyDown}
-			/>
->>>>>>> d2d3e582
+			TextLabel && (
+				<TextLabel
+					id={id}
+					classNamePrefix="tl-text-shape"
+					type="text"
+					font={font}
+					fontSize={FONT_SIZES[size]}
+					lineHeight={TEXT_PROPS.lineHeight}
+					align={textAlign}
+					verticalAlign="middle"
+					text={text}
+					labelColor={theme[color].solid}
+					isSelected={isSelected}
+					textWidth={width}
+					textHeight={height}
+					style={{
+						transform: `scale(${scale})`,
+						transformOrigin: 'top left',
+					}}
+					wrap
+					onKeyDown={handleKeyDown}
+				/>
+			)
 		)
 	}
 
