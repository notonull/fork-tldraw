/* eslint-disable react-hooks/rules-of-hooks */
import {
	Box,
	Editor,
	Rectangle2d,
	ShapeUtil,
	SvgExportContext,
	TLResizeInfo,
	TLShapeId,
	TLTextShape,
	Vec,
	WeakCache,
	getDefaultColorTheme,
<<<<<<< HEAD
=======
	preventDefault,
	resizeScaled,
>>>>>>> d0d3a3c3
	textShapeMigrations,
	textShapeProps,
	toDomPrecision,
	toRichText,
	useEditor,
} from '@tldraw/editor'
import isEqual from 'lodash.isequal'
import { useCallback } from 'react'
import {
	renderHtmlFromRichTextForMeasurement,
	renderPlaintextFromRichText,
} from '../../utils/text/richText'
import { RichTextLabel, RichTextSVG } from '../shared/RichTextLabel'
import { FONT_FAMILIES, FONT_SIZES, TEXT_PROPS } from '../shared/default-shape-constants'
<<<<<<< HEAD
import { getFontDefForExport, getRichTextStylesExport } from '../shared/defaultStyleDefs'
import { resizeScaled } from '../shared/resizeScaled'
=======
import { getFontDefForExport } from '../shared/defaultStyleDefs'
>>>>>>> d0d3a3c3
import { useDefaultColorTheme } from '../shared/useDefaultColorTheme'

const sizeCache = new WeakCache<TLTextShape['props'], { height: number; width: number }>()

/** @public */
export class TextShapeUtil extends ShapeUtil<TLTextShape> {
	static override type = 'text' as const
	static override props = textShapeProps
	static override migrations = textShapeMigrations

	getDefaultProps(): TLTextShape['props'] {
		return {
			color: 'black',
			size: 'm',
			w: 8,
			font: 'draw',
			textAlign: 'start',
			autoSize: true,
			scale: 1,
			richText: toRichText(''),
		}
	}

	getMinDimensions(shape: TLTextShape) {
		return sizeCache.get(shape.props, (props) => getTextSize(this.editor, props))
	}

	getGeometry(shape: TLTextShape) {
		const { scale } = shape.props
		const { width, height } = this.getMinDimensions(shape)!
		return new Rectangle2d({
			width: width * scale,
			height: height * scale,
			isFilled: true,
			isLabel: true,
		})
	}

	override getText(shape: TLTextShape) {
		return renderPlaintextFromRichText(this.editor, shape.props.richText)
	}

	override canEdit() {
		return true
	}

	override isAspectRatioLocked() {
		return true
	} // WAIT NO THIS IS HARD CODED IN THE RESIZE HANDLER

	component(shape: TLTextShape) {
		const {
			id,
			props: { font, size, richText, color, scale, textAlign },
		} = shape

		const { width, height } = this.getMinDimensions(shape)
		const isSelected = shape.id === this.editor.getOnlySelectedShapeId()
		const theme = useDefaultColorTheme()
		const handleKeyDown = useTextShapeKeydownHandler(id)

		return (
			<RichTextLabel
				shapeId={id}
				classNamePrefix="tl-text-shape"
				type="text"
				font={font}
				fontSize={FONT_SIZES[size]}
				lineHeight={TEXT_PROPS.lineHeight}
				align={textAlign}
				verticalAlign="middle"
				richText={richText}
				labelColor={theme[color].solid}
				isSelected={isSelected}
				textWidth={width}
				textHeight={height}
				style={{
					transform: `scale(${scale})`,
					transformOrigin: 'top left',
				}}
				wrap
				onKeyDown={handleKeyDown}
			/>
		)
	}

	indicator(shape: TLTextShape) {
		const bounds = this.editor.getShapeGeometry(shape).bounds
		const editor = useEditor()
		if (shape.props.autoSize && editor.getEditingShapeId() === shape.id) return null
		return <rect width={toDomPrecision(bounds.width)} height={toDomPrecision(bounds.height)} />
	}

	override toSvg(shape: TLTextShape, ctx: SvgExportContext) {
		if (shape.props.richText) {
			ctx.addExportDef(getFontDefForExport(shape.props.font))
		}

		const bounds = this.editor.getShapeGeometry(shape).bounds
		const width = bounds.width / (shape.props.scale ?? 1)
		const height = bounds.height / (shape.props.scale ?? 1)

		const theme = getDefaultColorTheme(ctx)

		const exportBounds = new Box(0, 0, width, height)
		ctx.addExportDef(getRichTextStylesExport())
		return (
			<RichTextSVG
				fontSize={FONT_SIZES[shape.props.size]}
				font={shape.props.font}
				align={shape.props.textAlign}
				verticalAlign="middle"
				richText={shape.props.richText}
				labelColor={theme[shape.props.color].solid}
				bounds={exportBounds}
				padding={0}
			/>
		)
	}

	override onResize(shape: TLTextShape, info: TLResizeInfo<TLTextShape>) {
		const { newPoint, initialBounds, initialShape, scaleX, handle } = info

		if (info.mode === 'scale_shape' || (handle !== 'right' && handle !== 'left')) {
			return {
				id: shape.id,
				type: shape.type,
				...resizeScaled(shape, info),
			}
		} else {
			const nextWidth = Math.max(1, Math.abs(initialBounds.width * scaleX))
			const { x, y } =
				scaleX < 0 ? Vec.Sub(newPoint, Vec.FromAngle(shape.rotation).mul(nextWidth)) : newPoint

			return {
				id: shape.id,
				type: shape.type,
				x,
				y,
				props: {
					w: nextWidth / initialShape.props.scale,
					autoSize: false,
				},
			}
		}
	}

	override onEditEnd(shape: TLTextShape) {
		const trimmedText = renderPlaintextFromRichText(this.editor, shape.props.richText).trimEnd()

		if (trimmedText.length === 0) {
			this.editor.deleteShapes([shape.id])
		}
	}

	override onBeforeUpdate(prev: TLTextShape, next: TLTextShape) {
		if (!next.props.autoSize) return

		const styleDidChange =
			prev.props.size !== next.props.size ||
			prev.props.textAlign !== next.props.textAlign ||
			prev.props.font !== next.props.font ||
			(prev.props.scale !== 1 && next.props.scale === 1)

		const textDidChange = !isEqual(prev.props.richText, next.props.richText)

		// Only update position if either changed
		if (!styleDidChange && !textDidChange) return

		// Might return a cached value for the bounds
		const boundsA = this.getMinDimensions(prev)

		// Will always be a fresh call to getTextSize
		const boundsB = getTextSize(this.editor, next.props)

		const wA = boundsA.width * prev.props.scale
		const hA = boundsA.height * prev.props.scale
		const wB = boundsB.width * next.props.scale
		const hB = boundsB.height * next.props.scale

		let delta: Vec | undefined

		switch (next.props.textAlign) {
			case 'middle': {
				delta = new Vec((wB - wA) / 2, textDidChange ? 0 : (hB - hA) / 2)
				break
			}
			case 'end': {
				delta = new Vec(wB - wA, textDidChange ? 0 : (hB - hA) / 2)
				break
			}
			default: {
				if (textDidChange) break
				delta = new Vec(0, (hB - hA) / 2)
				break
			}
		}

		if (delta) {
			// account for shape rotation when writing text:
			delta.rot(next.rotation)
			const { x, y } = next
			return {
				...next,
				x: x - delta.x,
				y: y - delta.y,
				props: { ...next.props, w: wB },
			}
		} else {
			return {
				...next,
				props: { ...next.props, w: wB },
			}
		}
	}

	// 	todo: The edge doubleclicking feels like a mistake more often than
	//  not, especially on multiline text. Removed June 16 2024

	// override onDoubleClickEdge = (shape: TLTextShape) => {
	// 	// If the shape has a fixed width, set it to autoSize.
	// 	if (!shape.props.autoSize) {
	// 		return {
	// 			id: shape.id,
	// 			type: shape.type,
	// 			props: {
	// 				autoSize: true,
	// 			},
	// 		}
	// 	}
	// 	// If the shape is scaled, reset the scale to 1.
	// 	if (shape.props.scale !== 1) {
	// 		return {
	// 			id: shape.id,
	// 			type: shape.type,
	// 			props: {
	// 				scale: 1,
	// 			},
	// 		}
	// 	}
	// }
}

function getTextSize(editor: Editor, props: TLTextShape['props']) {
	const { font, richText, autoSize, size, w } = props

	const minWidth = autoSize ? 16 : Math.max(16, w)
	const fontSize = FONT_SIZES[size]

	const cw = autoSize
		? null
		: // `measureText` floors the number so we need to do the same here to avoid issues.
			Math.floor(Math.max(minWidth, w))

	const html = renderHtmlFromRichTextForMeasurement(editor, richText)
	const result = editor.textMeasure.measureHtml(html, {
		...TEXT_PROPS,
		fontFamily: FONT_FAMILIES[font],
		fontSize: fontSize,
		maxWidth: cw,
	})

	// If we're autosizing the measureText will essentially `Math.floor`
	// the numbers so `19` rather than `19.3`, this means we must +1 to
	// whatever we get to avoid wrapping.
	if (autoSize) {
		result.w += 1
	}

	return {
		width: Math.max(minWidth, result.w),
		height: Math.max(fontSize, result.h),
	}
}

function useTextShapeKeydownHandler(id: TLShapeId) {
	const editor = useEditor()

	return useCallback(
		(e: KeyboardEvent) => {
			if (editor.getEditingShapeId() !== id) return

			switch (e.key) {
				case 'Enter': {
					if (e.ctrlKey || e.metaKey) {
						editor.complete()
					}
					break
				}
			}
		},
		[editor, id]
	)
}<|MERGE_RESOLUTION|>--- conflicted
+++ resolved
@@ -11,11 +11,7 @@
 	Vec,
 	WeakCache,
 	getDefaultColorTheme,
-<<<<<<< HEAD
-=======
-	preventDefault,
 	resizeScaled,
->>>>>>> d0d3a3c3
 	textShapeMigrations,
 	textShapeProps,
 	toDomPrecision,
@@ -30,12 +26,7 @@
 } from '../../utils/text/richText'
 import { RichTextLabel, RichTextSVG } from '../shared/RichTextLabel'
 import { FONT_FAMILIES, FONT_SIZES, TEXT_PROPS } from '../shared/default-shape-constants'
-<<<<<<< HEAD
 import { getFontDefForExport, getRichTextStylesExport } from '../shared/defaultStyleDefs'
-import { resizeScaled } from '../shared/resizeScaled'
-=======
-import { getFontDefForExport } from '../shared/defaultStyleDefs'
->>>>>>> d0d3a3c3
 import { useDefaultColorTheme } from '../shared/useDefaultColorTheme'
 
 const sizeCache = new WeakCache<TLTextShape['props'], { height: number; width: number }>()
