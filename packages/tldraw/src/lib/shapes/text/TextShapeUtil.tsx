--- conflicted
+++ resolved
@@ -88,10 +88,9 @@
 		const { TextLabel } = useEditorComponents()
 
 		return (
-<<<<<<< HEAD
 			TextLabel && (
 				<TextLabel
-					id={id}
+					shapeId={id}
 					classNamePrefix="tl-text-shape"
 					type="text"
 					font={font}
@@ -112,29 +111,6 @@
 					onKeyDown={handleKeyDown}
 				/>
 			)
-=======
-			<TextLabel
-				shapeId={id}
-				classNamePrefix="tl-text-shape"
-				type="text"
-				font={font}
-				fontSize={FONT_SIZES[size]}
-				lineHeight={TEXT_PROPS.lineHeight}
-				align={textAlign}
-				verticalAlign="middle"
-				text={text}
-				labelColor={theme[color].solid}
-				isSelected={isSelected}
-				textWidth={width}
-				textHeight={height}
-				style={{
-					transform: `scale(${scale})`,
-					transformOrigin: 'top left',
-				}}
-				wrap
-				onKeyDown={handleKeyDown}
-			/>
->>>>>>> 8bbfe91e
 		)
 	}
 
