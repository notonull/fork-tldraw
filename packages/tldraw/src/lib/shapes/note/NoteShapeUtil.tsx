--- conflicted
+++ resolved
@@ -85,21 +85,21 @@
 				index: 'a2' as IndexKey,
 				type: 'clone',
 				x: NOTE_SIZE + offset,
-				y: this.getHeight(shape) / 2,
+				y: getNoteHeight(shape) / 2,
 			},
 			{
 				id: 'bottom',
 				index: 'a3' as IndexKey,
 				type: 'clone',
 				x: NOTE_SIZE / 2,
-				y: this.getHeight(shape) + offset,
+				y: getNoteHeight(shape) + offset,
 			},
 			{
 				id: 'left',
 				index: 'a4' as IndexKey,
 				type: 'clone',
 				x: -offset,
-				y: this.getHeight(shape) / 2,
+				y: getNoteHeight(shape) / 2,
 			},
 		]
 	}
@@ -112,75 +112,12 @@
 		} = shape
 
 		// eslint-disable-next-line react-hooks/rules-of-hooks
-<<<<<<< HEAD
-		const theme = useDefaultColorTheme()
-		const adjustedColor = color === 'black' ? 'yellow' : color
-		const notesCount = getExtraNoteCount(shape)
-
-		const noteHeight = getNoteHeight(shape)
-		const shadowHeight = Math.max(getNoteHeight(shape) * 0.618, 200)
-		const ratio = noteHeight / shadowHeight
-		const random = rng(shape.id)
-		const noteRotation = random() * 4
-
-		return (
-			<>
-				<div
-					className="tl-note"
-					style={{
-						position: 'relative',
-						color: theme[adjustedColor].solid,
-					}}
-				>
-					<div
-						className="tl-note__shadow"
-						style={{
-							height: shadowHeight,
-							transform: `perspective(300px) rotateZ(${noteRotation}deg) rotateX(30deg) translateY(${-Math.abs(noteRotation)}px) scaleX(${0.85}) scaleY(${ratio})`,
-						}}
-					/>
-
-					{Array.from(Array(1 + notesCount)).map((_, i) => {
-						return (
-							<div
-								className="tl-note__container"
-								key={`${shape.id}-note-${i}`}
-								style={{
-									left: i > 0 ? random() * 5 : 0,
-									width: NOTE_SIZE,
-									height: NOTE_SIZE,
-									transform: i > 0 ? `rotate(${random() * 2}deg)` : 'none',
-									marginTop: getOffsetForPosition(shape, i),
-									backgroundColor: theme[adjustedColor].solid,
-								}}
-							>
-								<div className="tl-note__scrim" />
-							</div>
-						)
-					})}
-					<TextLabel
-						id={id}
-						type={type}
-						font={font}
-						fontSize={fontSizeAdjustment || LABEL_FONT_SIZES[size]}
-						lineHeight={TEXT_PROPS.lineHeight}
-						align={align}
-						verticalAlign={shape.props.growY > 0 ? 'start' : verticalAlign}
-						text={text}
-						labelColor="black"
-						padding={getPadding(shape)}
-						wrap
-						onKeyDown={(e: React.KeyboardEvent<HTMLTextAreaElement>) =>
-							this.handleKeyDown(e, id, translation.isRTL)
-						}
-					/>
-				</div>
-=======
 		const handleKeyDown = useNoteKeydownHandler(id)
 
 		// eslint-disable-next-line react-hooks/rules-of-hooks
 		const theme = useDefaultColorTheme()
-		const noteHeight = this.getHeight(shape)
+		const noteHeight = getNoteHeight(shape)
+		const notesCount = getExtraNoteCount(shape)
 
 		// eslint-disable-next-line react-hooks/rules-of-hooks
 		const rotation = useValue('shape rotation', () => this.editor.getShape(id)?.rotation ?? 0, [
@@ -200,7 +137,7 @@
 		return (
 			<div
 				id={id}
-				className="tl-note__container"
+				className="tl-note"
 				style={{
 					width: NOTE_SIZE,
 					height: noteHeight,
@@ -214,6 +151,24 @@
 						0px 50px 8px -10px inset rgba(0,0,0,${0.0375 + 0.025 * random()})`,
 				}}
 			>
+				{Array.from(Array(1 + notesCount)).map((_, i) => {
+					return (
+						<div
+							className="tl-note__container"
+							key={`${shape.id}-note-${i}`}
+							style={{
+								left: i > 0 ? random() * 5 : 0,
+								width: NOTE_SIZE,
+								height: NOTE_SIZE,
+								transform: i > 0 ? `rotate(${random() * 2}deg)` : 'none',
+								marginTop: getOffsetForPosition(shape, i),
+								backgroundColor: theme[color].note.fill,
+							}}
+						>
+							<div className="tl-note__scrim" />
+						</div>
+					)
+				})}
 				<TextLabel
 					id={id}
 					type={type}
@@ -228,7 +183,6 @@
 					wrap
 					onKeyDown={handleKeyDown}
 				/>
->>>>>>> 139ea351
 				{'url' in shape.props && shape.props.url && (
 					<HyperlinkButton url={shape.props.url} zoomLevel={this.editor.getZoomLevel()} />
 				)}
@@ -324,10 +278,6 @@
 }
 
 function getGrowY(editor: Editor, shape: TLNoteShape, prevGrowY = 0) {
-<<<<<<< HEAD
-=======
-	const PADDING = 16
->>>>>>> 139ea351
 	const unadjustedFontSize = LABEL_FONT_SIZES[shape.props.size]
 
 	let fontSizeAdjustment = 0
@@ -383,7 +333,6 @@
 	}
 }
 
-<<<<<<< HEAD
 function getExtraNoteCount(shape: TLNoteShape) {
 	if (shape.props.growY > getPadding(shape)) {
 		const noteCountIfUnstacked = Math.ceil(shape.props.growY / NOTE_SIZE)
@@ -410,7 +359,8 @@
 	} else {
 		return NOTE_SIZE
 	}
-=======
+}
+
 function useNoteKeydownHandler(id: TLShapeId) {
 	const editor = useEditor()
 	const translation = useCurrentTranslation()
@@ -457,5 +407,4 @@
 		},
 		[id, editor, translation.isRTL]
 	)
->>>>>>> 139ea351
 }