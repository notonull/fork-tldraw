import {
	Editor,
	Rectangle2d,
	ShapeUtil,
	SvgExportContext,
	TLNoteShape,
	TLOnEditEndHandler,
	getDefaultColorTheme,
	noteShapeMigrations,
	noteShapeProps,
	toDomPrecision,
	useEditorComponents,
} from '@tldraw/editor'
import { HyperlinkButton } from '../shared/HyperlinkButton'
import { useDefaultColorTheme } from '../shared/ShapeFill'
<<<<<<< HEAD
=======
import { SvgTextLabel } from '../shared/SvgTextLabel'
import { TextLabel } from '../shared/TextLabel'
>>>>>>> 03e4c857
import { FONT_FAMILIES, LABEL_FONT_SIZES, TEXT_PROPS } from '../shared/default-shape-constants'
import { getFontDefForExport } from '../shared/defaultStyleDefs'

const NOTE_SIZE = 200

/** @public */
export class NoteShapeUtil extends ShapeUtil<TLNoteShape> {
	static override type = 'note' as const
	static override props = noteShapeProps
	static override migrations = noteShapeMigrations

	override canEdit = () => true
	override hideResizeHandles = () => true
	override hideSelectionBoundsFg = () => true

	getDefaultProps(): TLNoteShape['props'] {
		return {
			color: 'black',
			size: 'm',
			text: '',
			font: 'draw',
			align: 'middle',
			verticalAlign: 'middle',
			growY: 0,
			url: '',
		}
	}

	getHeight(shape: TLNoteShape) {
		return NOTE_SIZE + shape.props.growY
	}

	getGeometry(shape: TLNoteShape) {
		const height = this.getHeight(shape)
		return new Rectangle2d({ width: NOTE_SIZE, height, isFilled: true })
	}

	component(shape: TLNoteShape) {
		const {
			props: { color },
		} = shape

		// eslint-disable-next-line react-hooks/rules-of-hooks
		const theme = useDefaultColorTheme()
		const adjustedColor = color === 'black' ? 'yellow' : color

		return (
			<>
				<div
					style={{
						position: 'absolute',
						width: NOTE_SIZE,
						height: this.getHeight(shape),
					}}
				>
					<div
						className="tl-note__container"
						style={{
							color: theme[adjustedColor].solid,
							backgroundColor: theme[adjustedColor].solid,
						}}
					>
						<div className="tl-note__scrim" />
<<<<<<< HEAD
						<TextLabelWrapper shape={shape} />
=======
						<TextLabel
							id={id}
							type={type}
							font={font}
							fontSize={LABEL_FONT_SIZES[size]}
							lineHeight={TEXT_PROPS.lineHeight}
							align={align}
							verticalAlign={verticalAlign}
							text={text}
							labelColor="black"
							wrap
						/>
>>>>>>> 03e4c857
					</div>
				</div>
				{'url' in shape.props && shape.props.url && (
					<HyperlinkButton url={shape.props.url} zoomLevel={this.editor.getZoomLevel()} />
				)}
			</>
		)
	}

	indicator(shape: TLNoteShape) {
		return (
			<rect
				rx="6"
				width={toDomPrecision(NOTE_SIZE)}
				height={toDomPrecision(this.getHeight(shape))}
			/>
		)
	}

	override toSvg(shape: TLNoteShape, ctx: SvgExportContext) {
		ctx.addExportDef(getFontDefForExport(shape.props.font))
		if (shape.props.text) ctx.addExportDef(getFontDefForExport(shape.props.font))
		const theme = getDefaultColorTheme({ isDarkMode: ctx.isDarkMode })
		const bounds = this.editor.getShapeGeometry(shape).bounds
		const adjustedColor = shape.props.color === 'black' ? 'yellow' : shape.props.color

		return (
			<>
				<rect
					rx={10}
					width={NOTE_SIZE}
					height={bounds.h}
					fill={theme[adjustedColor].solid}
					stroke={theme[adjustedColor].solid}
					strokeWidth={1}
				/>
				<rect rx={10} width={NOTE_SIZE} height={bounds.h} fill={theme.background} opacity={0.28} />
				<SvgTextLabel
					fontSize={LABEL_FONT_SIZES[shape.props.size]}
					font={shape.props.font}
					align={shape.props.align}
					verticalAlign={shape.props.verticalAlign}
					text={shape.props.text}
					labelColor="black"
					bounds={bounds}
					stroke={false}
				/>
			</>
		)
	}

	override onBeforeCreate = (next: TLNoteShape) => {
		return getGrowY(this.editor, next, next.props.growY)
	}

	override onBeforeUpdate = (prev: TLNoteShape, next: TLNoteShape) => {
		if (
			prev.props.text === next.props.text &&
			prev.props.font === next.props.font &&
			prev.props.size === next.props.size
		) {
			return
		}

		return getGrowY(this.editor, next, prev.props.growY)
	}

	override onEditEnd: TLOnEditEndHandler<TLNoteShape> = (shape) => {
		const {
			id,
			type,
			props: { text },
		} = shape

		if (text.trimEnd() !== shape.props.text) {
			this.editor.updateShapes([
				{
					id,
					type,
					props: {
						text: text.trimEnd(),
					},
				},
			])
		}
	}
}

function TextLabelWrapper({ shape }: { shape: TLNoteShape }) {
	const { TextLabel } = useEditorComponents()

	const {
		id,
		type,
		props: { font, size, align, text, verticalAlign },
	} = shape

	return (
		TextLabel && (
			<TextLabel
				id={id}
				type={type}
				font={font}
				fontSize={LABEL_FONT_SIZES[size]}
				lineHeight={TEXT_PROPS.lineHeight}
				align={align}
				verticalAlign={verticalAlign}
				text={text}
				labelColor="black"
				wrap
			/>
		)
	)
}

function getGrowY(editor: Editor, shape: TLNoteShape, prevGrowY = 0) {
	const PADDING = 17

	const nextTextSize = editor.textMeasure.measure(shape.props.text, {
		...TEXT_PROPS,
		fontFamily: FONT_FAMILIES[shape.props.font],
		fontSize: LABEL_FONT_SIZES[shape.props.size],
		maxWidth: NOTE_SIZE - PADDING * 2,
	})

	const nextHeight = nextTextSize.h + PADDING * 2

	let growY: number | null = null

	if (nextHeight > NOTE_SIZE) {
		growY = nextHeight - NOTE_SIZE
	} else {
		if (prevGrowY) {
			growY = 0
		}
	}

	if (growY !== null) {
		return {
			...shape,
			props: {
				...shape.props,
				growY,
			},
		}
	}
}<|MERGE_RESOLUTION|>--- conflicted
+++ resolved
@@ -13,11 +13,7 @@
 } from '@tldraw/editor'
 import { HyperlinkButton } from '../shared/HyperlinkButton'
 import { useDefaultColorTheme } from '../shared/ShapeFill'
-<<<<<<< HEAD
-=======
 import { SvgTextLabel } from '../shared/SvgTextLabel'
-import { TextLabel } from '../shared/TextLabel'
->>>>>>> 03e4c857
 import { FONT_FAMILIES, LABEL_FONT_SIZES, TEXT_PROPS } from '../shared/default-shape-constants'
 import { getFontDefForExport } from '../shared/defaultStyleDefs'
 
@@ -57,12 +53,16 @@
 
 	component(shape: TLNoteShape) {
 		const {
-			props: { color },
+			id,
+			type,
+			props: { color, font, size, align, text, verticalAlign },
 		} = shape
 
 		// eslint-disable-next-line react-hooks/rules-of-hooks
 		const theme = useDefaultColorTheme()
 		const adjustedColor = color === 'black' ? 'yellow' : color
+		/* eslint-disable-next-line react-hooks/rules-of-hooks */
+		const { TextLabel } = useEditorComponents()
 
 		return (
 			<>
@@ -81,22 +81,20 @@
 						}}
 					>
 						<div className="tl-note__scrim" />
-<<<<<<< HEAD
-						<TextLabelWrapper shape={shape} />
-=======
-						<TextLabel
-							id={id}
-							type={type}
-							font={font}
-							fontSize={LABEL_FONT_SIZES[size]}
-							lineHeight={TEXT_PROPS.lineHeight}
-							align={align}
-							verticalAlign={verticalAlign}
-							text={text}
-							labelColor="black"
-							wrap
-						/>
->>>>>>> 03e4c857
+						{TextLabel && (
+							<TextLabel
+								id={id}
+								type={type}
+								font={font}
+								fontSize={LABEL_FONT_SIZES[size]}
+								lineHeight={TEXT_PROPS.lineHeight}
+								align={align}
+								verticalAlign={verticalAlign}
+								text={text}
+								labelColor="black"
+								wrap
+							/>
+						)}
 					</div>
 				</div>
 				{'url' in shape.props && shape.props.url && (
@@ -185,33 +183,6 @@
 	}
 }
 
-function TextLabelWrapper({ shape }: { shape: TLNoteShape }) {
-	const { TextLabel } = useEditorComponents()
-
-	const {
-		id,
-		type,
-		props: { font, size, align, text, verticalAlign },
-	} = shape
-
-	return (
-		TextLabel && (
-			<TextLabel
-				id={id}
-				type={type}
-				font={font}
-				fontSize={LABEL_FONT_SIZES[size]}
-				lineHeight={TEXT_PROPS.lineHeight}
-				align={align}
-				verticalAlign={verticalAlign}
-				text={text}
-				labelColor="black"
-				wrap
-			/>
-		)
-	)
-}
-
 function getGrowY(editor: Editor, shape: TLNoteShape, prevGrowY = 0) {
 	const PADDING = 17
 
