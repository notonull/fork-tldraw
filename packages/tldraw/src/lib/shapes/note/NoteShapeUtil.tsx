--- conflicted
+++ resolved
@@ -52,13 +52,8 @@
 	}
 
 	getGeometry(shape: TLNoteShape) {
-<<<<<<< HEAD
 		const height = getNoteHeight(shape)
-		return new Rectangle2d({ width: NOTE_SIZE, height, isFilled: true })
-=======
-		const height = this.getHeight(shape)
 		return new Rectangle2d({ width: NOTE_SIZE, height, isFilled: true, isLabel: true })
->>>>>>> 9c9d1c49
 	}
 
 	component(shape: TLNoteShape) {
@@ -74,10 +69,9 @@
 		const theme = useDefaultColorTheme()
 		const adjustedColor = color === 'black' ? 'yellow' : color
 		const notesCount = getExtraNoteCount(shape)
-		const random = rng(shape.id)
-
-		const noteHeight = this.getHeight(shape)
-		const shadowHeight = Math.max(this.getHeight(shape) * 0.618, 200)
+
+		const noteHeight = getNoteHeight(shape)
+		const shadowHeight = Math.max(getNoteHeight(shape) * 0.618, 200)
 		const ratio = noteHeight / shadowHeight
 		const random = rng(shape.id)
 		const noteRotation = random() * 4
@@ -87,11 +81,18 @@
 				<div
 					className="tl-note"
 					style={{
-<<<<<<< HEAD
 						position: 'relative',
 						color: theme[adjustedColor].solid,
 					}}
 				>
+					<div
+						className="tl-note__shadow"
+						style={{
+							height: shadowHeight,
+							transform: `perspective(300px) rotateZ(${noteRotation}deg) rotateX(30deg) translateY(${-Math.abs(noteRotation)}px) scaleX(${0.85}) scaleY(${ratio})`,
+						}}
+					/>
+
 					{Array.from(Array(1 + notesCount)).map((_, i) => {
 						return (
 							<div
@@ -101,7 +102,7 @@
 									left: i > 0 ? random() * 5 : 0,
 									width: NOTE_SIZE,
 									height: NOTE_SIZE,
-									// transform: i > 0 ? `rotate(${random() * 2}deg)` : 'none',
+									transform: i > 0 ? `rotate(${random() * 2}deg)` : 'none',
 									marginTop: getOffsetForPosition(shape, i),
 									backgroundColor: theme[adjustedColor].solid,
 								}}
@@ -114,54 +115,18 @@
 						id={id}
 						type={type}
 						font={font}
-						size={size}
+						fontSize={fontSizeAdjustment || LABEL_FONT_SIZES[size]}
+						lineHeight={TEXT_PROPS.lineHeight}
 						align={align}
 						verticalAlign={shape.props.growY > 0 ? 'start' : verticalAlign}
 						text={text}
 						labelColor="black"
+						padding={getPadding(shape)}
 						wrap
-						padding={getPadding(shape)}
+						onKeyDown={(e: React.KeyboardEvent<HTMLTextAreaElement>) =>
+							this.handleKeyDown(e, id, translation.isRTL)
+						}
 					/>
-=======
-						position: 'absolute',
-						width: NOTE_SIZE,
-						height: noteHeight,
-					}}
-				>
-					<div
-						className="tl-note__shadow"
-						style={{
-							height: shadowHeight,
-							transform: `perspective(300px) rotateZ(${noteRotation}deg) rotateX(30deg) translateY(${-Math.abs(noteRotation)}px) scaleX(${0.85}) scaleY(${ratio})`,
-						}}
-					/>
-
-					<div
-						className="tl-note__container"
-						style={{
-							opacity: 1,
-							color: theme[adjustedColor].solid,
-							backgroundColor: theme[adjustedColor].solid,
-						}}
-					>
-						<div className="tl-note__scrim" />
-						<TextLabel
-							id={id}
-							type={type}
-							font={font}
-							fontSize={fontSizeAdjustment || LABEL_FONT_SIZES[size]}
-							lineHeight={TEXT_PROPS.lineHeight}
-							align={align}
-							verticalAlign={verticalAlign}
-							text={text}
-							labelColor="black"
-							wrap
-							onKeyDown={(e: React.KeyboardEvent<HTMLTextAreaElement>) =>
-								this.handleKeyDown(e, id, translation.isRTL)
-							}
-						/>
-					</div>
->>>>>>> 9c9d1c49
 				</div>
 				{'url' in shape.props && shape.props.url && (
 					<HyperlinkButton url={shape.props.url} zoomLevel={this.editor.getZoomLevel()} />
@@ -298,7 +263,6 @@
 	}
 }
 
-<<<<<<< HEAD
 function getPadding(shape: TLNoteShape) {
 	return (TEXT_PROPS.lineHeight * LABEL_FONT_SIZES[shape.props.size]) / 2 / 1.5
 }
@@ -308,18 +272,6 @@
 }
 
 function getGrowY(editor: Editor, shape: TLNoteShape, prevGrowY = 0) {
-	const nextTextSize = editor.textMeasure.measureText(shape.props.text, {
-		...TEXT_PROPS,
-		fontFamily: FONT_FAMILIES[shape.props.font],
-		fontSize: LABEL_FONT_SIZES[shape.props.size],
-		maxWidth: NOTE_SIZE - getPadding(shape) * 2,
-	})
-
-	const nextHeight = nextTextSize.h + getPadding(shape) * 2
-=======
-function getGrowY(editor: Editor, shape: TLNoteShape, prevGrowY = 0) {
-	const BORDER = 1
-	const PADDING = 16 + BORDER
 	const unadjustedFontSize = LABEL_FONT_SIZES[shape.props.size]
 
 	let fontSizeAdjustment = 0
@@ -333,11 +285,11 @@
 			...TEXT_PROPS,
 			fontFamily: FONT_FAMILIES[shape.props.font],
 			fontSize: fontSizeAdjustment,
-			maxWidth: NOTE_SIZE - PADDING * 2,
+			maxWidth: NOTE_SIZE - getPadding(shape) * 2,
 			disableOverflowWrapBreaking: true,
 		})
 
-		nextHeight = nextTextSize.h + PADDING * 2
+		nextHeight = nextTextSize.h + getPadding(shape) * 2
 
 		if (fontSizeAdjustment <= 14) {
 			// Too small, just rely now on CSS `overflow-wrap: break-word`
@@ -347,7 +299,6 @@
 			break
 		}
 	} while (iterations++ < 50)
->>>>>>> 9c9d1c49
 
 	let growY: number | null = null
 
