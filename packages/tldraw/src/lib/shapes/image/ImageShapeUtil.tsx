--- conflicted
+++ resolved
@@ -3,11 +3,8 @@
 	BaseBoxShapeUtil,
 	FileHelpers,
 	HTMLContainer,
-<<<<<<< HEAD
+	MediaHelpers,
 	TLImageAsset,
-=======
-	MediaHelpers,
->>>>>>> d2d3e582
 	TLImageShape,
 	TLOnDoubleClickHandler,
 	TLShapePartial,
@@ -81,13 +78,7 @@
 		const src = getImageSrcForZoom(asset, zoomLevel, shape.props.w / asset.props.w)
 
 		useEffect(() => {
-<<<<<<< HEAD
-			if (!asset) return
-
-			if (src && 'mimeType' in asset.props && asset.props.mimeType === 'image/gif') {
-=======
-			if (asset?.props.src && this.isAnimated(shape)) {
->>>>>>> d2d3e582
+			if (src && this.isAnimated(shape)) {
 				let cancelled = false
 				const url = src
 				if (!url) return
@@ -113,15 +104,7 @@
 					cancelled = true
 				}
 			}
-<<<<<<< HEAD
-		}, [prefersReducedMotion, src, asset])
-=======
-		}, [prefersReducedMotion, asset?.props, shape])
-
-		if (asset?.type === 'bookmark') {
-			throw Error("Bookmark assets can't be rendered as images")
-		}
->>>>>>> d2d3e582
+		}, [prefersReducedMotion, src, shape])
 
 		const showCropPreview =
 			isSelected &&
@@ -259,14 +242,10 @@
 			: undefined
 		if (!asset) return
 
-<<<<<<< HEAD
 		const src = getImageSrcForZoom(asset, zoomLevel, shape.props.w / asset.props.w)
 		if (!src) return
-=======
-		const canPlay = asset.props.src && this.isAnimated(shape)
->>>>>>> d2d3e582
-
-		const canPlay = src && 'mimeType' in asset.props && asset.props.mimeType === 'image/gif'
+
+		const canPlay = src && this.isAnimated(shape)
 		if (!canPlay) return
 
 		this.editor.updateShapes([
