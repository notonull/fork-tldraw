/* eslint-disable react-hooks/rules-of-hooks */
import {
	BaseBoxShapeUtil,
<<<<<<< HEAD
	Box,
	getDefaultColorTheme,
	Group2d,
	HTMLContainer,
	Rectangle2d,
	SvgExportContext,
=======
	Editor,
	HTMLContainer,
	MediaHelpers,
	TLAsset,
>>>>>>> 8bbfe91e
	TLVideoShape,
	toDomPrecision,
	useEditorComponents,
	useIsEditing,
	videoShapeMigrations,
	videoShapeProps,
} from '@tldraw/editor'
import classNames from 'classnames'
import { ReactEventHandler, memo, useCallback, useEffect, useRef, useState } from 'react'
import { BrokenAssetIcon } from '../shared/BrokenAssetIcon'
import {
	FONT_FAMILIES,
	LABEL_FONT_SIZES,
	LABEL_PADDING,
	TEXT_PROPS,
} from '../shared/default-shape-constants'
import { getFontDefForExport } from '../shared/defaultStyleDefs'
import { HyperlinkButton } from '../shared/HyperlinkButton'
<<<<<<< HEAD
import { SvgTextLabel } from '../shared/SvgTextLabel'
import { TextLabel } from '../shared/TextLabel'
import { useAsset } from '../shared/useAsset'
import { useDefaultColorTheme } from '../shared/useDefaultColorTheme'
=======
import { useImageOrVideoAsset } from '../shared/useImageOrVideoAsset'
>>>>>>> 8bbfe91e
import { usePrefersReducedMotion } from '../shared/usePrefersReducedMotion'

/** @public */
export class VideoShapeUtil extends BaseBoxShapeUtil<TLVideoShape> {
	static override type = 'video' as const
	static override props = videoShapeProps
	static override migrations = videoShapeMigrations

	override canEdit() {
		return true
	}
	override isAspectRatioLocked() {
		return true
	}

	override getDefaultProps(): TLVideoShape['props'] {
		return {
			w: 100,
			h: 100,
			assetId: null,
			time: 0,
			playing: true,
			url: '',

			// Text properties
			color: 'black',
			labelColor: 'black',
			fill: 'none',
			size: 'm',
			font: 'draw',
			text: '',
			align: 'middle',
			verticalAlign: 'middle',
		}
	}

	override getText(shape: TLVideoShape) {
		return shape.props.text
	}

	override getGeometry(shape: TLVideoShape) {
		const children = [
			new Rectangle2d({
				width: shape.props.w,
				height: shape.props.h,
				isFilled: true,
			}),
		]

		if (shape.props.text) {
			const textDimensions = this.editor.textMeasure.measureText(shape.props.text, {
				...TEXT_PROPS,
				fontFamily: FONT_FAMILIES[shape.props.font],
				fontSize: LABEL_FONT_SIZES[shape.props.size],
				maxWidth: shape.props.w - LABEL_PADDING * 2,
			})

			children.push(
				new Rectangle2d({
					x: 0,
					y: shape.props.h + LABEL_PADDING,
					width: shape.props.w,
					height: textDimensions.h,
					isFilled: true,
					isLabel: true,
				})
			)
		}

		return new Group2d({ children })
	}

	component(shape: TLVideoShape) {
<<<<<<< HEAD
		const { editor } = this
		const showControls = editor.getShapeGeometry(shape).bounds.w * editor.getZoomLevel() >= 110
		const { asset, url } = useAsset(shape.id, shape.props.assetId, shape.props.w)
		const isEditing = useIsEditing(shape.id)
		const prefersReducedMotion = usePrefersReducedMotion()
		const { Spinner } = useEditorComponents()
		const theme = useDefaultColorTheme()

		const rVideo = useRef<HTMLVideoElement>(null!)

		const [isLoaded, setIsLoaded] = useState(false)

		const [isFullscreen, setIsFullscreen] = useState(false)

		useEffect(() => {
			const fullscreenChange = () => setIsFullscreen(document.fullscreenElement === rVideo.current)
			document.addEventListener('fullscreenchange', fullscreenChange)

			return () => document.removeEventListener('fullscreenchange', fullscreenChange)
		})

		const handleLoadedData = useCallback<ReactEventHandler<HTMLVideoElement>>((e) => {
			const video = e.currentTarget
			if (!video) return

			setIsLoaded(true)
		}, [])

		useEffect(() => {
			if (prefersReducedMotion) {
				const video = rVideo.current
				if (!video) return
				video.pause()
				video.currentTime = 0
			}
		}, [rVideo, prefersReducedMotion])

		const { fill, font, align, verticalAlign, size, text, color: labelColor } = shape.props
		const isSelected = shape.id === this.editor.getOnlySelectedShapeId()

		return (
			<>
				<HTMLContainer
					id={shape.id}
					style={{
						color: 'var(--color-text-3)',
						backgroundColor: asset ? 'transparent' : 'var(--color-low)',
						border: asset ? 'none' : '1px solid var(--color-low-border)',
					}}
				>
					<div className="tl-counter-scaled">
						<div className="tl-video-container">
							{!asset ? (
								<BrokenAssetIcon />
							) : Spinner && !asset.props.src ? (
								<Spinner />
							) : url ? (
								<>
									<video
										ref={rVideo}
										style={
											isEditing
												? { pointerEvents: 'all' }
												: !isLoaded
													? { display: 'none' }
													: undefined
										}
										className={classNames('tl-video', `tl-video-shape-${shape.id.split(':')[1]}`, {
											'tl-video-is-fullscreen': isFullscreen,
										})}
										width="100%"
										height="100%"
										draggable={false}
										playsInline
										autoPlay
										muted
										loop
										disableRemotePlayback
										disablePictureInPicture
										controls={isEditing && showControls}
										onLoadedData={handleLoadedData}
										hidden={!isLoaded}
									>
										<source src={url} />
									</video>
									{!isLoaded && Spinner && <Spinner />}
								</>
							) : null}
						</div>
					</div>
				</HTMLContainer>
				{'url' in shape.props && shape.props.url && (
					<HyperlinkButton url={shape.props.url} zoomLevel={editor.getZoomLevel()} />
				)}

				<TextLabel
					id={shape.id}
					type={shape.type}
					font={font}
					fontSize={LABEL_FONT_SIZES[size]}
					lineHeight={TEXT_PROPS.lineHeight}
					padding={LABEL_PADDING}
					fill={fill}
					align={align}
					verticalAlign={verticalAlign}
					text={text}
					isSelected={isSelected}
					labelColor={theme[labelColor].solid}
					wrap
				/>
			</>
		)
=======
		const { asset, url } = useImageOrVideoAsset({
			shapeId: shape.id,
			assetId: shape.props.assetId,
		})

		return <VideoShape editor={this.editor} shape={shape} asset={asset} url={url} />
>>>>>>> 8bbfe91e
	}

	indicator(shape: TLVideoShape) {
		return <rect width={toDomPrecision(shape.props.w)} height={toDomPrecision(shape.props.h)} />
	}

<<<<<<< HEAD
	override toSvg(shape: TLVideoShape, ctx: SvgExportContext) {
		const props = shape.props

		let textEl
		if (props.text) {
			ctx.addExportDef(getFontDefForExport(props.font))
			const theme = getDefaultColorTheme(ctx)

			const textDimensions = this.editor.textMeasure.measureText(props.text, {
				...TEXT_PROPS,
				fontFamily: FONT_FAMILIES[props.font],
				fontSize: LABEL_FONT_SIZES[props.size],
				maxWidth: props.w - LABEL_PADDING * 2,
			})
			const bounds = new Box(0, props.h + LABEL_PADDING, props.w, textDimensions.h)
			textEl = (
				<SvgTextLabel
					fontSize={LABEL_FONT_SIZES[props.size]}
					font={props.font}
					align={props.align}
					verticalAlign={props.verticalAlign}
					text={props.text}
					labelColor={theme[props.labelColor].solid}
					bounds={bounds}
					padding={LABEL_PADDING}
				/>
			)
		}

		return (
			<>
				<image href={serializeVideo(shape.id)} width={shape.props.w} height={shape.props.h} />
				{textEl}
			</>
		)
=======
	override async toSvg(shape: TLVideoShape) {
		const image = await serializeVideo(this.editor, shape)
		if (!image) return null
		return <image href={image} width={shape.props.w} height={shape.props.h} />
>>>>>>> 8bbfe91e
	}
}

const VideoShape = memo(function VideoShape({
	editor,
	shape,
	asset,
	url,
}: {
	editor: Editor
	shape: TLVideoShape
	asset?: TLAsset | null
	url: string | null
}) {
	const showControls = editor.getShapeGeometry(shape).bounds.w * editor.getZoomLevel() >= 110
	const isEditing = useIsEditing(shape.id)
	const prefersReducedMotion = usePrefersReducedMotion()
	const { Spinner } = useEditorComponents()

	const rVideo = useRef<HTMLVideoElement>(null!)

	const [isLoaded, setIsLoaded] = useState(false)

	const [isFullscreen, setIsFullscreen] = useState(false)

	useEffect(() => {
		const fullscreenChange = () => setIsFullscreen(document.fullscreenElement === rVideo.current)
		document.addEventListener('fullscreenchange', fullscreenChange)

		return () => document.removeEventListener('fullscreenchange', fullscreenChange)
	})

	const handleLoadedData = useCallback<ReactEventHandler<HTMLVideoElement>>((e) => {
		const video = e.currentTarget
		if (!video) return

		setIsLoaded(true)
	}, [])

	// If the current time changes and we're not editing the video, update the video time
	useEffect(() => {
		const video = rVideo.current
		if (!video) return

		if (isEditing) {
			if (document.activeElement !== video) {
				video.focus()
			}
		}
	}, [isEditing, isLoaded])

	useEffect(() => {
		if (prefersReducedMotion) {
			const video = rVideo.current
			if (!video) return
			video.pause()
			video.currentTime = 0
		}
	}, [rVideo, prefersReducedMotion])

	return (
		<>
			<HTMLContainer
				id={shape.id}
				style={{
					color: 'var(--color-text-3)',
					backgroundColor: asset ? 'transparent' : 'var(--color-low)',
					border: asset ? 'none' : '1px solid var(--color-low-border)',
				}}
			>
				<div className="tl-counter-scaled">
					<div className="tl-video-container">
						{!asset ? (
							<BrokenAssetIcon />
						) : Spinner && !asset.props.src ? (
							<Spinner />
						) : url ? (
							<>
								<video
									ref={rVideo}
									style={
										isEditing
											? { pointerEvents: 'all' }
											: !isLoaded
												? { display: 'none' }
												: undefined
									}
									className={classNames('tl-video', `tl-video-shape-${shape.id.split(':')[1]}`, {
										'tl-video-is-fullscreen': isFullscreen,
									})}
									width="100%"
									height="100%"
									draggable={false}
									playsInline
									autoPlay
									muted
									loop
									disableRemotePlayback
									disablePictureInPicture
									controls={isEditing && showControls}
									onLoadedData={handleLoadedData}
									hidden={!isLoaded}
								>
									<source src={url} />
								</video>
								{!isLoaded && Spinner && <Spinner />}
							</>
						) : null}
					</div>
				</div>
			</HTMLContainer>
			{'url' in shape.props && shape.props.url && <HyperlinkButton url={shape.props.url} />}
		</>
	)
})

async function serializeVideo(editor: Editor, shape: TLVideoShape): Promise<string | null> {
	const assetUrl = await editor.resolveAssetUrl(shape.props.assetId, {
		shouldResolveToOriginal: true,
	})
	if (!assetUrl) return null

	const video = await MediaHelpers.loadVideo(assetUrl)
	return MediaHelpers.getVideoFrameAsDataUrl(video, 0)
}<|MERGE_RESOLUTION|>--- conflicted
+++ resolved
@@ -1,20 +1,16 @@
 /* eslint-disable react-hooks/rules-of-hooks */
 import {
 	BaseBoxShapeUtil,
-<<<<<<< HEAD
 	Box,
-	getDefaultColorTheme,
+	Editor,
 	Group2d,
 	HTMLContainer,
+	MediaHelpers,
 	Rectangle2d,
 	SvgExportContext,
-=======
-	Editor,
-	HTMLContainer,
-	MediaHelpers,
 	TLAsset,
->>>>>>> 8bbfe91e
 	TLVideoShape,
+	getDefaultColorTheme,
 	toDomPrecision,
 	useEditorComponents,
 	useIsEditing,
@@ -24,6 +20,9 @@
 import classNames from 'classnames'
 import { ReactEventHandler, memo, useCallback, useEffect, useRef, useState } from 'react'
 import { BrokenAssetIcon } from '../shared/BrokenAssetIcon'
+import { HyperlinkButton } from '../shared/HyperlinkButton'
+import { SvgTextLabel } from '../shared/SvgTextLabel'
+import { TextLabel } from '../shared/TextLabel'
 import {
 	FONT_FAMILIES,
 	LABEL_FONT_SIZES,
@@ -31,15 +30,8 @@
 	TEXT_PROPS,
 } from '../shared/default-shape-constants'
 import { getFontDefForExport } from '../shared/defaultStyleDefs'
-import { HyperlinkButton } from '../shared/HyperlinkButton'
-<<<<<<< HEAD
-import { SvgTextLabel } from '../shared/SvgTextLabel'
-import { TextLabel } from '../shared/TextLabel'
-import { useAsset } from '../shared/useAsset'
 import { useDefaultColorTheme } from '../shared/useDefaultColorTheme'
-=======
 import { useImageOrVideoAsset } from '../shared/useImageOrVideoAsset'
->>>>>>> 8bbfe91e
 import { usePrefersReducedMotion } from '../shared/usePrefersReducedMotion'
 
 /** @public */
@@ -113,135 +105,21 @@
 	}
 
 	component(shape: TLVideoShape) {
-<<<<<<< HEAD
-		const { editor } = this
-		const showControls = editor.getShapeGeometry(shape).bounds.w * editor.getZoomLevel() >= 110
-		const { asset, url } = useAsset(shape.id, shape.props.assetId, shape.props.w)
-		const isEditing = useIsEditing(shape.id)
-		const prefersReducedMotion = usePrefersReducedMotion()
-		const { Spinner } = useEditorComponents()
-		const theme = useDefaultColorTheme()
-
-		const rVideo = useRef<HTMLVideoElement>(null!)
-
-		const [isLoaded, setIsLoaded] = useState(false)
-
-		const [isFullscreen, setIsFullscreen] = useState(false)
-
-		useEffect(() => {
-			const fullscreenChange = () => setIsFullscreen(document.fullscreenElement === rVideo.current)
-			document.addEventListener('fullscreenchange', fullscreenChange)
-
-			return () => document.removeEventListener('fullscreenchange', fullscreenChange)
-		})
-
-		const handleLoadedData = useCallback<ReactEventHandler<HTMLVideoElement>>((e) => {
-			const video = e.currentTarget
-			if (!video) return
-
-			setIsLoaded(true)
-		}, [])
-
-		useEffect(() => {
-			if (prefersReducedMotion) {
-				const video = rVideo.current
-				if (!video) return
-				video.pause()
-				video.currentTime = 0
-			}
-		}, [rVideo, prefersReducedMotion])
-
-		const { fill, font, align, verticalAlign, size, text, color: labelColor } = shape.props
-		const isSelected = shape.id === this.editor.getOnlySelectedShapeId()
-
-		return (
-			<>
-				<HTMLContainer
-					id={shape.id}
-					style={{
-						color: 'var(--color-text-3)',
-						backgroundColor: asset ? 'transparent' : 'var(--color-low)',
-						border: asset ? 'none' : '1px solid var(--color-low-border)',
-					}}
-				>
-					<div className="tl-counter-scaled">
-						<div className="tl-video-container">
-							{!asset ? (
-								<BrokenAssetIcon />
-							) : Spinner && !asset.props.src ? (
-								<Spinner />
-							) : url ? (
-								<>
-									<video
-										ref={rVideo}
-										style={
-											isEditing
-												? { pointerEvents: 'all' }
-												: !isLoaded
-													? { display: 'none' }
-													: undefined
-										}
-										className={classNames('tl-video', `tl-video-shape-${shape.id.split(':')[1]}`, {
-											'tl-video-is-fullscreen': isFullscreen,
-										})}
-										width="100%"
-										height="100%"
-										draggable={false}
-										playsInline
-										autoPlay
-										muted
-										loop
-										disableRemotePlayback
-										disablePictureInPicture
-										controls={isEditing && showControls}
-										onLoadedData={handleLoadedData}
-										hidden={!isLoaded}
-									>
-										<source src={url} />
-									</video>
-									{!isLoaded && Spinner && <Spinner />}
-								</>
-							) : null}
-						</div>
-					</div>
-				</HTMLContainer>
-				{'url' in shape.props && shape.props.url && (
-					<HyperlinkButton url={shape.props.url} zoomLevel={editor.getZoomLevel()} />
-				)}
-
-				<TextLabel
-					id={shape.id}
-					type={shape.type}
-					font={font}
-					fontSize={LABEL_FONT_SIZES[size]}
-					lineHeight={TEXT_PROPS.lineHeight}
-					padding={LABEL_PADDING}
-					fill={fill}
-					align={align}
-					verticalAlign={verticalAlign}
-					text={text}
-					isSelected={isSelected}
-					labelColor={theme[labelColor].solid}
-					wrap
-				/>
-			</>
-		)
-=======
 		const { asset, url } = useImageOrVideoAsset({
 			shapeId: shape.id,
 			assetId: shape.props.assetId,
 		})
 
 		return <VideoShape editor={this.editor} shape={shape} asset={asset} url={url} />
->>>>>>> 8bbfe91e
 	}
 
 	indicator(shape: TLVideoShape) {
 		return <rect width={toDomPrecision(shape.props.w)} height={toDomPrecision(shape.props.h)} />
 	}
 
-<<<<<<< HEAD
-	override toSvg(shape: TLVideoShape, ctx: SvgExportContext) {
+	override async toSvg(shape: TLVideoShape, ctx: SvgExportContext) {
+		const image = await serializeVideo(this.editor, shape)
+		if (!image) return null
 		const props = shape.props
 
 		let textEl
@@ -272,16 +150,10 @@
 
 		return (
 			<>
-				<image href={serializeVideo(shape.id)} width={shape.props.w} height={shape.props.h} />
+				<image href={image} width={shape.props.w} height={shape.props.h} />
 				{textEl}
 			</>
 		)
-=======
-	override async toSvg(shape: TLVideoShape) {
-		const image = await serializeVideo(this.editor, shape)
-		if (!image) return null
-		return <image href={image} width={shape.props.w} height={shape.props.h} />
->>>>>>> 8bbfe91e
 	}
 }
 
@@ -300,6 +172,7 @@
 	const isEditing = useIsEditing(shape.id)
 	const prefersReducedMotion = usePrefersReducedMotion()
 	const { Spinner } = useEditorComponents()
+	const theme = useDefaultColorTheme()
 
 	const rVideo = useRef<HTMLVideoElement>(null!)
 
@@ -320,18 +193,6 @@
 
 		setIsLoaded(true)
 	}, [])
-
-	// If the current time changes and we're not editing the video, update the video time
-	useEffect(() => {
-		const video = rVideo.current
-		if (!video) return
-
-		if (isEditing) {
-			if (document.activeElement !== video) {
-				video.focus()
-			}
-		}
-	}, [isEditing, isLoaded])
 
 	useEffect(() => {
 		if (prefersReducedMotion) {
@@ -341,6 +202,9 @@
 			video.currentTime = 0
 		}
 	}, [rVideo, prefersReducedMotion])
+
+	const { fill, font, align, verticalAlign, size, text, color: labelColor } = shape.props
+	const isSelected = shape.id === editor.getOnlySelectedShapeId()
 
 	return (
 		<>
@@ -394,6 +258,22 @@
 				</div>
 			</HTMLContainer>
 			{'url' in shape.props && shape.props.url && <HyperlinkButton url={shape.props.url} />}
+
+			<TextLabel
+				shapeId={shape.id}
+				type={shape.type}
+				font={font}
+				fontSize={LABEL_FONT_SIZES[size]}
+				lineHeight={TEXT_PROPS.lineHeight}
+				padding={LABEL_PADDING}
+				fill={fill}
+				align={align}
+				verticalAlign={verticalAlign}
+				text={text}
+				isSelected={isSelected}
+				labelColor={theme[labelColor].solid}
+				wrap
+			/>
 		</>
 	)
 })
