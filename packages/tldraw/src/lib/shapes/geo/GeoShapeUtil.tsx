--- conflicted
+++ resolved
@@ -1,10 +1,5 @@
 import {
 	BaseBoxShapeUtil,
-<<<<<<< HEAD
-	Box,
-	DefaultFontFamilies,
-=======
->>>>>>> 03e4c857
 	Editor,
 	Ellipse2d,
 	Geometry2d,
@@ -32,11 +27,7 @@
 } from '@tldraw/editor'
 
 import { HyperlinkButton } from '../shared/HyperlinkButton'
-<<<<<<< HEAD
-=======
 import { SvgTextLabel } from '../shared/SvgTextLabel'
-import { TextLabel } from '../shared/TextLabel'
->>>>>>> 03e4c857
 import {
 	FONT_FAMILIES,
 	LABEL_FONT_SIZES,
@@ -389,168 +380,11 @@
 	}
 
 	component(shape: TLGeoShape) {
-<<<<<<< HEAD
-		const { id, props } = shape
-
-		const strokeWidth = STROKE_SIZES[props.size]
-
-		const { w, color, fill, dash, growY, size } = props
-
-		const getShape = () => {
-			const h = props.h + growY
-
-			switch (props.geo) {
-				case 'cloud': {
-					if (dash === 'solid') {
-						return (
-							<SolidStyleCloud
-								color={color}
-								fill={fill}
-								strokeWidth={strokeWidth}
-								w={w}
-								h={h}
-								id={id}
-								size={size}
-							/>
-						)
-					} else if (dash === 'dashed' || dash === 'dotted') {
-						return (
-							<DashStyleCloud
-								color={color}
-								fill={fill}
-								strokeWidth={strokeWidth}
-								w={w}
-								h={h}
-								id={id}
-								size={size}
-								dash={dash}
-							/>
-						)
-					} else if (dash === 'draw') {
-						return (
-							<DrawStyleCloud
-								color={color}
-								fill={fill}
-								strokeWidth={strokeWidth}
-								w={w}
-								h={h}
-								id={id}
-								size={size}
-							/>
-						)
-					}
-
-					break
-				}
-				case 'ellipse': {
-					if (dash === 'solid') {
-						return (
-							<SolidStyleEllipse strokeWidth={strokeWidth} w={w} h={h} color={color} fill={fill} />
-						)
-					} else if (dash === 'dashed' || dash === 'dotted') {
-						return (
-							<DashStyleEllipse
-								id={id}
-								strokeWidth={strokeWidth}
-								w={w}
-								h={h}
-								dash={dash}
-								color={color}
-								fill={fill}
-							/>
-						)
-					} else if (dash === 'draw') {
-						return (
-							<SolidStyleEllipse strokeWidth={strokeWidth} w={w} h={h} color={color} fill={fill} />
-						)
-					}
-					break
-				}
-				case 'oval': {
-					if (dash === 'solid') {
-						return (
-							<SolidStyleOval strokeWidth={strokeWidth} w={w} h={h} color={color} fill={fill} />
-						)
-					} else if (dash === 'dashed' || dash === 'dotted') {
-						return (
-							<DashStyleOval
-								id={id}
-								strokeWidth={strokeWidth}
-								w={w}
-								h={h}
-								dash={dash}
-								color={color}
-								fill={fill}
-							/>
-						)
-					} else if (dash === 'draw') {
-						return (
-							<SolidStyleOval strokeWidth={strokeWidth} w={w} h={h} color={color} fill={fill} />
-						)
-					}
-					break
-				}
-				default: {
-					const geometry = this.editor.getShapeGeometry(shape)
-					const outline =
-						geometry instanceof Group2d ? geometry.children[0].vertices : geometry.vertices
-					const lines = getLines(shape.props, strokeWidth)
-
-					if (dash === 'solid') {
-						return (
-							<SolidStylePolygon
-								fill={fill}
-								color={color}
-								strokeWidth={strokeWidth}
-								outline={outline}
-								lines={lines}
-							/>
-						)
-					} else if (dash === 'dashed' || dash === 'dotted') {
-						return (
-							<DashStylePolygon
-								dash={dash}
-								fill={fill}
-								color={color}
-								strokeWidth={strokeWidth}
-								outline={outline}
-								lines={lines}
-							/>
-						)
-					} else if (dash === 'draw') {
-						return (
-							<DrawStylePolygon
-								id={id}
-								fill={fill}
-								color={color}
-								strokeWidth={strokeWidth}
-								outline={outline}
-								lines={lines}
-							/>
-						)
-					}
-				}
-			}
-		}
-
-		return (
-			<>
-				<SVGContainer id={id}>{getShape()}</SVGContainer>
-				<HTMLContainer
-					id={shape.id}
-					style={{ overflow: 'hidden', width: shape.props.w, height: shape.props.h + props.growY }}
-				>
-					<TextLabelWrapper
-						shape={shape}
-						bounds={props.geo === 'cloud' ? this.getGeometry(shape).bounds : undefined}
-					/>
-					{shape.props.url && (
-						<HyperlinkButton url={shape.props.url} zoomLevel={this.editor.getZoomLevel()} />
-					)}
-				</HTMLContainer>
-=======
 		const { id, type, props } = shape
 		const { labelColor, fill, font, align, verticalAlign, size, text } = props
+
+		/* eslint-disable-next-line react-hooks/rules-of-hooks */
+		const { TextLabel } = useEditorComponents()
 
 		const isEditing = this.editor.getEditingShapeId() === id
 		const showHtmlContainer = isEditing || shape.props.url || shape.props.text
@@ -569,26 +403,27 @@
 							height: shape.props.h + props.growY,
 						}}
 					>
-						<TextLabel
-							id={id}
-							type={type}
-							font={font}
-							fontSize={LABEL_FONT_SIZES[size]}
-							lineHeight={TEXT_PROPS.lineHeight}
-							fill={fill}
-							align={align}
-							verticalAlign={verticalAlign}
-							text={text}
-							labelColor={labelColor}
-							wrap
-							bounds={props.geo === 'cloud' ? this.getGeometry(shape).bounds : undefined}
-						/>
+						{TextLabel && (
+							<TextLabel
+								id={id}
+								type={type}
+								font={font}
+								fontSize={LABEL_FONT_SIZES[size]}
+								lineHeight={TEXT_PROPS.lineHeight}
+								fill={fill}
+								align={align}
+								verticalAlign={verticalAlign}
+								text={text}
+								labelColor={labelColor}
+								wrap
+								bounds={props.geo === 'cloud' ? this.getGeometry(shape).bounds : undefined}
+							/>
+						)}
 						{shape.props.url && (
 							<HyperlinkButton url={shape.props.url} zoomLevel={this.editor.getZoomLevel()} />
 						)}
 					</HTMLContainer>
 				)}
->>>>>>> 03e4c857
 			</>
 		)
 	}
@@ -946,113 +781,4 @@
 		w: size.w + LABEL_PADDING * 2,
 		h: size.h + LABEL_PADDING * 2,
 	}
-<<<<<<< HEAD
-}
-
-function TextLabelWrapper({ shape, bounds }: { shape: TLGeoShape; bounds: Box | undefined }) {
-	const { TextLabel } = useEditorComponents()
-
-	const {
-		id,
-		type,
-		props: { labelColor, fill, font, align, verticalAlign, size, text },
-	} = shape
-
-	return (
-		TextLabel && (
-			<TextLabel
-				id={id}
-				type={type}
-				font={font}
-				fontSize={LABEL_FONT_SIZES[size]}
-				lineHeight={TEXT_PROPS.lineHeight}
-				fill={fill}
-				align={align}
-				verticalAlign={verticalAlign}
-				text={text}
-				labelColor={labelColor}
-				wrap
-				bounds={bounds}
-			/>
-		)
-	)
-}
-
-function getLines(props: TLGeoShape['props'], sw: number) {
-	switch (props.geo) {
-		case 'x-box': {
-			return getXBoxLines(props.w, props.h, sw, props.dash)
-		}
-		case 'check-box': {
-			return getCheckBoxLines(props.w, props.h)
-		}
-		default: {
-			return undefined
-		}
-	}
-}
-
-function getXBoxLines(w: number, h: number, sw: number, dash: TLDefaultDashStyle) {
-	const inset = dash === 'draw' ? 0.62 : 0
-
-	if (dash === 'dashed') {
-		return [
-			[new Vec(0, 0), new Vec(w / 2, h / 2)],
-			[new Vec(w, h), new Vec(w / 2, h / 2)],
-			[new Vec(0, h), new Vec(w / 2, h / 2)],
-			[new Vec(w, 0), new Vec(w / 2, h / 2)],
-		]
-	}
-
-	const clampX = (x: number) => Math.max(0, Math.min(w, x))
-	const clampY = (y: number) => Math.max(0, Math.min(h, y))
-
-	return [
-		[
-			new Vec(clampX(sw * inset), clampY(sw * inset)),
-			new Vec(clampX(w - sw * inset), clampY(h - sw * inset)),
-		],
-		[
-			new Vec(clampX(sw * inset), clampY(h - sw * inset)),
-			new Vec(clampX(w - sw * inset), clampY(sw * inset)),
-		],
-	]
-}
-
-function getCheckBoxLines(w: number, h: number) {
-	const size = Math.min(w, h) * 0.82
-	const ox = (w - size) / 2
-	const oy = (h - size) / 2
-
-	const clampX = (x: number) => Math.max(0, Math.min(w, x))
-	const clampY = (y: number) => Math.max(0, Math.min(h, y))
-
-	return [
-		[
-			new Vec(clampX(ox + size * 0.25), clampY(oy + size * 0.52)),
-			new Vec(clampX(ox + size * 0.45), clampY(oy + size * 0.82)),
-		],
-		[
-			new Vec(clampX(ox + size * 0.45), clampY(oy + size * 0.82)),
-			new Vec(clampX(ox + size * 0.82), clampY(oy + size * 0.22)),
-		],
-	]
-}
-
-/**
- * Get the centroid of a regular polygon.
- * @param points - The points that make up the polygon.
- * @internal
- */
-export function getCentroidOfRegularPolygon(points: VecLike[]) {
-	const len = points.length
-	let x = 0
-	let y = 0
-	for (let i = 0; i < len; i++) {
-		x += points[i].x
-		y += points[i].y
-	}
-	return new Vec(x / len, y / len)
-=======
->>>>>>> 03e4c857
 }