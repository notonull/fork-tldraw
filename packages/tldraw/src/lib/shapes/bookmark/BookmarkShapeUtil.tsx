import {
	AssetRecordType,
	BaseBoxShapeUtil,
	Editor,
	HTMLContainer,
	T,
	TLAssetId,
	TLBookmarkAsset,
	TLBookmarkShape,
	TLOnBeforeUpdateHandler,
	bookmarkShapeMigrations,
	bookmarkShapeProps,
	debounce,
	getHashForString,
	stopEventPropagation,
	toDomPrecision,
} from '@tldraw/editor'
import { HyperlinkButton } from '../shared/HyperlinkButton'
import { LINK_ICON } from '../shared/icons-editor'
import { getRotatedBoxShadow } from '../shared/rotated-box-shadow'

const BOOKMARK_WIDTH = 300
const BOOKMARK_HEIGHT = 320
const BOOKMARK_JUST_URL_HEIGHT = 46
const SHORT_BOOKMARK_HEIGHT = 110

/** @public */
export class BookmarkShapeUtil extends BaseBoxShapeUtil<TLBookmarkShape> {
	static override type = 'bookmark' as const
	static override props = bookmarkShapeProps
	static override migrations = bookmarkShapeMigrations

	override canResize = () => false

	override hideSelectionBoundsFg = () => true

	override getDefaultProps(): TLBookmarkShape['props'] {
		return {
			url: '',
			w: BOOKMARK_WIDTH,
			h: BOOKMARK_HEIGHT,
			assetId: null,
		}
	}

	override component(shape: TLBookmarkShape) {
		const asset = (
			shape.props.assetId ? this.editor.getAsset(shape.props.assetId) : null
		) as TLBookmarkAsset

		const pageRotation = this.editor.getShapePageTransform(shape)!.rotation()

		const address = getHumanReadableAddress(shape)

		return (
			<HTMLContainer>
				<div
					className="tl-bookmark__container"
					style={{
						boxShadow: getRotatedBoxShadow(pageRotation),
					}}
				>
<<<<<<< HEAD
					<div className="tl-bookmark__image_container">
						{asset?.props.image ? (
							<img
								className="tl-bookmark__image"
								draggable={false}
								referrerPolicy="strict-origin-when-cross-origin"
								src={asset?.props.image}
								alt={asset?.props.title || ''}
							/>
						) : (
							<div className="tl-bookmark__placeholder" />
						)}
						<HyperlinkButton url={shape.props.url} zoomLevel={this.editor.getZoomLevel()} />
					</div>
=======
					{(!asset || asset.props.image) && (
						<div className="tl-bookmark__image_container">
							{asset ? (
								<img
									className="tl-bookmark__image"
									draggable={false}
									referrerPolicy="strict-origin-when-cross-origin"
									src={asset?.props.image}
									alt={asset?.props.title || ''}
								/>
							) : (
								<div className="tl-bookmark__placeholder" />
							)}
							{asset?.props.image && (
								<HyperlinkButton url={shape.props.url} zoomLevel={this.editor.getZoomLevel()} />
							)}
						</div>
					)}
>>>>>>> 215ff308
					<div className="tl-bookmark__copy_container">
						{asset?.props.title ? (
							<h2 className="tl-bookmark__heading">{asset.props.title}</h2>
						) : null}
						{asset?.props.description && asset?.props.image ? (
							<p className="tl-bookmark__description">{asset.props.description}</p>
						) : null}
						<a
							className="tl-bookmark__link"
							href={shape.props.url || ''}
							target="_blank"
							rel="noopener noreferrer"
							onPointerDown={stopEventPropagation}
							onPointerUp={stopEventPropagation}
							onClick={stopEventPropagation}
						>
							{asset?.props.favicon ? (
								<img
									className="tl-bookmark__favicon"
									src={asset?.props.favicon}
									referrerPolicy="strict-origin-when-cross-origin"
									alt={`favicon of ${address}`}
								/>
							) : (
								<div
									className="tl-hyperlink__icon"
									style={{
										mask: `url("${LINK_ICON}") center 100% / 100% no-repeat`,
										WebkitMask: `url("${LINK_ICON}") center 100% / 100% no-repeat`,
									}}
								/>
							)}
							<span>{address}</span>
						</a>
					</div>
				</div>
			</HTMLContainer>
		)
	}

	override indicator(shape: TLBookmarkShape) {
		return (
			<rect
				width={toDomPrecision(shape.props.w)}
				height={toDomPrecision(shape.props.h)}
				rx="6"
				ry="6"
			/>
		)
	}

	override onBeforeCreate = (next: TLBookmarkShape) => {
		return getBookmarkSize(this.editor, next)
	}

	override onBeforeUpdate?: TLOnBeforeUpdateHandler<TLBookmarkShape> = (prev, shape) => {
		if (prev.props.url !== shape.props.url) {
			if (!T.linkUrl.isValid(shape.props.url)) {
				return { ...shape, props: { ...shape.props, url: prev.props.url } }
			} else {
				updateBookmarkAssetOnUrlChange(this.editor, shape)
			}
		}

		if (prev.props.assetId !== shape.props.assetId) {
			return getBookmarkSize(this.editor, shape)
		}
	}
}

function getBookmarkSize(editor: Editor, shape: TLBookmarkShape) {
	const asset = (
		shape.props.assetId ? editor.getAsset(shape.props.assetId) : null
	) as TLBookmarkAsset

	let h = BOOKMARK_HEIGHT

	if (asset) {
		if (!asset.props.image) {
			if (!asset.props.title) {
				h = BOOKMARK_JUST_URL_HEIGHT
			} else {
				h = SHORT_BOOKMARK_HEIGHT
			}
		}
	}

	return {
		...shape,
		props: {
			...shape.props,
			h,
		},
	}
}

/** @internal */
export const getHumanReadableAddress = (shape: TLBookmarkShape) => {
	try {
		const url = new URL(shape.props.url)
		// we want the hostname without any www
		return url.hostname.replace(/^www\./, '')
	} catch (e) {
		return shape.props.url
	}
}

function updateBookmarkAssetOnUrlChange(editor: Editor, shape: TLBookmarkShape) {
	const { url } = shape.props

	// Derive the asset id from the URL
	const assetId: TLAssetId = AssetRecordType.createId(getHashForString(url))

	if (editor.getAsset(assetId)) {
		// Existing asset for this URL?
		if (shape.props.assetId !== assetId) {
			editor.updateShapes<TLBookmarkShape>([
				{
					id: shape.id,
					type: shape.type,
					props: { assetId },
				},
			])
		}
	} else {
		// No asset for this URL?

		// First, clear out the existing asset reference
		editor.updateShapes<TLBookmarkShape>([
			{
				id: shape.id,
				type: shape.type,
				props: { assetId: null },
			},
		])

		// Then try to asyncronously create a new one
		createBookmarkAssetOnUrlChange(editor, shape)
	}
}

const createBookmarkAssetOnUrlChange = debounce(async (editor: Editor, shape: TLBookmarkShape) => {
	const { url } = shape.props

	// Create the asset using the external content manager's createAssetFromUrl method.
	// This may be overwritten by the user (for example, we overwrite it on tldraw.com)
	const asset = await editor.getAssetForExternalContent({ type: 'url', url })

	if (!asset) {
		// No asset? Just leave the bookmark as a null assetId.
		return
	}

	editor.batch(() => {
		// Create the new asset
		editor.createAssets([asset])

		// And update the shape
		editor.updateShapes<TLBookmarkShape>([
			{
				id: shape.id,
				type: shape.type,
				props: { assetId: asset.id },
			},
		])
	})
}, 500)<|MERGE_RESOLUTION|>--- conflicted
+++ resolved
@@ -60,22 +60,6 @@
 						boxShadow: getRotatedBoxShadow(pageRotation),
 					}}
 				>
-<<<<<<< HEAD
-					<div className="tl-bookmark__image_container">
-						{asset?.props.image ? (
-							<img
-								className="tl-bookmark__image"
-								draggable={false}
-								referrerPolicy="strict-origin-when-cross-origin"
-								src={asset?.props.image}
-								alt={asset?.props.title || ''}
-							/>
-						) : (
-							<div className="tl-bookmark__placeholder" />
-						)}
-						<HyperlinkButton url={shape.props.url} zoomLevel={this.editor.getZoomLevel()} />
-					</div>
-=======
 					{(!asset || asset.props.image) && (
 						<div className="tl-bookmark__image_container">
 							{asset ? (
@@ -94,7 +78,6 @@
 							)}
 						</div>
 					)}
->>>>>>> 215ff308
 					<div className="tl-bookmark__copy_container">
 						{asset?.props.title ? (
 							<h2 className="tl-bookmark__heading">{asset.props.title}</h2>
