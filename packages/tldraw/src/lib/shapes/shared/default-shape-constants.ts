import { TLDefaultFontStyle, TLDefaultSizeStyle } from '@tldraw/editor'

/** @public */
export const TEXT_PROPS = {
	lineHeight: 1.35,
	fontWeight: 'normal',
	fontVariant: 'normal',
	fontStyle: 'normal',
	padding: '0px',
}

/** @public */
export const STROKE_SIZES: Record<TLDefaultSizeStyle, number> = {
	s: 2,
	m: 3.5,
	l: 5,
	xl: 10,
}

/** @public */
export const FONT_SIZES: Record<TLDefaultSizeStyle, number> = {
	s: 18,
	m: 24,
	l: 36,
	xl: 44,
}

/** @public */
export const LABEL_FONT_SIZES: Record<TLDefaultSizeStyle, number> = {
	s: 18,
	m: 22,
	l: 26,
	xl: 32,
}

/** @public */
export const ARROW_LABEL_FONT_SIZES: Record<TLDefaultSizeStyle, number> = {
	s: 18,
	m: 20,
	l: 24,
	xl: 28,
}

/** @public */
export const FONT_FAMILIES: Record<TLDefaultFontStyle, string> = {
	draw: 'var(--tl-font-draw)',
	sans: 'var(--tl-font-sans)',
	serif: 'var(--tl-font-serif)',
	mono: 'var(--tl-font-mono)',
}

/** @internal */
export const LABEL_TO_ARROW_PADDING = 20
/** @internal */
export const ARROW_LABEL_PADDING = 4.25
/** @internal */
<<<<<<< HEAD
export const LABEL_PADDING = 16
/** @internal */
export const WAY_TOO_BIG_ARROW_BEND_FACTOR = 10
=======
export const LABEL_PADDING = 16
>>>>>>> dbcaee88
<|MERGE_RESOLUTION|>--- conflicted
+++ resolved
@@ -54,10 +54,6 @@
 /** @internal */
 export const ARROW_LABEL_PADDING = 4.25
 /** @internal */
-<<<<<<< HEAD
 export const LABEL_PADDING = 16
 /** @internal */
-export const WAY_TOO_BIG_ARROW_BEND_FACTOR = 10
-=======
-export const LABEL_PADDING = 16
->>>>>>> dbcaee88
+export const WAY_TOO_BIG_ARROW_BEND_FACTOR = 10