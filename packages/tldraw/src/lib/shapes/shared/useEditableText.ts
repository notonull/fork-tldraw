--- conflicted
+++ resolved
@@ -1,7 +1,3 @@
-<<<<<<< HEAD
-/* eslint-disable no-inner-declarations */
-=======
->>>>>>> d2d3e582
 import {
 	TLShapeId,
 	TLUnknownShape,
