--- conflicted
+++ resolved
@@ -17,9 +17,8 @@
 const DefaultTextTriggerHook = () => ({ onKeyDown: async () => false })
 
 /** @public */
-<<<<<<< HEAD
 export function useEditableText(
-	id: TLShapeId,
+	shapeId: TLShapeId,
 	type: string,
 	text: string,
 	options: {
@@ -31,16 +30,10 @@
 	const useTextTriggerCharacter = options.useTextTriggerCharacter || DefaultTextTriggerHook
 	const { onKeyDown: onCustomKeyDown } = useTextTriggerCharacter(rInput.current, (text: string) => {
 		editor.updateShapes<TLUnknownShape & { props: { text: string } }>([
-			{ id, type, props: { text } },
+			{ id: shapeId, type, props: { text } },
 		])
 	})
-	const isEditing = useValue('isEditing', () => editor.getEditingShapeId() === id, [editor])
-=======
-export function useEditableText(shapeId: TLShapeId, type: string, text: string) {
-	const editor = useEditor()
-	const rInput = useRef<HTMLTextAreaElement>(null)
 	const isEditing = useValue('isEditing', () => editor.getEditingShapeId() === shapeId, [editor])
->>>>>>> 1a69ca6f
 	const isEditingAnything = useValue('isEditingAnything', () => !!editor.getEditingShapeId(), [
 		editor,
 	])
@@ -79,13 +72,8 @@
 
 	// When the user presses ctrl / meta enter, complete the editing state.
 	const handleKeyDown = useCallback(
-<<<<<<< HEAD
 		async (e: React.KeyboardEvent<HTMLTextAreaElement>) => {
-			if (editor.getEditingShapeId() !== id) return
-=======
-		(e: React.KeyboardEvent<HTMLTextAreaElement>) => {
 			if (editor.getEditingShapeId() !== shapeId) return
->>>>>>> 1a69ca6f
 
 			const inputEl = e.target as HTMLTextAreaElement
 			// Here we possibly pass control to a custom text handling component passed in by the user, if present.
@@ -106,11 +94,7 @@
 				}
 			}
 		},
-<<<<<<< HEAD
-		[editor, id, onCustomKeyDown]
-=======
-		[editor, shapeId]
->>>>>>> 1a69ca6f
+		[editor, shapeId, onCustomKeyDown]
 	)
 
 	// When the text changes, update the text value.
