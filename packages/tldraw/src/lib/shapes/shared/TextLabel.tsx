import {
	Box,
	TLDefaultColorStyle,
	TLDefaultFillStyle,
	TLDefaultFontStyle,
	TLDefaultHorizontalAlignStyle,
	TLDefaultVerticalAlignStyle,
	TLShapeId,
	getDefaultColorTheme,
	useIsDarkMode,
} from '@tldraw/editor'
import React, { useEffect, useState } from 'react'
import { TextArea } from '../text/TextArea'
import { TextHelpers } from './TextHelpers'
import { isLegacyAlign } from './legacyProps'
import { useEditableText } from './useEditableText'

type TextLabelProps = {
	id: TLShapeId
	type: string
	font: TLDefaultFontStyle
	fontSize: number
	lineHeight: number
	fill?: TLDefaultFillStyle
	align: TLDefaultHorizontalAlignStyle
	verticalAlign: TLDefaultVerticalAlignStyle
	wrap?: boolean
	text: string
	labelColor: TLDefaultColorStyle
	bounds?: Box
	onKeyDown?: (e: React.KeyboardEvent<HTMLTextAreaElement>) => void
	classNamePrefix?: string
	style?: React.CSSProperties
	textWidth?: number
	textHeight?: number
}

/** @public */
export const TextLabel = React.memo(function TextLabel({
	id,
	type,
	text,
	labelColor,
	font,
	fontSize,
	lineHeight,
	align,
	verticalAlign,
	wrap,
	bounds,
<<<<<<< HEAD
	padding,
}: {
	id: T['id']
	type: T['type']
	size: TLDefaultSizeStyle
	font: TLDefaultFontStyle
	fill?: TLDefaultFillStyle
	align: TLDefaultHorizontalAlignStyle
	verticalAlign: TLDefaultVerticalAlignStyle
	wrap?: boolean
	text: string
	labelColor: TLDefaultColorStyle
	bounds?: Box
	padding?: number
}) {
	const {
		rInput,
		isEmpty,
		isEditing,
		handleFocus,
		handleChange,
		handleKeyDown,
		handleBlur,
		handleInputPointerDown,
		handleDoubleClick,
	} = useEditableText(id, type, text)
=======
	onKeyDown: handleKeyDownCustom,
	classNamePrefix,
	style,
	textWidth,
	textHeight,
}: TextLabelProps) {
	const { rInput, isEmpty, isEditing, ...editableTextRest } = useEditableText(id, type, text)

	const [initialText, setInitialText] = useState(text)
	useEffect(() => {
		if (!isEditing) {
			setInitialText(text)
		}
	}, [isEditing, text])
>>>>>>> 9c9d1c49

	const finalText = TextHelpers.normalizeTextForDom(text)
	const hasText = finalText.length > 0

	const legacyAlign = isLegacyAlign(align)
	const theme = getDefaultColorTheme({ isDarkMode: useIsDarkMode() })

	if (!isEditing && !hasText) {
		return null
	}

	// TODO: probably combine tl-text and tl-arrow eventually
	const cssPrefix = classNamePrefix || 'tl-text'
	return (
		<div
			className={`${cssPrefix}-label tl-text-wrapper`}
			data-font={font}
			data-align={align}
			data-hastext={!isEmpty}
			data-isediting={isEditing}
			data-textwrap={!!wrap}
			style={{
				justifyContent: align === 'middle' || legacyAlign ? 'center' : align,
				alignItems: verticalAlign === 'middle' ? 'center' : verticalAlign,
				...(bounds
					? {
							top: bounds.minY,
							left: bounds.minX,
							width: bounds.width,
							height: bounds.height,
							position: 'absolute',
						}
					: {}),
				...style,
			}}
		>
			<div
				className={`${cssPrefix}-label__inner`}
				style={{
					fontSize,
					lineHeight: fontSize * lineHeight + 'px',
					minHeight: lineHeight + 32,
					minWidth: textWidth || 0,
					color: theme[labelColor].solid,
					width: textWidth,
					height: textHeight,
				}}
			>
<<<<<<< HEAD
				<div className="tl-text tl-text-content" dir="ltr" style={{ padding }}>
					{finalText}
				</div>
				{isEditing && (
					<textarea
						ref={rInput}
						className="tl-text tl-text-input"
						name="text"
						tabIndex={-1}
						autoComplete="off"
						autoCapitalize="off"
						autoCorrect="off"
						autoSave="off"
						autoFocus
						placeholder=""
						spellCheck="true"
						wrap="off"
						dir="auto"
						datatype="wysiwyg"
						defaultValue={text}
						onFocus={handleFocus}
						onChange={handleChange}
						onKeyDown={handleKeyDown}
						onBlur={handleBlur}
						onTouchEnd={stopEventPropagation}
						onContextMenu={stopEventPropagation}
						onPointerDown={handleInputPointerDown}
						onDoubleClick={handleDoubleClick}
						style={{ padding }}
					/>
				)}
=======
				<div className={`${cssPrefix} tl-text tl-text-content`} dir="ltr">
					{finalText}
				</div>
				<TextArea
					id={`text-input-${id}`}
					ref={rInput}
					// We need to add the initial value as the key here because we need this component to
					// 'reset' when this state changes and grab the latest defaultValue.
					key={initialText}
					text={text}
					isEditing={isEditing}
					{...editableTextRest}
					handleKeyDown={handleKeyDownCustom ?? editableTextRest.handleKeyDown}
				/>
>>>>>>> 9c9d1c49
			</div>
		</div>
	)
})<|MERGE_RESOLUTION|>--- conflicted
+++ resolved
@@ -33,6 +33,7 @@
 	style?: React.CSSProperties
 	textWidth?: number
 	textHeight?: number
+	padding?: number
 }
 
 /** @public */
@@ -48,39 +49,12 @@
 	verticalAlign,
 	wrap,
 	bounds,
-<<<<<<< HEAD
-	padding,
-}: {
-	id: T['id']
-	type: T['type']
-	size: TLDefaultSizeStyle
-	font: TLDefaultFontStyle
-	fill?: TLDefaultFillStyle
-	align: TLDefaultHorizontalAlignStyle
-	verticalAlign: TLDefaultVerticalAlignStyle
-	wrap?: boolean
-	text: string
-	labelColor: TLDefaultColorStyle
-	bounds?: Box
-	padding?: number
-}) {
-	const {
-		rInput,
-		isEmpty,
-		isEditing,
-		handleFocus,
-		handleChange,
-		handleKeyDown,
-		handleBlur,
-		handleInputPointerDown,
-		handleDoubleClick,
-	} = useEditableText(id, type, text)
-=======
 	onKeyDown: handleKeyDownCustom,
 	classNamePrefix,
 	style,
 	textWidth,
 	textHeight,
+	padding,
 }: TextLabelProps) {
 	const { rInput, isEmpty, isEditing, ...editableTextRest } = useEditableText(id, type, text)
 
@@ -90,7 +64,6 @@
 			setInitialText(text)
 		}
 	}, [isEditing, text])
->>>>>>> 9c9d1c49
 
 	const finalText = TextHelpers.normalizeTextForDom(text)
 	const hasText = finalText.length > 0
@@ -139,40 +112,7 @@
 					height: textHeight,
 				}}
 			>
-<<<<<<< HEAD
-				<div className="tl-text tl-text-content" dir="ltr" style={{ padding }}>
-					{finalText}
-				</div>
-				{isEditing && (
-					<textarea
-						ref={rInput}
-						className="tl-text tl-text-input"
-						name="text"
-						tabIndex={-1}
-						autoComplete="off"
-						autoCapitalize="off"
-						autoCorrect="off"
-						autoSave="off"
-						autoFocus
-						placeholder=""
-						spellCheck="true"
-						wrap="off"
-						dir="auto"
-						datatype="wysiwyg"
-						defaultValue={text}
-						onFocus={handleFocus}
-						onChange={handleChange}
-						onKeyDown={handleKeyDown}
-						onBlur={handleBlur}
-						onTouchEnd={stopEventPropagation}
-						onContextMenu={stopEventPropagation}
-						onPointerDown={handleInputPointerDown}
-						onDoubleClick={handleDoubleClick}
-						style={{ padding }}
-					/>
-				)}
-=======
-				<div className={`${cssPrefix} tl-text tl-text-content`} dir="ltr">
+				<div className={`${cssPrefix} tl-text tl-text-content`} dir="ltr" style={{ padding }}>
 					{finalText}
 				</div>
 				<TextArea
@@ -182,11 +122,11 @@
 					// 'reset' when this state changes and grab the latest defaultValue.
 					key={initialText}
 					text={text}
+					padding={padding}
 					isEditing={isEditing}
 					{...editableTextRest}
 					handleKeyDown={handleKeyDownCustom ?? editableTextRest.handleKeyDown}
 				/>
->>>>>>> 9c9d1c49
 			</div>
 		</div>
 	)
