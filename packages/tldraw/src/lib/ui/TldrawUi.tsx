--- conflicted
+++ resolved
@@ -163,21 +163,11 @@
 							</div>
 							<div className="tlui-layout__top__center">{TopPanel && <TopPanel />}</div>
 							<div className="tlui-layout__top__right">
-<<<<<<< HEAD
-								{shareZone}
-								{breakpoint >= 5 &&
+								{SharePanel && <SharePanel />}
+								{StylePanel &&
+									breakpoint >= PORTRAIT_BREAKPOINT.TABLET_SM &&
 									!isReadonlyMode &&
-									(!selectToolActive || selectedShapesCount > 0) && (
-										<div className="tlui-style-panel__wrapper">
-											<StylePanel />
-										</div>
-									)}
-=======
-								{SharePanel && <SharePanel />}
-								{StylePanel && breakpoint >= PORTRAIT_BREAKPOINT.TABLET_SM && !isReadonlyMode && (
-									<_StylePanel />
-								)}
->>>>>>> b3d6af44
+									(!selectToolActive || selectedShapesCount > 0) && <_StylePanel />}
 							</div>
 						</div>
 						<div className="tlui-layout__bottom">
