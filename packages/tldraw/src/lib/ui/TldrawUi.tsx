--- conflicted
+++ resolved
@@ -108,12 +108,9 @@
 		HelperButtons,
 		DebugPanel,
 		CursorChatBubble,
-<<<<<<< HEAD
 		RichTextToolbar,
-=======
 		Toasts,
 		Dialogs,
->>>>>>> d0d3a3c3
 	} = useTldrawUiComponents()
 
 	useKeyboardShortcuts()
@@ -192,14 +189,9 @@
 					</div>
 				</>
 			)}
-<<<<<<< HEAD
 			{RichTextToolbar && <RichTextToolbar />}
-			<TldrawUiToasts />
-			<TldrawUiDialogs />
-=======
 			{Toasts && <Toasts />}
 			{Dialogs && <Dialogs />}
->>>>>>> d0d3a3c3
 			<FollowingIndicator />
 			{CursorChatBubble && <CursorChatBubble />}
 		</div>
