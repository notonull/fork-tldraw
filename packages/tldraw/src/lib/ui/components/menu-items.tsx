import {
	TLBookmarkShape,
	TLEmbedShape,
	TLFrameShape,
	TLImageShape,
	TLPageId,
	useEditor,
	useEmbedDefinitions,
	useValue,
} from '@tldraw/editor'
import { getEmbedInfo } from '../../utils/embeds/embeds'
import { useUiEvents } from '../context/events'
import { useToasts } from '../context/toasts'
import {
	showMenuPaste,
	useAllowGroup,
	useAllowUngroup,
	useAnySelectedShapesCount,
	useHasLinkShapeSelected,
	useOnlyFlippableShape,
	useShowAutoSizeToggle,
	useThreeStackableItems,
	useUnlockedSelectedShapesCount,
} from '../hooks/menu-hooks'
import { TldrawUiMenuActionCheckboxItem } from './primitives/menus/TldrawUiMenuActionCheckboxItem'
import { TldrawUiMenuActionItem } from './primitives/menus/TldrawUiMenuActionItem'
import { TldrawUiMenuGroup } from './primitives/menus/TldrawUiMenuGroup'
import { TldrawUiMenuItem } from './primitives/menus/TldrawUiMenuItem'
import { TldrawUiMenuSubmenu } from './primitives/menus/TldrawUiMenuSubmenu'

/* -------------------- Selection ------------------- */
/** @public @react */
export function ToggleAutoSizeMenuItem() {
	const shouldDisplay = useShowAutoSizeToggle()
	if (!shouldDisplay) return null
	return <TldrawUiMenuActionItem actionId="toggle-auto-size" />
}
/** @public @react */
export function EditLinkMenuItem() {
	const shouldDisplay = useHasLinkShapeSelected()
	if (!shouldDisplay) return null

	return <TldrawUiMenuActionItem actionId="edit-link" />
}
/** @public @react */
export function DuplicateMenuItem() {
	const shouldDisplay = useUnlockedSelectedShapesCount(1)
	if (!shouldDisplay) return null

	return <TldrawUiMenuActionItem actionId="duplicate" />
}
/** @public @react */
export function FlattenMenuItem() {
	const editor = useEditor()
	const shouldDisplay = useValue(
		'should display flatten option',
		() => {
			const selectedShapeIds = editor.getSelectedShapeIds()
			if (selectedShapeIds.length === 0) return false
			const onlySelectedShape = editor.getOnlySelectedShape()
			if (onlySelectedShape && editor.isShapeOfType<TLImageShape>(onlySelectedShape, 'image')) {
				return false
			}
			return true
		},
		[editor]
	)
	if (!shouldDisplay) return null

	return <TldrawUiMenuActionItem actionId="flatten-to-image" />
}
/** @public @react */
export function GroupMenuItem() {
	const shouldDisplay = useAllowGroup()
	if (!shouldDisplay) return null

	return <TldrawUiMenuActionItem actionId="group" />
}
/** @public @react */
export function UngroupMenuItem() {
	const shouldDisplay = useAllowUngroup()
	if (!shouldDisplay) return null

	return <TldrawUiMenuActionItem actionId="ungroup" />
}
/** @public @react */
export function RemoveFrameMenuItem() {
	const editor = useEditor()
	const shouldDisplay = useValue(
		'allow unframe',
		() => {
			const selectedShapes = editor.getSelectedShapes()
			if (selectedShapes.length === 0) return false
			return selectedShapes.every((shape) => editor.isShapeOfType<TLFrameShape>(shape, 'frame'))
		},
		[editor]
	)
	if (!shouldDisplay) return null

	return <TldrawUiMenuActionItem actionId="remove-frame" />
}
/** @public @react */
export function FitFrameToContentMenuItem() {
	const editor = useEditor()
	const shouldDisplay = useValue(
		'allow fit frame to content',
		() => {
			const onlySelectedShape = editor.getOnlySelectedShape()
			if (!onlySelectedShape) return false
			return (
				editor.isShapeOfType<TLFrameShape>(onlySelectedShape, 'frame') &&
				editor.getSortedChildIdsForParent(onlySelectedShape).length > 0
			)
		},
		[editor]
	)
	if (!shouldDisplay) return null

	return <TldrawUiMenuActionItem actionId="fit-frame-to-content" />
}
/** @public @react */
export function ToggleLockMenuItem() {
	const editor = useEditor()
	const shouldDisplay = useValue('selected shapes', () => editor.getSelectedShapes().length > 0, [
		editor,
	])
	if (!shouldDisplay) return null

	return <TldrawUiMenuActionItem actionId="toggle-lock" />
}
/** @public @react */
export function ToggleTransparentBgMenuItem() {
	const editor = useEditor()
	const isTransparentBg = useValue(
		'isTransparentBg',
		() => !editor.getInstanceState().exportBackground,
		[editor]
	)
	return (
		<TldrawUiMenuActionCheckboxItem
			actionId="toggle-transparent"
			checked={isTransparentBg}
			toggle
		/>
	)
}
/** @public @react */
export function UnlockAllMenuItem() {
	const editor = useEditor()
	const shouldDisplay = useValue('any shapes', () => editor.getCurrentPageShapeIds().size > 0, [
		editor,
	])

	return <TldrawUiMenuActionItem actionId="unlock-all" disabled={!shouldDisplay} />
}

/* ---------------------- Zoom ---------------------- */
/** @public @react */
export function ZoomTo100MenuItem() {
	const editor = useEditor()
	const isZoomedTo100 = useValue('zoomed to 100', () => editor.getZoomLevel() === 1, [editor])

	return <TldrawUiMenuActionItem actionId="zoom-to-100" noClose disabled={isZoomedTo100} />
}
/** @public @react */
export function ZoomToFitMenuItem() {
	const editor = useEditor()
	const hasShapes = useValue('has shapes', () => editor.getCurrentPageShapeIds().size > 0, [editor])

	return (
		<TldrawUiMenuActionItem
			actionId="zoom-to-fit"
			disabled={!hasShapes}
			data-testid="minimap.zoom-menu.zoom-to-fit"
			noClose
		/>
	)
}
/** @public @react */
export function ZoomToSelectionMenuItem() {
	const editor = useEditor()
	const hasSelected = useValue('has shapes', () => editor.getSelectedShapeIds().length > 0, [
		editor,
	])

	return (
		<TldrawUiMenuActionItem
			actionId="zoom-to-selection"
			disabled={!hasSelected}
			data-testid="minimap.zoom-menu.zoom-to-selection"
			noClose
		/>
	)
}

/* -------------------- Clipboard ------------------- */

/** @public @react */
export function ClipboardMenuGroup() {
	return (
		<TldrawUiMenuGroup id="clipboard">
			<CutMenuItem />
			<CopyMenuItem />
			<PasteMenuItem />
			<DuplicateMenuItem />
			<DeleteMenuItem />
		</TldrawUiMenuGroup>
	)
}

/** @public @react */
export function CopyAsMenuGroup() {
	const editor = useEditor()
	const atLeastOneShapeOnPage = useValue(
		'atLeastOneShapeOnPage',
		() => editor.getCurrentPageShapeIds().size > 0,
		[editor]
	)

	return (
		<TldrawUiMenuSubmenu
			id="copy-as"
			label="context-menu.copy-as"
			size="small"
			disabled={!atLeastOneShapeOnPage}
		>
			<TldrawUiMenuGroup id="copy-as-group">
				<TldrawUiMenuActionItem actionId="copy-as-svg" />
				{Boolean(window.navigator.clipboard?.write) && (
					<TldrawUiMenuActionItem actionId="copy-as-png" />
				)}
				<TldrawUiMenuActionItem actionId="copy-as-json" />
			</TldrawUiMenuGroup>
			<TldrawUiMenuGroup id="copy-as-bg">
				<ToggleTransparentBgMenuItem />
			</TldrawUiMenuGroup>
		</TldrawUiMenuSubmenu>
	)
}

/** @public @react */
export function CutMenuItem() {
	const shouldDisplay = useUnlockedSelectedShapesCount(1)

	return <TldrawUiMenuActionItem actionId="cut" disabled={!shouldDisplay} />
}

/** @public @react */
export function CopyMenuItem() {
	const shouldDisplay = useAnySelectedShapesCount(1)

	return <TldrawUiMenuActionItem actionId="copy" disabled={!shouldDisplay} />
}

/** @public @react */
export function PasteMenuItem() {
	const shouldDisplay = showMenuPaste

	return <TldrawUiMenuActionItem actionId="paste" disabled={!shouldDisplay} />
}

/* ------------------- Conversions ------------------ */

/** @public @react */
export function ConversionsMenuGroup() {
	const editor = useEditor()
	const atLeastOneShapeOnPage = useValue(
		'atLeastOneShapeOnPage',
		() => editor.getCurrentPageShapeIds().size > 0,
		[editor]
	)

	if (!atLeastOneShapeOnPage) return null

	return (
		<TldrawUiMenuGroup id="conversions">
			<CopyAsMenuGroup />
			<TldrawUiMenuSubmenu id="export-as" label="context-menu.export-as" size="small">
				<TldrawUiMenuGroup id="export-as-group">
					<TldrawUiMenuActionItem actionId="export-as-svg" />
					<TldrawUiMenuActionItem actionId="export-as-png" />
					<TldrawUiMenuActionItem actionId="export-as-json" />
				</TldrawUiMenuGroup>
				<TldrawUiMenuGroup id="export-as-bg">
					<ToggleTransparentBgMenuItem />
				</TldrawUiMenuGroup>
			</TldrawUiMenuSubmenu>
		</TldrawUiMenuGroup>
	)
}

/* ------------------ Set Selection ----------------- */
/** @public @react */
export function SelectAllMenuItem() {
	const editor = useEditor()
	const atLeastOneShapeOnPage = useValue(
		'atLeastOneShapeOnPage',
		() => editor.getCurrentPageShapeIds().size > 0,
		[editor]
	)

	return <TldrawUiMenuActionItem actionId="select-all" disabled={!atLeastOneShapeOnPage} />
}

/* ------------------ Delete Group ------------------ */
/** @public @react */
export function DeleteMenuItem() {
	const oneSelected = useUnlockedSelectedShapesCount(1)

	return <TldrawUiMenuActionItem actionId="delete" disabled={!oneSelected} />
}

/* --------------------- Modify --------------------- */

/** @public @react */
export function EditMenuSubmenu() {
	if (!useAnySelectedShapesCount(1)) return null

	return (
		<TldrawUiMenuSubmenu id="edit" label="context-menu.edit" size="small">
			<GroupMenuItem />
			<UngroupMenuItem />
			<FlattenMenuItem />
			<EditLinkMenuItem />
			<FitFrameToContentMenuItem />
			<RemoveFrameMenuItem />
			<ConvertToEmbedMenuItem />
			<ConvertToBookmarkMenuItem />
			<ToggleAutoSizeMenuItem />
			<ToggleLockMenuItem />
		</TldrawUiMenuSubmenu>
	)
}

/** @public @react */
export function ArrangeMenuSubmenu() {
	const twoSelected = useUnlockedSelectedShapesCount(2)
	const onlyFlippableShapeSelected = useOnlyFlippableShape()

	if (!(twoSelected || onlyFlippableShapeSelected)) return null

	return (
		<TldrawUiMenuSubmenu id="arrange" label="context-menu.arrange" size="small">
			{twoSelected && (
				<TldrawUiMenuGroup id="align">
					<TldrawUiMenuActionItem actionId="align-left" />
					<TldrawUiMenuActionItem actionId="align-center-horizontal" />
					<TldrawUiMenuActionItem actionId="align-right" />
					<TldrawUiMenuActionItem actionId="align-top" />
					<TldrawUiMenuActionItem actionId="align-center-vertical" />
					<TldrawUiMenuActionItem actionId="align-bottom" />
				</TldrawUiMenuGroup>
			)}
			<DistributeMenuGroup />
			{twoSelected && (
				<TldrawUiMenuGroup id="stretch">
					<TldrawUiMenuActionItem actionId="stretch-horizontal" />
					<TldrawUiMenuActionItem actionId="stretch-vertical" />
				</TldrawUiMenuGroup>
			)}
			{(twoSelected || onlyFlippableShapeSelected) && (
				<TldrawUiMenuGroup id="flip">
					<TldrawUiMenuActionItem actionId="flip-horizontal" />
					<TldrawUiMenuActionItem actionId="flip-vertical" />
				</TldrawUiMenuGroup>
			)}
			<OrderMenuGroup />
		</TldrawUiMenuSubmenu>
	)
}

function DistributeMenuGroup() {
	const threeSelected = useUnlockedSelectedShapesCount(3)
	if (!threeSelected) return null

	return (
		<TldrawUiMenuGroup id="distribute">
			<TldrawUiMenuActionItem actionId="distribute-horizontal" />
			<TldrawUiMenuActionItem actionId="distribute-vertical" />
		</TldrawUiMenuGroup>
	)
}

function OrderMenuGroup() {
	const twoSelected = useUnlockedSelectedShapesCount(2)
	const threeStackableItems = useThreeStackableItems()
	if (!twoSelected) return null

	return (
		<TldrawUiMenuGroup id="order">
			<TldrawUiMenuActionItem actionId="pack" />
			{threeStackableItems && <TldrawUiMenuActionItem actionId="stack-horizontal" />}
			{threeStackableItems && <TldrawUiMenuActionItem actionId="stack-vertical" />}
		</TldrawUiMenuGroup>
	)
}
/** @public @react */
export function ReorderMenuSubmenu() {
	const oneSelected = useUnlockedSelectedShapesCount(1)
	if (!oneSelected) return null

	return (
		<TldrawUiMenuSubmenu id="reorder" label="context-menu.reorder" size="small">
			<TldrawUiMenuGroup id="reorder">
				<TldrawUiMenuActionItem actionId="bring-to-front" />
				<TldrawUiMenuActionItem actionId="bring-forward" />
				<TldrawUiMenuActionItem actionId="send-backward" />
				<TldrawUiMenuActionItem actionId="send-to-back" />
			</TldrawUiMenuGroup>
		</TldrawUiMenuSubmenu>
	)
}
/** @public @react */
export function MoveToPageMenu() {
	const editor = useEditor()
	const pages = useValue('pages', () => editor.getPages(), [editor])
	const currentPageId = useValue('current page id', () => editor.getCurrentPageId(), [editor])
	const { addToast } = useToasts()
	const trackEvent = useUiEvents()

	const oneSelected = useUnlockedSelectedShapesCount(1)
	if (!oneSelected) return null

	return (
		<TldrawUiMenuSubmenu id="move-to-page" label="context-menu.move-to-page" size="small">
			<TldrawUiMenuGroup id="pages">
				{pages.map((page) => (
					<TldrawUiMenuItem
						id={page.id}
						key={page.id}
						disabled={currentPageId === page.id}
						label={page.name}
						onSelect={() => {
							editor.markHistoryStoppingPoint('move_shapes_to_page')
							editor.moveShapesToPage(editor.getSelectedShapeIds(), page.id as TLPageId)

							const toPage = editor.getPage(page.id)

							if (toPage) {
								addToast({
									title: 'Changed Page',
									description: `Moved to ${toPage.name}.`,
									actions: [
										{
											label: 'Go Back',
											type: 'primary',
											onClick: () => {
												editor.markHistoryStoppingPoint('change-page')
												editor.setCurrentPage(currentPageId)
											},
										},
									],
								})
							}
							trackEvent('move-to-page', { source: 'context-menu' })
						}}
					/>
				))}
			</TldrawUiMenuGroup>
			<TldrawUiMenuGroup id="new-page">
				<TldrawUiMenuActionItem actionId="move-to-new-page" />
			</TldrawUiMenuGroup>
		</TldrawUiMenuSubmenu>
	)
}

/** @public @react */
export function ConvertToBookmarkMenuItem() {
	const editor = useEditor()

	const oneEmbedSelected = useValue(
		'oneEmbedSelected',
		() => {
			const onlySelectedShape = editor.getOnlySelectedShape()
			if (!onlySelectedShape) return false
			return !!(
				editor.isShapeOfType<TLEmbedShape>(onlySelectedShape, 'embed') &&
				onlySelectedShape.props.url &&
				!editor.isShapeOrAncestorLocked(onlySelectedShape)
			)
		},
		[editor]
	)

	if (!oneEmbedSelected) return null
	return <TldrawUiMenuActionItem actionId="convert-to-bookmark" />
}

/** @public @react */
export function ConvertToEmbedMenuItem() {
	const editor = useEditor()
<<<<<<< HEAD
	const actions = useActions()
	const definitions = useEmbedDefinitions()
=======
>>>>>>> cfce3ac3

	const oneEmbeddableBookmarkSelected = useValue(
		'oneEmbeddableBookmarkSelected',
		() => {
			const onlySelectedShape = editor.getOnlySelectedShape()
			if (!onlySelectedShape) return false
			return !!(
				editor.isShapeOfType<TLBookmarkShape>(onlySelectedShape, 'bookmark') &&
				onlySelectedShape.props.url &&
				getEmbedInfo(definitions, onlySelectedShape.props.url) &&
				!editor.isShapeOrAncestorLocked(onlySelectedShape)
			)
		},
		[definitions, editor]
	)

	if (!oneEmbeddableBookmarkSelected) return null

	return <TldrawUiMenuActionItem actionId="convert-to-embed" />
}

/* ------------------- Preferences ------------------ */
/** @public @react */
export function ToggleSnapModeItem() {
	const editor = useEditor()
	const isSnapMode = useValue('isSnapMode', () => editor.user.getIsSnapMode(), [editor])
	return <TldrawUiMenuActionCheckboxItem actionId="toggle-snap-mode" checked={isSnapMode} />
}
/** @public @react */
export function ToggleToolLockItem() {
	const editor = useEditor()
	const isToolLock = useValue('isToolLock', () => editor.getInstanceState().isToolLocked, [editor])
	return <TldrawUiMenuActionCheckboxItem actionId="toggle-tool-lock" checked={isToolLock} />
}
/** @public @react */
export function ToggleGridItem() {
	const editor = useEditor()
	const isGridMode = useValue('isGridMode', () => editor.getInstanceState().isGridMode, [editor])
	return <TldrawUiMenuActionCheckboxItem actionId="toggle-grid" checked={isGridMode} />
}

/** @public @react */
export function ToggleWrapModeItem() {
	const editor = useEditor()
	const isWrapMode = useValue('isWrapMode', () => editor.user.getIsWrapMode(), [editor])
	return <TldrawUiMenuActionCheckboxItem actionId="toggle-wrap-mode" checked={isWrapMode} />
}

/** @public @react */
export function ToggleDarkModeItem() {
	const editor = useEditor()
	const isDarkMode = useValue('isDarkMode', () => editor.user.getIsDarkMode(), [editor])
	return <TldrawUiMenuActionCheckboxItem actionId="toggle-dark-mode" checked={isDarkMode} />
}
/** @public @react */
export function ToggleFocusModeItem() {
	const editor = useEditor()
	const isFocusMode = useValue('isFocusMode', () => editor.getInstanceState().isFocusMode, [editor])
	return <TldrawUiMenuActionCheckboxItem actionId="toggle-focus-mode" checked={isFocusMode} />
}
/** @public @react */
export function ToggleEdgeScrollingItem() {
	const editor = useEditor()
	const edgeScrollSpeed = useValue('edgeScrollSpeed', () => editor.user.getEdgeScrollSpeed(), [
		editor,
	])
	return (
		<TldrawUiMenuActionCheckboxItem
			actionId="toggle-edge-scrolling"
			checked={edgeScrollSpeed === 1}
		/>
	)
}
/** @public @react */
export function ToggleReduceMotionItem() {
	const editor = useEditor()
	const animationSpeed = useValue('animationSpeed', () => editor.user.getAnimationSpeed(), [editor])
	return (
		<TldrawUiMenuActionCheckboxItem
			actionId="toggle-reduce-motion"
			checked={animationSpeed === 0}
		/>
	)
}
/** @public @react */
export function ToggleDebugModeItem() {
	const editor = useEditor()
	const isDebugMode = useValue('isDebugMode', () => editor.getInstanceState().isDebugMode, [editor])
	return <TldrawUiMenuActionCheckboxItem actionId="toggle-debug-mode" checked={isDebugMode} />
}

/** @public @react */
export function ToggleDynamicSizeModeItem() {
	const editor = useEditor()
	const isDynamicResizeMode = useValue(
		'dynamic resize',
		() => editor.user.getIsDynamicResizeMode(),
		[editor]
	)
	return (
		<TldrawUiMenuActionCheckboxItem
			actionId="toggle-dynamic-size-mode"
			checked={isDynamicResizeMode}
		/>
	)
}

/** @public @react */
export function TogglePasteAtCursorItem() {
	const editor = useEditor()
	const pasteAtCursor = useValue('paste at cursor', () => editor.user.getIsPasteAtCursorMode(), [
		editor,
	])
	return (
		<TldrawUiMenuActionCheckboxItem actionId="toggle-paste-at-cursor" checked={pasteAtCursor} />
	)
}

/* ---------------------- Print --------------------- */
/** @public @react */
export function PrintItem() {
	const editor = useEditor()
	const emptyPage = useValue('emptyPage', () => editor.getCurrentPageShapeIds().size === 0, [
		editor,
	])
	return <TldrawUiMenuActionItem actionId="print" disabled={emptyPage} />
}

/* ---------------------- Multiplayer --------------------- */
/** @public @react */
export function CursorChatItem() {
	const editor = useEditor()
	const shouldShow = useValue(
		'show cursor chat',
		() => editor.getCurrentToolId() === 'select' && !editor.getInstanceState().isCoarsePointer,
		[editor]
	)

	if (!shouldShow) return null

	return <TldrawUiMenuActionItem actionId="open-cursor-chat" />
}<|MERGE_RESOLUTION|>--- conflicted
+++ resolved
@@ -489,11 +489,7 @@
 /** @public @react */
 export function ConvertToEmbedMenuItem() {
 	const editor = useEditor()
-<<<<<<< HEAD
-	const actions = useActions()
 	const definitions = useEmbedDefinitions()
-=======
->>>>>>> cfce3ac3
 
 	const oneEmbeddableBookmarkSelected = useValue(
 		'oneEmbeddableBookmarkSelected',
