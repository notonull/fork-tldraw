import {
	PageRecordType,
	TLPageId,
	releasePointerCapture,
	setPointerCapture,
	useEditor,
	useValue,
} from '@tldraw/editor'
import { memo, useCallback, useEffect, useLayoutEffect, useRef, useState } from 'react'
import { exportToBlob } from '../../../utils/export/export'
import { PORTRAIT_BREAKPOINT } from '../../constants'
import { useBreakpoint } from '../../context/breakpoints'
import { useUiEvents } from '../../context/events'
import { useMenuIsOpen } from '../../hooks/useMenuIsOpen'
import { useReadonly } from '../../hooks/useReadonly'
import { useTranslation } from '../../hooks/useTranslation/useTranslation'
import { TldrawUiButton } from '../primitives/Button/TldrawUiButton'
import { TldrawUiButtonCheck } from '../primitives/Button/TldrawUiButtonCheck'
import { TldrawUiButtonIcon } from '../primitives/Button/TldrawUiButtonIcon'
import { TldrawUiButtonLabel } from '../primitives/Button/TldrawUiButtonLabel'
import {
	TldrawUiPopover,
	TldrawUiPopoverContent,
	TldrawUiPopoverTrigger,
} from '../primitives/TldrawUiPopover'
import { PageItemInput } from './PageItemInput'
import { PageItemSubmenu } from './PageItemSubmenu'
import { onMovePage } from './edit-pages-shared'

/** @public @react */
export const DefaultPageMenu = memo(function DefaultPageMenu() {
	const editor = useEditor()
	const trackEvent = useUiEvents()
	const msg = useTranslation()
	const breakpoint = useBreakpoint()

	const [pageThumbnails, setPageThumbnails] = useState<Record<TLPageId, string>>({})

	const generateThumbnail = useCallback(
		async (pageId: TLPageId) => {
			const ids = Array.from(editor.getPageShapeIds(pageId).values())
			if (ids.length === 0) return ''
			const blob = await exportToBlob({ editor, ids, format: 'png' })
			const pageThumbnail = URL.createObjectURL(blob)
			setPageThumbnails((prev) => ({ ...prev, [pageId]: pageThumbnail }))
		},
		[editor]
	)

	const handleOpenChange = useCallback(
		(isOpen: boolean) => {
			setIsEditing(false)

			if (isOpen) {
				editor.getPages().forEach((page) => {
					generateThumbnail(page.id)
				})
			}
		},
		[editor, generateThumbnail]
	)

	const [isOpen, onOpenChange] = useMenuIsOpen('page-menu', handleOpenChange)

	const ITEM_HEIGHT = 72

	const rSortableContainer = useRef<HTMLDivElement>(null)

	const pages = useValue('pages', () => editor.getPages(), [editor])
	const currentPage = useValue('currentPage', () => editor.getCurrentPage(), [editor])
	const currentPageId = useValue('currentPageId', () => editor.getCurrentPageId(), [editor])

	// When in readonly mode, we don't allow a user to edit the pages
	const isReadonlyMode = useReadonly()

	// If the user has reached the max page count, we disable the "add page" button
	const maxPageCountReached = useValue(
		'maxPageCountReached',
		() => editor.getPages().length >= editor.options.maxPages,
		[editor]
	)

	const isCoarsePointer = useValue(
		'isCoarsePointer',
		() => editor.getInstanceState().isCoarsePointer,
		[editor]
	)

	// The component has an "editing state" that may be toggled to expose additional controls
	const [isEditing, setIsEditing] = useState(false)

	const toggleEditing = useCallback(() => {
		if (isReadonlyMode) return
		setIsEditing((s) => !s)
	}, [isReadonlyMode])

	const rMutables = useRef({
		isPointing: false,
		status: 'idle' as 'idle' | 'pointing' | 'dragging',
		pointing: null as { id: string; index: number } | null,
		startY: 0,
		startIndex: 0,
		dragIndex: 0,
	})

	const [sortablePositionItems, setSortablePositionItems] = useState(
		Object.fromEntries(
			pages.map((page, i) => [page.id, { y: i * ITEM_HEIGHT, offsetY: 0, isSelected: false }])
		)
	)

	// Update the sortable position items when the pages change
	useLayoutEffect(() => {
		setSortablePositionItems(
			Object.fromEntries(
				pages.map((page, i) => [page.id, { y: i * ITEM_HEIGHT, offsetY: 0, isSelected: false }])
			)
		)
	}, [ITEM_HEIGHT, pages])

	// Scroll the current page into view when the menu opens / when current page changes
	useEffect(() => {
		if (!isOpen) return
		editor.timers.requestAnimationFrame(() => {
			const elm = document.querySelector(
				`[data-testid="page-menu-item-${currentPageId}"]`
			) as HTMLDivElement

			if (elm) {
				const container = rSortableContainer.current
				if (!container) return
				// Scroll into view is slightly borked on iOS Safari

				// if top of less than top cuttoff, scroll into view at top
				const elmTopPosition = elm.offsetTop
				const containerScrollTopPosition = container.scrollTop
				if (elmTopPosition < containerScrollTopPosition) {
					container.scrollTo({ top: elmTopPosition })
				}
				// if bottom position is greater than bottom cutoff, scroll into view at bottom
				const elmBottomPosition = elmTopPosition + ITEM_HEIGHT
				const containerScrollBottomPosition = container.scrollTop + container.offsetHeight
				if (elmBottomPosition > containerScrollBottomPosition) {
					container.scrollTo({ top: elmBottomPosition - container.offsetHeight })
				}
			}
		})
	}, [ITEM_HEIGHT, currentPageId, isOpen, editor])

	const handlePointerDown = useCallback(
		(e: React.PointerEvent<HTMLButtonElement>) => {
			const { clientY, currentTarget } = e
			const {
				dataset: { id, index },
			} = currentTarget

			if (!id || !index) return

			const mut = rMutables.current

			setPointerCapture(e.currentTarget, e)

			mut.status = 'pointing'
			mut.pointing = { id, index: +index! }
			const current = sortablePositionItems[id]
			const dragY = current.y

			mut.startY = clientY
			mut.startIndex = Math.max(0, Math.min(Math.round(dragY / ITEM_HEIGHT), pages.length - 1))
		},
		[ITEM_HEIGHT, pages.length, sortablePositionItems]
	)

	const handlePointerMove = useCallback(
		(e: React.PointerEvent<HTMLButtonElement>) => {
			const mut = rMutables.current
			if (mut.status === 'pointing') {
				const { clientY } = e
				const offset = clientY - mut.startY
				if (Math.abs(offset) > 5) {
					mut.status = 'dragging'
				}
			}

			if (mut.status === 'dragging') {
				const { clientY } = e
				const offsetY = clientY - mut.startY
				const current = sortablePositionItems[mut.pointing!.id]

				const { startIndex, pointing } = mut
				const dragY = current.y + offsetY
				const dragIndex = Math.max(0, Math.min(Math.round(dragY / ITEM_HEIGHT), pages.length - 1))

				const next = { ...sortablePositionItems }
				next[pointing!.id] = {
					y: current.y,
					offsetY,
					isSelected: true,
				}

				if (dragIndex !== mut.dragIndex) {
					mut.dragIndex = dragIndex

					for (let i = 0; i < pages.length; i++) {
						const item = pages[i]
						if (item.id === mut.pointing!.id) {
							continue
						}

						let { y } = next[item.id]

						if (dragIndex === startIndex) {
							y = i * ITEM_HEIGHT
						} else if (dragIndex < startIndex) {
							if (dragIndex <= i && i < startIndex) {
								y = (i + 1) * ITEM_HEIGHT
							} else {
								y = i * ITEM_HEIGHT
							}
						} else if (dragIndex > startIndex) {
							if (dragIndex >= i && i > startIndex) {
								y = (i - 1) * ITEM_HEIGHT
							} else {
								y = i * ITEM_HEIGHT
							}
						}

						if (y !== next[item.id].y) {
							next[item.id] = { y, offsetY: 0, isSelected: true }
						}
					}
				}

				setSortablePositionItems(next)
			}
		},
		[ITEM_HEIGHT, pages, sortablePositionItems]
	)

	const handlePointerUp = useCallback(
		(e: React.PointerEvent<HTMLButtonElement>) => {
			const mut = rMutables.current

			if (mut.status === 'dragging') {
				const { id, index } = mut.pointing!
				onMovePage(editor, id as TLPageId, index, mut.dragIndex, trackEvent)
			}

			releasePointerCapture(e.currentTarget, e)
			mut.status = 'idle'
		},
		[editor, trackEvent]
	)

	const handleKeyDown = useCallback(
		(e: React.KeyboardEvent<HTMLButtonElement>) => {
			const mut = rMutables.current
			// bail on escape
			if (e.key === 'Escape') {
				if (mut.status === 'dragging') {
					setSortablePositionItems(
						Object.fromEntries(
							pages.map((page, i) => [
								page.id,
								{ y: i * ITEM_HEIGHT, offsetY: 0, isSelected: false },
							])
						)
					)
				}

				mut.status = 'idle'
			}
		},
		[ITEM_HEIGHT, pages]
	)

	const handleCreatePageClick = useCallback(() => {
		if (isReadonlyMode) return

		editor.run(() => {
			editor.markHistoryStoppingPoint('creating page')
			const newPageId = PageRecordType.createId()
			editor.createPage({ name: msg('page-menu.new-page-initial-name'), id: newPageId })
			editor.setCurrentPage(newPageId)
			setIsEditing(true)
		})
		trackEvent('new-page', { source: 'page-menu' })
	}, [editor, msg, isReadonlyMode, trackEvent])

	const changePage = useCallback(
		(id: TLPageId) => {
			editor.setCurrentPage(id)
			trackEvent('change-page', { source: 'page-menu' })
		},
		[editor, trackEvent]
	)

	const renamePage = useCallback(
		(id: TLPageId, name: string) => {
			editor.renamePage(id, name)
			trackEvent('rename-page', { source: 'page-menu' })
		},
		[editor, trackEvent]
	)

	const currentPageIndex = editor.getPages().findIndex((page) => page.id === currentPage.id)
	const prevPage = editor.getPages()[currentPageIndex - 1]
	const nextPage = editor.getPages()[currentPageIndex + 1]
	const handlePrevPageClick = () => prevPage && editor.setCurrentPage(prevPage.id)

	const handleNextPageClick = () => {
		if (nextPage) {
			editor.setCurrentPage(nextPage.id)
		} else {
			handleCreatePageClick()
		}
	}

	return (
		<div className="tlui-page-menu__container">
			<TldrawUiButton
				type="icon"
				title="page-menu.previous"
				onClick={handlePrevPageClick}
				disabled={!prevPage}
			>
				<TldrawUiButtonIcon icon="chevron-left" />
			</TldrawUiButton>

			<TldrawUiPopover id="pages" onOpenChange={onOpenChange} open={isOpen}>
				<TldrawUiPopoverTrigger data-testid="main.page-menu">
					<TldrawUiButton
						type="icon"
						title="page-menu.select"
						data-testid="page-menu.button"
						className="tlui-page-menu__trigger"
					>
						<div className="tlui-page-menu__name">
							{currentPageIndex + 1} / {editor.getPages().length}
						</div>
					</TldrawUiButton>
				</TldrawUiPopoverTrigger>

				<TldrawUiPopoverContent side="bottom" align="start" sideOffset={6}>
					<div className="tlui-page-menu__wrapper">
						<div className="tlui-page-menu__header">
							<div className="tlui-page-menu__header__title">{msg('page-menu.title')}</div>
							{!isReadonlyMode && (
								<div className="tlui-buttons__horizontal">
									<TldrawUiButton
										type="icon"
										data-testid="page-menu.edit"
										title={msg(isEditing ? 'page-menu.edit-done' : 'page-menu.edit-start')}
										onClick={toggleEditing}
									>
										<TldrawUiButtonIcon icon={isEditing ? 'check' : 'edit'} />
									</TldrawUiButton>
									<TldrawUiButton
										type="icon"
										data-testid="page-menu.create"
										title={msg(
											maxPageCountReached
												? 'page-menu.max-page-count-reached'
												: 'page-menu.create-new-page'
										)}
										disabled={maxPageCountReached}
										onClick={handleCreatePageClick}
									>
										<TldrawUiButtonIcon icon="plus" />
									</TldrawUiButton>
								</div>
							)}
						</div>
						<div
							data-testid="page-menu.list"
							className="tlui-page-menu__list tlui-menu__group"
							style={{ height: ITEM_HEIGHT * pages.length + 4 }}
							ref={rSortableContainer}
						>
							{pages.map((page, index) => {
								const position = sortablePositionItems[page.id] ?? {
									position: index * 40,
									offsetY: 0,
								}

								return isEditing ? (
									<div
										key={page.id + '_editing'}
										data-testid="page-menu.item"
										className="tlui-page_menu__item__sortable"
										style={{
											zIndex: page.id === currentPage.id ? 888 : index,
											transform: `translate(0px, ${position.y + position.offsetY}px)`,
										}}
									>
										<TldrawUiButton
											type="icon"
											tabIndex={-1}
											className="tlui-page_menu__item__sortable__handle"
											onPointerDown={handlePointerDown}
											onPointerUp={handlePointerUp}
											onPointerMove={handlePointerMove}
											onKeyDown={handleKeyDown}
											data-id={page.id}
											data-index={index}
										>
											<TldrawUiButtonIcon icon="drag-handle-dots" />
										</TldrawUiButton>
										{breakpoint < PORTRAIT_BREAKPOINT.TABLET_SM && isCoarsePointer ? (
											// sigh, this is a workaround for iOS Safari
											// because the device and the radix popover seem
											// to be fighting over scroll position. Nothing
											// else seems to work!
											<TldrawUiButton
												type="normal"
												className="tlui-page-menu__item__button"
												onClick={() => {
													const name = window.prompt('Rename page', page.name)
													if (name && name !== page.name) {
														editor.renamePage(page.id, name)
													}
												}}
												onDoubleClick={toggleEditing}
											>
												<TldrawUiButtonCheck checked={page.id === currentPage.id} />
												<TldrawUiButtonLabel>{page.name}</TldrawUiButtonLabel>
											</TldrawUiButton>
										) : (
											<div
												className="tlui-page_menu__item__sortable__title"
												style={{ height: ITEM_HEIGHT }}
											>
												<PageItemInput
													id={page.id}
													name={page.name}
													isCurrentPage={page.id === currentPage.id}
												/>
											</div>
										)}
										{!isReadonlyMode && (
											<div className="tlui-page_menu__item__submenu" data-isediting={isEditing}>
												<PageItemSubmenu index={index} item={page} listSize={pages.length} />
											</div>
										)}
									</div>
								) : (
									<div key={page.id} data-testid="page-menu.item" className="tlui-page-menu__item">
										<TldrawUiButton
											type="normal"
											className="tlui-page-menu__item__button"
<<<<<<< HEAD
											onClick={() => editor.setCurrentPage(page.id)}
=======
											onClick={() => {
												const name = window.prompt('Rename page', page.name)
												if (name && name !== page.name) {
													renamePage(page.id, name)
												}
											}}
>>>>>>> ca29488a
											onDoubleClick={toggleEditing}
											title={msg('page-menu.go-to-page')}
										>
											<TldrawUiButtonCheck checked={page.id === currentPage.id} />
											<TldrawUiButtonLabel>{page.name}</TldrawUiButtonLabel>
										</TldrawUiButton>
<<<<<<< HEAD
										{!isReadonlyMode && (
											<div className="tlui-page_menu__item__submenu">
												<PageItemSubmenu
													index={index}
													item={page}
													listSize={pages.length}
													onRename={() => {
														if (editor.environment.isIos) {
															const name = window.prompt('Rename page', page.name)
															if (name && name !== page.name) {
																editor.renamePage(page.id, name)
															}
														} else {
															editor.run(() => {
																setIsEditing(true)
																editor.setCurrentPage(page.id)
															})
														}
													}}
												/>
											</div>
										)}
										{pageThumbnails[page.id] && (
											<div
												style={{
													height: '72px',
													backgroundPosition: 'center center',
													backgroundSize: 'contain',
													backgroundRepeat: 'no-repeat',
													backgroundImage: `url(${pageThumbnails[page.id]})`,
													flex: '1 0 120px',
=======
									) : (
										<div
											className="tlui-page_menu__item__sortable__title"
											style={{ height: ITEM_HEIGHT }}
										>
											<PageItemInput
												id={page.id}
												name={page.name}
												isCurrentPage={page.id === currentPage.id}
											/>
										</div>
									)}
									{!isReadonlyMode && (
										<div className="tlui-page_menu__item__submenu" data-isediting={isEditing}>
											<PageItemSubmenu index={index} item={page} listSize={pages.length} />
										</div>
									)}
								</div>
							) : (
								<div key={page.id} data-testid="page-menu.item" className="tlui-page-menu__item">
									<TldrawUiButton
										type="normal"
										className="tlui-page-menu__item__button"
										onClick={() => changePage(page.id)}
										onDoubleClick={toggleEditing}
										title={msg('page-menu.go-to-page')}
									>
										<TldrawUiButtonCheck checked={page.id === currentPage.id} />
										<TldrawUiButtonLabel>{page.name}</TldrawUiButtonLabel>
									</TldrawUiButton>
									{!isReadonlyMode && (
										<div className="tlui-page_menu__item__submenu">
											<PageItemSubmenu
												index={index}
												item={page}
												listSize={pages.length}
												onRename={() => {
													if (editor.environment.isIos) {
														const name = window.prompt('Rename page', page.name)
														if (name && name !== page.name) {
															renamePage(page.id, name)
														}
													} else {
														setIsEditing(true)
														if (currentPageId !== page.id) {
															changePage(page.id)
														}
													}
>>>>>>> ca29488a
												}}
											/>
										)}
									</div>
								)
							})}
						</div>
					</div>
				</TldrawUiPopoverContent>
			</TldrawUiPopover>

			<TldrawUiButton type="icon" title="page-menu.next" onClick={handleNextPageClick}>
				<TldrawUiButtonIcon icon="chevron-right" />
			</TldrawUiButton>
		</div>
	)
})<|MERGE_RESOLUTION|>--- conflicted
+++ resolved
@@ -274,6 +274,14 @@
 		[ITEM_HEIGHT, pages]
 	)
 
+	const changePage = useCallback(
+		(id: TLPageId) => {
+			editor.setCurrentPage(id)
+			trackEvent('change-page', { source: 'page-menu' })
+		},
+		[editor, trackEvent]
+	)
+
 	const handleCreatePageClick = useCallback(() => {
 		if (isReadonlyMode) return
 
@@ -281,19 +289,11 @@
 			editor.markHistoryStoppingPoint('creating page')
 			const newPageId = PageRecordType.createId()
 			editor.createPage({ name: msg('page-menu.new-page-initial-name'), id: newPageId })
-			editor.setCurrentPage(newPageId)
+			changePage(newPageId)
 			setIsEditing(true)
 		})
 		trackEvent('new-page', { source: 'page-menu' })
-	}, [editor, msg, isReadonlyMode, trackEvent])
-
-	const changePage = useCallback(
-		(id: TLPageId) => {
-			editor.setCurrentPage(id)
-			trackEvent('change-page', { source: 'page-menu' })
-		},
-		[editor, trackEvent]
-	)
+	}, [editor, msg, isReadonlyMode, changePage, trackEvent])
 
 	const renamePage = useCallback(
 		(id: TLPageId, name: string) => {
@@ -306,11 +306,11 @@
 	const currentPageIndex = editor.getPages().findIndex((page) => page.id === currentPage.id)
 	const prevPage = editor.getPages()[currentPageIndex - 1]
 	const nextPage = editor.getPages()[currentPageIndex + 1]
-	const handlePrevPageClick = () => prevPage && editor.setCurrentPage(prevPage.id)
+	const handlePrevPageClick = () => prevPage && changePage(prevPage.id)
 
 	const handleNextPageClick = () => {
 		if (nextPage) {
-			editor.setCurrentPage(nextPage.id)
+			changePage(nextPage.id)
 		} else {
 			handleCreatePageClick()
 		}
@@ -417,7 +417,7 @@
 												onClick={() => {
 													const name = window.prompt('Rename page', page.name)
 													if (name && name !== page.name) {
-														editor.renamePage(page.id, name)
+														renamePage(page.id, name)
 													}
 												}}
 												onDoubleClick={toggleEditing}
@@ -448,23 +448,13 @@
 										<TldrawUiButton
 											type="normal"
 											className="tlui-page-menu__item__button"
-<<<<<<< HEAD
-											onClick={() => editor.setCurrentPage(page.id)}
-=======
-											onClick={() => {
-												const name = window.prompt('Rename page', page.name)
-												if (name && name !== page.name) {
-													renamePage(page.id, name)
-												}
-											}}
->>>>>>> ca29488a
+											onClick={() => changePage(page.id)}
 											onDoubleClick={toggleEditing}
 											title={msg('page-menu.go-to-page')}
 										>
 											<TldrawUiButtonCheck checked={page.id === currentPage.id} />
 											<TldrawUiButtonLabel>{page.name}</TldrawUiButtonLabel>
 										</TldrawUiButton>
-<<<<<<< HEAD
 										{!isReadonlyMode && (
 											<div className="tlui-page_menu__item__submenu">
 												<PageItemSubmenu
@@ -478,10 +468,10 @@
 																editor.renamePage(page.id, name)
 															}
 														} else {
-															editor.run(() => {
-																setIsEditing(true)
-																editor.setCurrentPage(page.id)
-															})
+															setIsEditing(true)
+															if (currentPageId !== page.id) {
+																changePage(page.id)
+															}
 														}
 													}}
 												/>
@@ -496,56 +486,6 @@
 													backgroundRepeat: 'no-repeat',
 													backgroundImage: `url(${pageThumbnails[page.id]})`,
 													flex: '1 0 120px',
-=======
-									) : (
-										<div
-											className="tlui-page_menu__item__sortable__title"
-											style={{ height: ITEM_HEIGHT }}
-										>
-											<PageItemInput
-												id={page.id}
-												name={page.name}
-												isCurrentPage={page.id === currentPage.id}
-											/>
-										</div>
-									)}
-									{!isReadonlyMode && (
-										<div className="tlui-page_menu__item__submenu" data-isediting={isEditing}>
-											<PageItemSubmenu index={index} item={page} listSize={pages.length} />
-										</div>
-									)}
-								</div>
-							) : (
-								<div key={page.id} data-testid="page-menu.item" className="tlui-page-menu__item">
-									<TldrawUiButton
-										type="normal"
-										className="tlui-page-menu__item__button"
-										onClick={() => changePage(page.id)}
-										onDoubleClick={toggleEditing}
-										title={msg('page-menu.go-to-page')}
-									>
-										<TldrawUiButtonCheck checked={page.id === currentPage.id} />
-										<TldrawUiButtonLabel>{page.name}</TldrawUiButtonLabel>
-									</TldrawUiButton>
-									{!isReadonlyMode && (
-										<div className="tlui-page_menu__item__submenu">
-											<PageItemSubmenu
-												index={index}
-												item={page}
-												listSize={pages.length}
-												onRename={() => {
-													if (editor.environment.isIos) {
-														const name = window.prompt('Rename page', page.name)
-														if (name && name !== page.name) {
-															renamePage(page.id, name)
-														}
-													} else {
-														setIsEditing(true)
-														if (currentPageId !== page.id) {
-															changePage(page.id)
-														}
-													}
->>>>>>> ca29488a
 												}}
 											/>
 										)}
