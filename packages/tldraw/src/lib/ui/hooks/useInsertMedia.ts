<<<<<<< HEAD
import { DEFAULT_SUPPORTED_MEDIA_TYPE_LIST, TLShapeId, useEditor } from '@tldraw/editor'
import { useCallback, useEffect, useRef } from 'react'
=======
import {
	DEFAULT_SUPPORTED_MEDIA_TYPE_LIST,
	useEditor,
	useShallowArrayIdentity,
} from '@tldraw/editor'
import React, { useCallback, useEffect, useRef } from 'react'

export const MimeTypeContext = React.createContext<string[] | undefined>([])
>>>>>>> bd9910cf

export function useInsertMedia({ shapeIdToReplace }: { shapeIdToReplace?: TLShapeId } = {}) {
	const editor = useEditor()
	const inputRef = useRef<HTMLInputElement>()
	const mimeTypes = useShallowArrayIdentity(React.useContext(MimeTypeContext))

	useEffect(() => {
		const input = document.createElement('input')
		input.type = 'file'
<<<<<<< HEAD
		input.accept = DEFAULT_SUPPORTED_MEDIA_TYPE_LIST
		input.multiple = !shapeIdToReplace
=======
		input.accept = mimeTypes?.join(',') ?? DEFAULT_SUPPORTED_MEDIA_TYPE_LIST
		input.multiple = true
>>>>>>> bd9910cf
		inputRef.current = input

		async function onchange(e: Event) {
			const fileList = (e.target as HTMLInputElement).files
			if (!fileList || fileList.length === 0) return
			editor.markHistoryStoppingPoint('insert media')
			await editor.putExternalContent({
				type: 'files',
				files: Array.from(fileList),
				point: editor.getViewportPageBounds().center,
				ignoreParent: false,
				shapeIdToReplace,
			})
			input.value = ''
		}

		input.addEventListener('change', onchange)

		return () => {
			inputRef.current = undefined
			input.removeEventListener('change', onchange)
		}
<<<<<<< HEAD
	}, [editor, shapeIdToReplace])
=======
	}, [editor, mimeTypes])
>>>>>>> bd9910cf

	return useCallback(() => {
		inputRef.current?.click()
	}, [inputRef])
}<|MERGE_RESOLUTION|>--- conflicted
+++ resolved
@@ -1,32 +1,23 @@
-<<<<<<< HEAD
-import { DEFAULT_SUPPORTED_MEDIA_TYPE_LIST, TLShapeId, useEditor } from '@tldraw/editor'
-import { useCallback, useEffect, useRef } from 'react'
-=======
 import {
 	DEFAULT_SUPPORTED_MEDIA_TYPE_LIST,
+	TLShapeId,
 	useEditor,
 	useShallowArrayIdentity,
 } from '@tldraw/editor'
-import React, { useCallback, useEffect, useRef } from 'react'
+import { createContext, useCallback, useContext, useEffect, useRef } from 'react'
 
-export const MimeTypeContext = React.createContext<string[] | undefined>([])
->>>>>>> bd9910cf
+export const MimeTypeContext = createContext<string[] | undefined>([])
 
 export function useInsertMedia({ shapeIdToReplace }: { shapeIdToReplace?: TLShapeId } = {}) {
 	const editor = useEditor()
 	const inputRef = useRef<HTMLInputElement>()
-	const mimeTypes = useShallowArrayIdentity(React.useContext(MimeTypeContext))
+	const mimeTypes = useShallowArrayIdentity(useContext(MimeTypeContext))
 
 	useEffect(() => {
 		const input = document.createElement('input')
 		input.type = 'file'
-<<<<<<< HEAD
-		input.accept = DEFAULT_SUPPORTED_MEDIA_TYPE_LIST
+		input.accept = mimeTypes?.join(',') ?? DEFAULT_SUPPORTED_MEDIA_TYPE_LIST
 		input.multiple = !shapeIdToReplace
-=======
-		input.accept = mimeTypes?.join(',') ?? DEFAULT_SUPPORTED_MEDIA_TYPE_LIST
-		input.multiple = true
->>>>>>> bd9910cf
 		inputRef.current = input
 
 		async function onchange(e: Event) {
@@ -49,11 +40,7 @@
 			inputRef.current = undefined
 			input.removeEventListener('change', onchange)
 		}
-<<<<<<< HEAD
-	}, [editor, shapeIdToReplace])
-=======
-	}, [editor, mimeTypes])
->>>>>>> bd9910cf
+	}, [editor, shapeIdToReplace, mimeTypes])
 
 	return useCallback(() => {
 		inputRef.current?.click()
