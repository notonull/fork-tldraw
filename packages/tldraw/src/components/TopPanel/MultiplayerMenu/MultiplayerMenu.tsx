--- conflicted
+++ resolved
@@ -43,7 +43,6 @@
   }, [])
 
   const handleCopyToMultiplayerRoom = React.useCallback(async () => {
-<<<<<<< HEAD
     const nextDocument = { ...app.document }
 
     // TODO: Upload images to server
@@ -63,20 +62,12 @@
       roomId: Utils.uniqueId(),
       pageId: app.currentPageId,
       document: nextDocument,
-=======
-    const body = JSON.stringify({
-      roomId: Utils.uniqueId(),
-      pageId: app.currentPageId,
-      document: app.document,
->>>>>>> 13f5787c
-    })
 
     const myHeaders = new Headers({
       'Access-Control-Allow-Origin': '*',
       'Content-Type': 'application/json',
     })
 
-<<<<<<< HEAD
     app.setIsLoading(true)
 
     try {
@@ -97,18 +88,6 @@
     }
 
     app.setIsLoading(false)
-=======
-    const res = await fetch(`/api/create`, {
-      headers: myHeaders,
-      method: 'POST',
-      mode: 'no-cors',
-      body,
-    }).then((res) => res.json())
-
-    if (res?.roomId) {
-      window.location.href = `/r/${res.roomId}`
-    }
->>>>>>> 13f5787c
   }, [])
 
   return (
