--- conflicted
+++ resolved
@@ -14,10 +14,6 @@
 	createShapeId,
 	rotateSelectionHandle,
 } from '@tldraw/editor'
-<<<<<<< HEAD
-import { after, before } from 'node:test'
-=======
->>>>>>> 3f23e0d4
 import { NoteShapeUtil } from '../lib/shapes/note/NoteShapeUtil'
 import { TestEditor } from './TestEditor'
 import { getSnapLines } from './getSnapLines'
@@ -3548,15 +3544,11 @@
 // })
 
 describe('editor.resizeNoteShape', () => {
-	before(() => {
+	beforeAll(() => {
 		NoteShapeUtil.options.resizeMode = 'scale'
 	})
+
 	it('can scale when that option is set to true', () => {
-<<<<<<< HEAD
-=======
-		NoteShapeUtil.options.resizeMode = 'scale'
-
->>>>>>> 3f23e0d4
 		const noteBId = createShapeId('noteB')
 		editor.createShapes([box(ids.boxA, 0, 0, 200, 200), { id: noteBId, type: 'note', x: 0, y: 0 }])
 
@@ -3573,12 +3565,9 @@
 		expect(editor.getShape(noteBId)).toMatchObject({ x: 0, y: 0, props: { scale: 2.1 } }) // but scaled!
 
 		expect(editor.getShapePageBounds(noteBId)).toMatchObject({ x: 0, y: 0, w: 420, h: 420 })
-
-		// for the sake of future tests, set it back to normal
-		NoteShapeUtil.options.resizeMode = 'none'
-	})
-
-	after(() => {
+	})
+
+	afterAll(() => {
 		// for the sake of future tests, set it back to normal
 		NoteShapeUtil.options.resizeMode = 'none'
 	})
