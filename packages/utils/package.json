--- conflicted
+++ resolved
@@ -1,12 +1,7 @@
 {
 	"name": "@tldraw/utils",
 	"description": "A tiny little drawing app (private utilities).",
-<<<<<<< HEAD
 	"version": "2.0.0",
-	"packageManager": "yarn@3.5.0",
-=======
-	"version": "2.0.0-beta.2",
->>>>>>> ade38247
 	"author": {
 		"name": "tldraw Inc.",
 		"email": "hello@tldraw.com"
