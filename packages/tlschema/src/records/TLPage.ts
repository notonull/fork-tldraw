--- conflicted
+++ resolved
@@ -27,12 +27,7 @@
 )
 
 /** @public */
-<<<<<<< HEAD
-export const TLPage = createRecordType<TLPage>('page', {
-=======
 export const PageRecordType = createRecordType<TLPage>('page', {
-	validator: pageTypeValidator,
->>>>>>> 3450de52
 	scope: 'document',
 })
 
